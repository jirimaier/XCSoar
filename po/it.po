# Italian translations for PACKAGE package.
# Copyright (C) 2011 THE PACKAGE'S COPYRIGHT HOLDER
# This file is distributed under the same license as the PACKAGE package.
# Automatically generated, 2011.
# Ulisse Perusin <uli.peru@gmail.com>, 2019.
#
msgid ""
msgstr ""
"Project-Id-Version: xcsoar\n"
"Report-Msgid-Bugs-To: \n"
<<<<<<< HEAD
"POT-Creation-Date: 2022-09-20 21:13+0200\n"
"PO-Revision-Date: 2022-07-26 22:14+0000\n"
=======
"POT-Creation-Date: 2022-09-19 20:45+0200\n"
"PO-Revision-Date: 2022-09-20 19:32+0000\n"
>>>>>>> 3cd697d5
"Last-Translator: ulipo <uli.peru@gmail.com>\n"
"Language-Team: Italian <https://hosted.weblate.org/projects/xcsoar/"
"translations/it/>\n"
"Language: it\n"
"MIME-Version: 1.0\n"
"Content-Type: text/plain; charset=UTF-8\n"
"Content-Transfer-Encoding: 8bit\n"
"Plural-Forms: nplurals=2; plural=n != 1;\n"
"X-Generator: Weblate 4.14.1\n"
"X-Launchpad-Export-Date: 2015-09-08 16:12+0000\n"

#. #-#-#-#-#  cpp.pot (PACKAGE VERSION)  #-#-#-#-#
#. .. append " - Task #[n]" suffix to the task name
#: src/Task/TaskStore.cpp:70 src/Menu/ExpandMacros.cpp:371
#: src/Input/InputEventsSettings.cpp:315 src/Dialogs/dlgAnalysis.cpp:552
#: src/Dialogs/dlgStatus.cpp:96
#: src/Dialogs/Settings/Panels/RouteConfigPanel.cpp:148
#: src/Dialogs/Settings/Panels/SafetyFactorsConfigPanel.cpp:81
#: src/Dialogs/Settings/Panels/TaskDefaultsConfigPanel.cpp:180
#: Data/Input/default.xci:412 Data/Input/default.xci:992
#: Data/Input/default.xci:1030
#, no-c-format
msgid "Task"
msgstr "Tema"

#: src/Task/TypeStrings.cpp:31
#, no-c-format
msgid "FAI badges/records"
msgstr "Medaglie/Record FAI"

#: src/Task/TypeStrings.cpp:32 src/Dialogs/Task/dlgTaskHelpers.cpp:82
#, no-c-format
msgid "FAI triangle"
msgstr "Triangolo FAI"

#: src/Task/TypeStrings.cpp:33
#, no-c-format
msgid "FAI out and return"
msgstr "FAI andata e ritorno"

#: src/Task/TypeStrings.cpp:34
#, no-c-format
msgid "FAI goal"
msgstr "arrivo FAI"

#: src/Task/TypeStrings.cpp:35
#, no-c-format
msgid "Racing"
msgstr "Gara al traguardo"

#: src/Task/TypeStrings.cpp:36
#, no-c-format
msgid "AAT"
msgstr "Area Task Assegnata (AAT)"

#: src/Task/TypeStrings.cpp:37
#, no-c-format
msgid "Modified area task (MAT)"
msgstr "Area Task Modificata (MAT)"

#: src/Task/TypeStrings.cpp:38
#, no-c-format
msgid "Mixed"
msgstr "Misto"

#: src/Task/TypeStrings.cpp:39
#, no-c-format
msgid "Touring"
msgstr "Turistico"

#: src/Task/TypeStrings.cpp:52
#, no-c-format
msgid ""
"FAI rules, allows only FAI start, finish and turn point types, for badges "
"and records.  Enables FAI finish height for final glide calculation."
msgstr ""
"Per medaglie e record FAI sono ammessi solo partenza, arrivo e punti di "
"virata FAI. Abilita la quota dell'arrivo FAI per il calcolo della planata "
"finale."

#: src/Task/TypeStrings.cpp:54
#, no-c-format
msgid "FAI rules, path from a start to two turn points and return."
msgstr "Regole FAI, percorso dalla partenza a due boe e ritorno."

#: src/Task/TypeStrings.cpp:55
#, no-c-format
msgid "FAI rules, path from start to a single turn point and return."
msgstr "Regole FAI, percorso dalla patenza ad una singola boa e ritorno."

#: src/Task/TypeStrings.cpp:56
#, no-c-format
msgid "FAI rules, path from start to a goal destination."
msgstr "Regole FAI, percorso dalla partenza all'arrivo."

#: src/Task/TypeStrings.cpp:57
#, no-c-format
msgid ""
"Racing task around turn points.  Can also be used for FAI badge and record "
"tasks.  Allows all shapes of observation zones."
msgstr ""
"Tema di gara con boe. Può essere utilizzato per record e medaglie FAI. "
"Consente tutti i tipi di zona di osservazione."

#: src/Task/TypeStrings.cpp:59
#, no-c-format
msgid ""
"Task through assigned areas, minimum task time applies.  Restricted to "
"cylinder and sector observation zones."
msgstr ""
"Tema per area assegnata con tempo minimo. Sono ammesse solo zone a cilindro."

#: src/Task/TypeStrings.cpp:61
#, no-c-format
msgid ""
"Modified area task.  Task with start, finish and at least one predefined 1-"
"mile cylinder.  Pilot can add additional points as needed.  Minimum task "
"time applies."
msgstr ""
"Tema per area assegnata con tempo minimo. Partenza e arrivo con almeno un "
"cilindro di raggio 1 miglio. Il pilota può aggiungere punti di virata a "
"piacimento."

#: src/Task/TypeStrings.cpp:62
#, no-c-format
msgid ""
"Racing task with a mix of assigned areas and turn points, minimum task time "
"applies."
msgstr "Tema di gara misto con area task e boe, si applica un tempo minimo."

#: src/Task/TypeStrings.cpp:63
#, no-c-format
msgid ""
"Casual touring task, uses start and finish cylinders and FAI sector turn "
"points."
msgstr ""
"Tema cross-country casuale con partenza, arrivo e boe a cilindro oppure a "
"settore FAI."

#: src/Task/TypeStrings.cpp:76
#, no-c-format
msgid ""
"A 90 degree sector with 1km radius. Cross corner edge from inside area to "
"start."
msgstr ""
"Un settore di 90 gradi avente 1km di raggio. Attraversare il bordo dello "
"spigolo dall'interno per iniziare."

#: src/Task/TypeStrings.cpp:77
#, no-c-format
msgid ""
"A straight line start gate.  Cross start gate from inside area to start."
msgstr "Una linea di partenza retta. Attraversarla dall'interno per partire."

#: src/Task/TypeStrings.cpp:78
#, no-c-format
msgid "A cylinder.  Exit area to start."
msgstr "Un clindro. Uscire dall'area per partire."

#: src/Task/TypeStrings.cpp:79
#, no-c-format
msgid ""
"A 90 degree sector with 'infinite' length sides.  Cross any edge, scored "
"from corner point."
msgstr ""
"Un settore di 90° con i lati di lunghezza infinita. Attraversare qualsiasi "
"lato, punteggio conteggiato dall'angolo centrale."

#: src/Task/TypeStrings.cpp:81
#, no-c-format
msgid "A keyhole.  Scored from center."
msgstr "Un buco di chiave. Punteggio calcolato dal centro."

#: src/Task/TypeStrings.cpp:82
#, no-c-format
msgid ""
"(German rules) Any point within 1/2 km of center or 10km of a 90 degree "
"sector.  Scored from center."
msgstr ""
"(normativa tedesca) Ogni punto nel un raggio di 1/2 km dal centro oppure un "
"settore di 10 km a 90 gradi. Conteggiato dal centro."

#: src/Task/TypeStrings.cpp:84
#, no-c-format
msgid ""
"(British rules) Any point within 1/2 km of center or 20km of a 90 degree "
"sector.  Scored from center."
msgstr ""
"(norme inglesi) Ogni punto nel raggio di 1/2 km dal centro oppure 20 km di "
"settore a 90 gradi. Conteggiato dal centro."

#: src/Task/TypeStrings.cpp:86
#, no-c-format
msgid ""
"(British rules) Any point within 1/2 km of center or 10km of a 180 degree "
"sector.  Scored from center."
msgstr ""
"(norme inglesi) Ogni punto nel raggio di 1/2 km dal centro oppure 10 km di "
"settore a 180 gradi. Conteggiato dal centro."

#: src/Task/TypeStrings.cpp:88
#, no-c-format
msgid "A cylinder.  Any point within area scored from center."
msgstr "Un cilindro. Qualsiasi punto nella zona calcolata dal centro."

#: src/Task/TypeStrings.cpp:89
#, no-c-format
msgid "A 1 mile cylinder.  Scored by farthest point reached in area."
msgstr ""
"Un cilindro di un miglio. Vale il punto più lotano raggiunto nell'area."

#: src/Task/TypeStrings.cpp:90
#, no-c-format
msgid "A cylinder.  Scored by farthest point reached in area."
msgstr "Un cilindro. Vale il punto più lotano raggiunto nell'area."

#: src/Task/TypeStrings.cpp:91
#, no-c-format
msgid ""
"A sector that can vary in angle and radius.  Scored by farthest point "
"reached inside area."
msgstr ""
"Un settore variabile in angolo e raggio. Vale il punto più lotano raggiunto "
"nell'area."

#: src/Task/TypeStrings.cpp:93
#, no-c-format
msgid "A 90 degree sector with 1km radius.  Cross edge to finish."
msgstr ""
"Un settore di 90 gradi e 1km di raggio. Attraversare il bordo per concludere."

#: src/Task/TypeStrings.cpp:94
#, no-c-format
msgid "Cross finish gate line into area to finish."
msgstr "Attraversare la linea di arrivo per concludere."

#: src/Task/TypeStrings.cpp:95
#, no-c-format
msgid "Enter cylinder to finish."
msgstr "Entrare nel cilindro per concludere."

#: src/Task/TypeStrings.cpp:96
#, no-c-format
msgid ""
"A 180 degree sector with 5km radius.  Exit area in any direction to start."
msgstr ""
"Un settore di 180 gradi e 5km di raggio. Uscire dall'area in qualsiasi "
"direzione per partire."

#: src/Task/TypeStrings.cpp:97
#, no-c-format
msgid ""
"A sector that can vary in angle, inner and outer radius.  Scored by farthest "
"point reached inside area."
msgstr ""
"Un settore varibile in angolo e raggio interno ed esterno. Vale il punto più "
"lotano raggiunto nell'area."

#: src/Task/TypeStrings.cpp:99
#, no-c-format
msgid "A symmetric quadrant with a custom radius."
msgstr "Un quadrante simmetrico di raggio a piacere."

#: src/Task/TypeStrings.cpp:100
#, no-c-format
msgid "A keyhole.  Scored by farthest point reached in area."
msgstr ""
"Un buco di chiave. Si calcola il punteggio da punto più lontano raggiunto in "
"zona."

#: src/Task/TypeStrings.cpp:113
#, no-c-format
msgid "FAI start quadrant"
msgstr "Quadrante di partenza FAI"

#: src/Task/TypeStrings.cpp:114
#, no-c-format
msgid "Start line"
msgstr "Linea di partenza"

#: src/Task/TypeStrings.cpp:115
#, no-c-format
msgid "Start cylinder"
msgstr "Cilindro di partenza"

#: src/Task/TypeStrings.cpp:116 src/Dialogs/Task/dlgTaskHelpers.cpp:180
#, no-c-format
msgid "FAI quadrant"
msgstr "Quadrante FAI"

#: src/Task/TypeStrings.cpp:117
#, fuzzy, no-c-format
msgid "Keyhole sector"
msgstr "Settore a Buco di chiave"

#: src/Task/TypeStrings.cpp:118
#, no-c-format
msgid "Keyhole sector (DAeC)"
msgstr "Settore a Buco di chiave"

#: src/Task/TypeStrings.cpp:119
#, no-c-format
msgid "BGA Fixed Course sector"
msgstr "BGA settore di gara fisso"

#: src/Task/TypeStrings.cpp:120
#, no-c-format
msgid "BGA Enhanced Option Fixed Course sector"
msgstr "BGA Opzione Avanzata settore fisso di Corsa"

#: src/Task/TypeStrings.cpp:121
#, no-c-format
msgid "Turn point cylinder"
msgstr "Cilindro di boa"

#: src/Task/TypeStrings.cpp:122
#, no-c-format
msgid "Cylinder with 1 mile radius."
msgstr "Cilindro avente un miglio di raggio."

#: src/Task/TypeStrings.cpp:123
#, no-c-format
msgid "Area cylinder"
msgstr "Area cilindro"

#: src/Task/TypeStrings.cpp:124
#, no-c-format
msgid "Area sector"
msgstr "Area settore"

#: src/Task/TypeStrings.cpp:125
#, no-c-format
msgid "FAI finish quadrant"
msgstr "Quadrante FAI di arrivo"

#: src/Task/TypeStrings.cpp:126
#, no-c-format
msgid "Finish line"
msgstr "Linea di arrivo"

#: src/Task/TypeStrings.cpp:127
#, no-c-format
msgid "Finish cylinder"
msgstr "Cilindro di arrivo"

#: src/Task/TypeStrings.cpp:128
#, no-c-format
msgid "BGA start sector"
msgstr "BGA settore di partenza"

#: src/Task/TypeStrings.cpp:129
#, no-c-format
msgid "Area sector with inner radius"
msgstr "Settore con raggio interno"

#: src/Task/TypeStrings.cpp:130 src/Dialogs/Task/dlgTaskHelpers.cpp:229
#, no-c-format
msgid "Symmetric quadrant"
msgstr "Quadrante simmetrico"

#: src/Task/TypeStrings.cpp:131
#, no-c-format
msgid "Area keyhole"
msgstr "zona chiave"

#: src/Task/ValidationErrorStrings.cpp:32
#, no-c-format
msgid "No valid start"
msgstr "Partenza non valida"

#: src/Task/ValidationErrorStrings.cpp:33
#, no-c-format
msgid "No valid finish"
msgstr "Arrivo non valido"

#: src/Task/ValidationErrorStrings.cpp:34
#, no-c-format
msgid "Task not closed"
msgstr "Tema non chiuso"

#: src/Task/ValidationErrorStrings.cpp:35
#, no-c-format
msgid "All turnpoints not the same type"
msgstr "Non tutte le boe dello stesso tipo"

#: src/Task/ValidationErrorStrings.cpp:36
#, no-c-format
msgid "Incorrect number of turnpoints"
msgstr "Numero di boe non valido"

#: src/Task/ValidationErrorStrings.cpp:37
#, no-c-format
msgid "Too many turnpoints"
msgstr "Troppe boe"

#: src/Task/ValidationErrorStrings.cpp:38
#, no-c-format
msgid "Not enough turnpoints"
msgstr "Boe insufficienti"

#: src/Task/ValidationErrorStrings.cpp:39
#, no-c-format
msgid "Turnpoints not unique"
msgstr "Boe non univoche"

#: src/Task/ValidationErrorStrings.cpp:40
#, no-c-format
msgid "Empty task"
msgstr "Tema vuoto"

#: src/Task/ValidationErrorStrings.cpp:41
#, no-c-format
msgid "non-FAI turn points"
msgstr "Boe non-FAI"

#: src/Task/ValidationErrorStrings.cpp:42
#, no-c-format
msgid "non-MAT turn points"
msgstr "Boe non di una tema MAT"

#: src/Task/ValidationErrorStrings.cpp:43
#, no-c-format
msgid "Wrong shape"
msgstr "Forma errata"

#: src/Airspace/AirspaceGlue.cpp:81
msgid "Loading Airspace File..."
msgstr "Caricamento file degli spazi aerei..."

#: src/Airspace/AirspaceParser.cpp:965
msgid "Unknown airspace filetype"
msgstr "Tipo file Spazi Aerei sconosciuto"

#: src/net/client/WeGlide/UploadIGCFile.cpp:112
msgid "Date"
msgstr "Data"

#: src/net/client/WeGlide/UploadIGCFile.cpp:113
#: src/Dialogs/Settings/Panels/TrackingConfigPanel.cpp:250
msgid "Username"
msgstr "Nome utente"

#: src/net/client/WeGlide/UploadIGCFile.cpp:114
#: src/Dialogs/Traffic/FlarmTrafficDetails.cpp:142 Data/Input/default.xci:562
msgid "Plane"
msgstr "Velivolo"

#: src/net/client/WeGlide/UploadIGCFile.cpp:115
#: src/Dialogs/Plane/PlaneDetailsDialog.cpp:112
msgid "Registration"
msgstr "Registrazione"

#: src/net/client/WeGlide/UploadIGCFile.cpp:116
#: src/Dialogs/Plane/PlaneDetailsDialog.cpp:113
msgid "Comp. ID"
msgstr "ID Comp."

#. upload successful!
<<<<<<< HEAD
#: src/net/client/WeGlide/UploadIGCFile.cpp:118
#: src/net/client/WeGlide/UploadIGCFile.cpp:176
#, fuzzy
=======
#: src/contest/weglide/UploadIGCFile.cpp:118
#: src/contest/weglide/UploadIGCFile.cpp:176
>>>>>>> 3cd697d5
msgid "WeGlide Upload"
msgstr "Caricamento WeGlide"

#: src/net/client/WeGlide/UploadIGCFile.cpp:142 src/Input/InputEventsLua.cpp:60
msgid "Not found"
msgstr "Non trovato"

<<<<<<< HEAD
#: src/net/client/WeGlide/UploadIGCFile.cpp:149
#, fuzzy
=======
#: src/contest/weglide/UploadIGCFile.cpp:149
>>>>>>> 3cd697d5
msgid "Upload Flight"
msgstr "Carica Volo"

#. upload failed!
#: src/net/client/WeGlide/UploadIGCFile.cpp:151
#: src/net/client/WeGlide/UploadIGCFile.cpp:181
#: src/net/client/WeGlide/UploadIGCFile.cpp:182 src/Dialogs/FileManager.cpp:468
#: src/Dialogs/FileManager.cpp:744 src/Dialogs/Device/DeviceListDialog.cpp:466
#: src/Dialogs/Plane/PlaneListDialog.cpp:208
#: src/Dialogs/Plane/PlaneListDialog.cpp:233
#: src/Dialogs/Plane/PlaneListDialog.cpp:278
#: src/Dialogs/Waypoint/WaypointCommandsWidget.cpp:60
#: src/Dialogs/Waypoint/WaypointCommandsWidget.cpp:70
#: src/Dialogs/Waypoint/WaypointCommandsWidget.cpp:98
#: src/Dialogs/Waypoint/WaypointCommandsWidget.cpp:104
#: src/Dialogs/Waypoint/WaypointCommandsWidget.cpp:138
#: src/Dialogs/Waypoint/WaypointCommandsWidget.cpp:144
#: src/Dialogs/Waypoint/WaypointCommandsWidget.cpp:178
#: src/Dialogs/Waypoint/WaypointCommandsWidget.cpp:188
#: src/Dialogs/Task/Manager/TaskActionsPanel.cpp:139
#: src/Dialogs/Task/Manager/TaskListPanel.cpp:243
#: src/Dialogs/Weather/NOAAList.cpp:187 src/Dialogs/Weather/NOAAList.cpp:193
#: src/Dialogs/Weather/NOAADetails.cpp:157
#: src/Dialogs/DownloadFilePicker.cpp:327
#: src/Dialogs/DownloadFilePicker.cpp:389
msgid "Error"
msgstr "Errore"

#: src/net/client/WeGlide/UploadIGCFile.cpp:158
#: src/Dialogs/Waypoint/WaypointCommandsWidget.cpp:109
#: src/Dialogs/Waypoint/WaypointCommandsWidget.cpp:114
#: src/Dialogs/Waypoint/WaypointCommandsWidget.cpp:149
#: src/Dialogs/Waypoint/WaypointCommandsWidget.cpp:154
msgid "Success"
msgstr "Operazione riuscita"

#: src/FLARM/Error.cpp:29
#, no-c-format
msgid "No error"
msgstr "Nessun errore"

#: src/FLARM/Error.cpp:30
#, no-c-format
msgid "Information"
msgstr "Informazione"

#: src/FLARM/Error.cpp:31
#, no-c-format
msgid "Reduced functionality"
msgstr "Funzionalità ridotta"

#: src/FLARM/Error.cpp:32
#, no-c-format
msgid "Fatal problem"
msgstr "Problema fatale"

#. valid but unknown number of sats
#: src/FLARM/Error.cpp:41 src/FLARM/Error.cpp:71
#: src/Renderer/MapItemListRenderer.cpp:368
#: src/Dialogs/Device/Vega/SwitchesDialog.cpp:35
#: src/Dialogs/Device/Vega/SwitchesDialog.cpp:44
#: src/Dialogs/Device/Vega/SwitchesDialog.cpp:52
#: src/Dialogs/Device/FLARM/ConfigWidget.cpp:131
#: src/Dialogs/StatusPanels/SystemStatusPanel.cpp:61
#: src/Dialogs/StatusPanels/SystemStatusPanel.cpp:92
#: src/Dialogs/Task/dlgTaskHelpers.cpp:60
#, no-c-format
msgid "Unknown"
msgstr "Sconosciuto"

#: src/FLARM/Error.cpp:48
#, no-c-format
msgid "Firmware timeout"
msgstr "Scadenza del tempo del firmware"

#: src/FLARM/Error.cpp:49
#, no-c-format
msgid "Power"
msgstr "Accensione"

#: src/FLARM/Error.cpp:50
#, no-c-format
msgid "GPS communication"
msgstr "Comunicazione GPS"

#: src/FLARM/Error.cpp:51
#, no-c-format
msgid "GPS configuration"
msgstr "Configurazione GPS"

#: src/FLARM/Error.cpp:52
#, no-c-format
msgid "RF communication"
msgstr "Collegamento RF"

#: src/FLARM/Error.cpp:53
#, no-c-format
msgid "Communication"
msgstr "Comunicazione"

#: src/FLARM/Error.cpp:54
#, no-c-format
msgid "Flash memory"
msgstr "Memoria flash"

#: src/FLARM/Error.cpp:55
#, no-c-format
msgid "Pressure sensor"
msgstr "Sensore di pressione"

#: src/FLARM/Error.cpp:56 src/Dialogs/Device/ManageFlarmDialog.cpp:75
#, no-c-format
msgid "Obstacle database"
msgstr "Database ostacoli"

#: src/FLARM/Error.cpp:57
#, no-c-format
msgid "Flight recorder"
msgstr "Logger di volo"

#: src/FLARM/Error.cpp:59
#, no-c-format
msgid "Transponder receiver"
msgstr "Ricevitore transponder"

#: src/FLARM/Error.cpp:60
#, no-c-format
msgid "Other"
msgstr "Altro"

#: src/Logger/Logger.cpp:108 src/Dialogs/Device/ManageCAI302Dialog.cpp:106
msgid "Start Logger"
msgstr "Avvia Logger"

#: src/Logger/Logger.cpp:137 src/Dialogs/Device/ManageCAI302Dialog.cpp:116
msgid "Stop Logger"
msgstr "Ferma Logger"

#: src/Logger/ExternalLogger.cpp:85
msgid "Declare task?"
msgstr "Dichiarare tema?"

#: src/Logger/ExternalLogger.cpp:97 src/Logger/ExternalLogger.cpp:142
#: src/Dialogs/Task/Manager/TaskActionsPanel.cpp:101
msgid "Declare task"
msgstr "Dichiarare tema"

#: src/Logger/ExternalLogger.cpp:103
msgid "Task declared!"
msgstr "Tema dichiarato!"

#: src/Logger/ExternalLogger.cpp:108 src/Logger/ExternalLogger.cpp:120
msgid ""
"Error occured,\n"
"Task NOT declared!"
msgstr ""
"Errore\n"
"Tema non dichiarato!"

#: src/Logger/ExternalLogger.cpp:141
msgid "No logger connected"
msgstr "Nessun logger collegato"

#: src/Logger/ExternalLogger.cpp:273 src/Logger/ExternalLogger.cpp:283
msgid "Failed to download flight list."
msgstr "Download della lista voli non riuscito."

#: src/Logger/ExternalLogger.cpp:274 src/Logger/ExternalLogger.cpp:285
#: src/Logger/ExternalLogger.cpp:292 src/Logger/ExternalLogger.cpp:315
#: src/Logger/ExternalLogger.cpp:326 src/Logger/ExternalLogger.cpp:348
#: src/Logger/ExternalLogger.cpp:363
msgid "Download flight"
msgstr "Scarica volo"

#: src/Logger/ExternalLogger.cpp:291
msgid "Logger is empty."
msgstr "Il Logger è vuoto."

#: src/Logger/ExternalLogger.cpp:314 src/Logger/ExternalLogger.cpp:324
msgid "Failed to download flight."
msgstr "Download del volo non riuscito."

#. ask whether this IGC should be uploaded to WeGlide
#: src/Logger/ExternalLogger.cpp:356
msgid "Do you want to upload this flight to WeGlide?"
msgstr "Vuoi caricare questo volo su WeGlide?"

#: src/Logger/ExternalLogger.cpp:357
msgid "Upload flight"
msgstr "Carica volo"

#: src/Logger/ExternalLogger.cpp:362
msgid "Do you want to download another flight?"
msgstr "Vuoi scaricare un'altro volo?"

#: src/Waypoint/WaypointGlue.cpp:91
#: src/Dialogs/Device/CAI302/WaypointUploader.cpp:37
msgid "Loading Waypoints..."
msgstr "Caricamento boe..."

#: src/CrossSection/CrossSectionRenderer.cpp:73
msgid "Not moving"
msgstr "Non in movimento"

#: src/Gauge/ThermalAssistantRenderer.cpp:201
msgid "Not Circling"
msgstr "Non circuitando"

#: src/Gauge/BigThermalAssistantWidget.cpp:76
#: src/Gauge/BigTrafficWidget.cpp:601 src/Dialogs/FileManager.cpp:754
#: src/Dialogs/Device/DeviceListDialog.cpp:734
#: src/Dialogs/Device/PortMonitor.cpp:186
#: src/Dialogs/Device/ManageCAI302Dialog.cpp:159
#: src/Dialogs/Device/ManageFlarmDialog.cpp:99
#: src/Dialogs/Device/ManageI2CPitotDialog.cpp:145
#: src/Dialogs/Device/LX/ManageLXNAVVarioDialog.cpp:107
#: src/Dialogs/Device/LX/ManageNanoDialog.cpp:95
#: src/Dialogs/Device/LX/ManageLX16xxDialog.cpp:84
#: src/Dialogs/Device/Vega/VegaDemoDialog.cpp:127
#: src/Dialogs/Device/Vega/SwitchesDialog.cpp:156
#: src/Dialogs/MapItemListDialog.cpp:177
#: src/Dialogs/Airspace/dlgAirspace.cpp:164
#: src/Dialogs/Airspace/dlgAirspaceDetails.cpp:125
#: src/Dialogs/Airspace/AirspaceList.cpp:154
#: src/Dialogs/Airspace/dlgAirspaceWarnings.cpp:490
#: src/Dialogs/Settings/WindSettingsDialog.cpp:41
#: src/Dialogs/Settings/dlgConfigInfoboxes.cpp:274
#: src/Dialogs/Traffic/TrafficList.cpp:365
#: src/Dialogs/Traffic/FlarmTrafficDetails.cpp:349
#: src/Dialogs/Traffic/TeamCodeDialog.cpp:225 src/Dialogs/dlgAnalysis.cpp:308
#: src/Dialogs/ProfileListDialog.cpp:336
#: src/Dialogs/Plane/PlaneListDialog.cpp:369 src/Dialogs/HelpDialog.cpp:50
#: src/Dialogs/dlgInfoBoxAccess.cpp:115 src/Dialogs/ReplayDialog.cpp:128
#: src/Dialogs/dlgStatus.cpp:61 src/Dialogs/Waypoint/dlgWaypointDetails.cpp:443
#: src/Dialogs/Waypoint/Manager.cpp:300
#: src/Dialogs/Task/Manager/TaskManagerDialog.cpp:129
#: src/Dialogs/Task/Manager/TaskClosePanel.cpp:89
#: src/Dialogs/Task/OptionalStartsDialog.cpp:61
#: src/Dialogs/Task/TaskPointDialog.cpp:531
#: src/Dialogs/Task/TargetDialog.cpp:412
#: src/Dialogs/Task/AlternatesListDialog.cpp:143
#: src/Dialogs/KnobTextEntry.cpp:245 src/Dialogs/Weather/WeatherDialog.cpp:61
#: src/Dialogs/Weather/PCMetDialog.cpp:56
#: src/Dialogs/Weather/NOAADetails.cpp:143
msgid "Close"
msgstr "Chiudi"

#: src/Gauge/FlarmTrafficWindow.cpp:237
msgid "No Traffic"
msgstr "Nessun Traffico"

#: src/Gauge/BigTrafficWidget.cpp:301 src/Gauge/BigTrafficWidget.cpp:302
#: src/Renderer/MapItemListRenderer.cpp:379
#: src/Dialogs/Device/DeviceListDialog.cpp:413
#: src/Dialogs/Device/CAI302/UnitsEditor.cpp:38
#: src/Dialogs/Settings/dlgConfiguration.cpp:120
#: src/Dialogs/Traffic/FlarmTrafficDetails.cpp:137
#: src/InfoBoxes/Content/Factory.cpp:333 src/InfoBoxes/Content/Factory.cpp:334
#, no-c-format
msgid "Vario"
msgstr "Variometro"

#: src/Gauge/BigTrafficWidget.cpp:381 src/Renderer/MapItemListRenderer.cpp:79
#: src/Renderer/MapItemListRenderer.cpp:85
#: src/Renderer/WaypointListRenderer.cpp:151
#: src/Renderer/FlightStatisticsRenderer.cpp:208
#: src/Renderer/FlightStatisticsRenderer.cpp:227
#: src/Renderer/FlightStatisticsRenderer.cpp:254
#: src/Dialogs/Device/CAI302/UnitsEditor.cpp:71
#: src/Dialogs/Airspace/dlgAirspaceDetails.cpp:101
#: src/Dialogs/Airspace/AirspaceList.cpp:422
#: src/Dialogs/Traffic/FlarmTrafficDetails.cpp:135
#: src/Dialogs/StatusPanels/FlightStatusPanel.cpp:95
#: src/Dialogs/Waypoint/WaypointList.cpp:410
#: src/Dialogs/Settings/Panels/UnitsConfigPanel.cpp:162
#: src/Dialogs/Task/TargetDialog.cpp:375
msgid "Distance"
msgstr "Distanza"

#: src/Gauge/BigTrafficWidget.cpp:425 src/Gauge/BigTrafficWidget.cpp:427
msgid "Rel. Alt."
msgstr "Alt. Rel."

#: src/Gauge/BigTrafficWidget.cpp:598 src/Dialogs/MapItemListDialog.cpp:163
#: src/Dialogs/Airspace/AirspaceList.cpp:150
#: src/Dialogs/Traffic/TrafficList.cpp:363
#: src/Dialogs/Task/TaskPointDialog.cpp:239
#: src/Dialogs/Task/AlternatesListDialog.cpp:127
#: src/Dialogs/Weather/NOAAList.cpp:117 src/InfoBoxes/Content/Task.cpp:67
#, no-c-format
msgid "Details"
msgstr "Dettagli"

#: src/Waypoint/WaypointDetailsReader.cpp:132
msgid "Loading Airfield Details File..."
msgstr "Caricamento File Dettagli Campo Volo..."

#: src/Menu/ExpandMacros.cpp:83 src/Menu/ExpandMacros.cpp:116
#: src/Menu/ExpandMacros.cpp:138
msgid "Next Turnpoint"
msgstr "Prossima Boa"

#: src/Menu/ExpandMacros.cpp:87 src/Menu/ExpandMacros.cpp:124
#: src/Menu/ExpandMacros.cpp:161
msgid "Previous Turnpoint"
msgstr "Boa Pecedente"

#: src/Menu/ExpandMacros.cpp:94
msgid "Furthest Landpoint"
msgstr "Atterraggio più lontano"

#: src/Menu/ExpandMacros.cpp:95
msgid "Next Landpoint"
msgstr "Prossimo Atterraggio"

#: src/Menu/ExpandMacros.cpp:101
msgid "Closest Landpoint"
msgstr "Atterraggio più vicino"

#: src/Menu/ExpandMacros.cpp:102
msgid "Previous Landpoint"
msgstr "Atterraggio precedente"

#: src/Menu/ExpandMacros.cpp:115 src/Menu/ExpandMacros.cpp:137
msgid "Finish Turnpoint"
msgstr "Boa finale"

#: src/Menu/ExpandMacros.cpp:119 src/Menu/ExpandMacros.cpp:156
msgid "Next Startpoint"
msgstr "Prossimo Startpoint"

#: src/Menu/ExpandMacros.cpp:123 src/Menu/ExpandMacros.cpp:160
msgid "Start Turnpoint"
msgstr "Boa Iniziale"

#: src/Menu/ExpandMacros.cpp:141
msgid "Arm start"
msgstr "Arma partenza"

#: src/Menu/ExpandMacros.cpp:144
msgid "Arm turn"
msgstr "Arma virata"

#: src/Menu/ExpandMacros.cpp:165
msgid "Disarm start"
msgstr "Disarma partenza"

#: src/Menu/ExpandMacros.cpp:168
msgid "Disarm turn"
msgstr "Disarma virata"

#: src/Menu/ExpandMacros.cpp:177
msgid ""
"Advance\n"
"(manual)"
msgstr ""
"Avanza\n"
"(manuale)"

#: src/Menu/ExpandMacros.cpp:181
msgid ""
"Advance\n"
"(auto)"
msgstr ""
"Avanza\n"
"(auto)"

#: src/Menu/ExpandMacros.cpp:184
msgid ""
"Abort\n"
"Start"
msgstr ""
"Annulla\n"
"Start"

#: src/Menu/ExpandMacros.cpp:187
msgid ""
"Arm\n"
"Start"
msgstr ""
"Arma\n"
"Partenza"

#: src/Menu/ExpandMacros.cpp:190
msgid ""
"Abort\n"
"Turn"
msgstr ""
"Annulla\n"
"Virata"

#: src/Menu/ExpandMacros.cpp:193
msgid ""
"Arm\n"
"Turn"
msgstr ""
"Arma\n"
"Virata"

#: src/Menu/ExpandMacros.cpp:202 src/Menu/ExpandMacros.cpp:206
#: src/Dialogs/Device/PortMonitor.cpp:165
msgid "Resume"
msgstr "Riprendi"

#: src/Menu/ExpandMacros.cpp:203 src/Menu/ExpandMacros.cpp:207
#: src/Dialogs/Message.cpp:120
msgid "Abort"
msgstr "Interrompi"

#: src/Menu/ExpandMacros.cpp:227 src/Menu/ExpandMacros.cpp:359
#: src/Menu/ExpandMacros.cpp:380 src/Menu/ExpandMacros.cpp:430
#: src/Dialogs/Settings/WindSettingsPanel.cpp:196
msgid "Manual"
msgstr "Manuale"

#: src/Menu/ExpandMacros.cpp:227 src/Menu/ExpandMacros.cpp:359
#: src/Menu/ExpandMacros.cpp:380 src/Menu/ExpandMacros.cpp:430
#: src/PageSettings.cpp:71 src/PageSettings.cpp:74
#: src/Dialogs/Settings/Panels/AirspaceConfigPanel.cpp:62
#: src/Dialogs/Settings/Panels/GaugesConfigPanel.cpp:49
#: src/Dialogs/Settings/Panels/PagesConfigPanel.cpp:206
#: src/Dialogs/Settings/Panels/PagesConfigPanel.cpp:395
#: src/Dialogs/Settings/Panels/SymbolsConfigPanel.cpp:86
#: src/InfoBoxes/Panel/MacCreadySetup.cpp:55
#: src/Dialogs/Device/Vega/HardwareParameters.hpp:33
#, no-c-format
msgid "Auto"
msgstr "Auto"

#: src/Menu/ExpandMacros.cpp:229
#: src/Dialogs/Settings/Panels/MapDisplayConfigPanel.cpp:44
#, no-c-format
msgid "Track up"
msgstr "Rotta in alto"

#: src/Menu/ExpandMacros.cpp:229
#: src/Dialogs/Settings/Panels/MapDisplayConfigPanel.cpp:48
#, no-c-format
msgid "North up"
msgstr "Nord in alto"

#: src/Menu/ExpandMacros.cpp:313 src/Dialogs/Settings/dlgBasicSettings.cpp:140
#: src/Dialogs/ReplayDialog.cpp:49
msgid "Stop"
msgstr "Stop"

#: src/Menu/ExpandMacros.cpp:314 src/Dialogs/ReplayDialog.cpp:48
msgid "Start"
msgstr "Start"

#: src/Menu/ExpandMacros.cpp:318
#: src/Dialogs/Settings/Panels/SymbolsConfigPanel.cpp:92
#, no-c-format
msgid "Long"
msgstr "Lunga"

#: src/Menu/ExpandMacros.cpp:321
#: src/Dialogs/Settings/Panels/SymbolsConfigPanel.cpp:93
#, no-c-format
msgid "Short"
msgstr "Corta"

#: src/Menu/ExpandMacros.cpp:324
#: src/Dialogs/Settings/Panels/SymbolsConfigPanel.cpp:94
#, no-c-format
msgid "Full"
msgstr "Completa"

#: src/Menu/ExpandMacros.cpp:327 src/Menu/ExpandMacros.cpp:332
#: src/Menu/ExpandMacros.cpp:357 src/Menu/ExpandMacros.cpp:382
#: src/Menu/ExpandMacros.cpp:428 src/Input/InputEventsSettings.cpp:458
#: src/Input/InputEventsSettings.cpp:461
#: src/Dialogs/StatusPanels/SystemStatusPanel.cpp:113
#: src/Dialogs/Settings/Panels/GaugesConfigPanel.cpp:45
#: src/Dialogs/Settings/Panels/GaugesConfigPanel.cpp:56
#: src/Dialogs/Settings/Panels/InterfaceConfigPanel.cpp:192
#: src/Dialogs/Settings/Panels/LoggerConfigPanel.cpp:63
#: src/Dialogs/Settings/Panels/RouteConfigPanel.cpp:131
#: src/Dialogs/Settings/Panels/RouteConfigPanel.cpp:161
#: src/Dialogs/Settings/Panels/SymbolsConfigPanel.cpp:84
#: src/Dialogs/Settings/Panels/SymbolsConfigPanel.cpp:91
#: src/Dialogs/Settings/Panels/SymbolsConfigPanel.cpp:133
#: src/Dialogs/Settings/Panels/SymbolsConfigPanel.cpp:140
#: src/Dialogs/Settings/Panels/TerrainDisplayConfigPanel.cpp:234
#: src/Dialogs/Settings/Panels/TerrainDisplayConfigPanel.cpp:264
#: src/Dialogs/Device/Vega/HardwareParameters.hpp:31
#, no-c-format
msgid "Off"
msgstr "Spento"

#: src/Menu/ExpandMacros.cpp:332 src/Menu/ExpandMacros.cpp:357
#: src/Menu/ExpandMacros.cpp:382 src/Menu/ExpandMacros.cpp:428
#: src/Input/InputEventsSettings.cpp:456 src/Input/InputEventsSettings.cpp:461
#: src/Dialogs/StatusPanels/SystemStatusPanel.cpp:112
#: src/Dialogs/Settings/Panels/GaugesConfigPanel.cpp:47
#: src/Dialogs/Settings/Panels/InterfaceConfigPanel.cpp:193
#: src/Dialogs/Settings/Panels/LoggerConfigPanel.cpp:61
#: src/Dialogs/Settings/Panels/SymbolsConfigPanel.cpp:85
#: src/Dialogs/Settings/Panels/TerrainDisplayConfigPanel.cpp:265
#: src/Dialogs/Device/Vega/HardwareParameters.hpp:32
#, no-c-format
msgid "On"
msgstr "Acceso"

#: src/Menu/ExpandMacros.cpp:343
msgid "Topography On"
msgstr "Topografia Attiva"

#: src/Menu/ExpandMacros.cpp:346
msgid "Terrain On"
msgstr "Terreno Attivo"

#: src/Menu/ExpandMacros.cpp:349
msgid "Terrain + Topography"
msgstr "Terreno + Topografia"

#: src/Menu/ExpandMacros.cpp:352
msgid "Terrain Off"
msgstr "Terreno disattivato"

#: src/Menu/ExpandMacros.cpp:362 src/Menu/ExpandMacros.cpp:364
#: src/Menu/ExpandMacros.cpp:366
msgid "Hide"
msgstr "Nascondi"

#: src/Menu/ExpandMacros.cpp:362 src/Menu/ExpandMacros.cpp:364
#: src/Menu/ExpandMacros.cpp:366
msgid "Show"
msgstr "Mostra"

#: src/Menu/ExpandMacros.cpp:369 src/Input/InputEventsSettings.cpp:313
#: src/Dialogs/Settings/Panels/AirspaceConfigPanel.cpp:85
#: src/Dialogs/Settings/Panels/WaypointDisplayConfigPanel.cpp:148
#, no-c-format
msgid "All"
msgstr "Tutto"

#: src/Menu/ExpandMacros.cpp:370 src/Input/InputEventsSettings.cpp:314
#, no-c-format
msgid "Task & Landables"
msgstr "Tema & Atterrabili"

#: src/Menu/ExpandMacros.cpp:372 src/Input/InputEventsSettings.cpp:316
#: src/Dialogs/Settings/WindSettingsPanel.cpp:192
#: src/Dialogs/Settings/Panels/AirspaceConfigPanel.cpp:83
#: src/Dialogs/Settings/Panels/MapDisplayConfigPanel.cpp:58
#: src/Dialogs/Settings/Panels/PagesConfigPanel.cpp:207
#: src/Dialogs/Settings/Panels/RouteConfigPanel.cpp:103
#: src/Dialogs/Settings/Panels/WaypointDisplayConfigPanel.cpp:99
#: src/Dialogs/Settings/Panels/WaypointDisplayConfigPanel.cpp:110
#: src/Dialogs/Settings/Panels/WaypointDisplayConfigPanel.cpp:159
#: src/Dialogs/Device/Vega/AudioModeParameters.hpp:32
#, no-c-format
msgid "None"
msgstr "Nessuno"

#: src/Menu/ExpandMacros.cpp:373 src/Input/InputEventsSettings.cpp:317
#, no-c-format
msgid "Task & Airfields"
msgstr "Tema & Aviosuperfici"

#: src/Input/InputEventsActions.cpp:156
#: src/Dialogs/Waypoint/WaypointCommandsWidget.cpp:292
#: src/Dialogs/Waypoint/Manager.cpp:262
msgid "Failed to save waypoints"
msgstr "Impossibile salvare boe"

#: src/Input/InputEventsActions.cpp:267
msgid "Screen Mode Full"
msgstr "Modo schermo intero"

#: src/Input/InputEventsActions.cpp:269
msgid "Auxiliary InfoBoxes"
msgstr "InfoBox Ausiliari"

#: src/Input/InputEventsActions.cpp:271
msgid "Default InfoBoxes"
msgstr "InfoBox di default"

#: src/Input/InputEventsActions.cpp:378
msgid "No active waypoint!"
msgstr "Nessuna boa attiva!"

#: src/Input/InputEventsActions.cpp:482
msgid "NMEA log on"
msgstr "NMEA log acceso"

#: src/Input/InputEventsActions.cpp:484
msgid "NMEA log off"
msgstr "NMEA log spento"

#: src/Input/InputEventsActions.cpp:488
msgid "Logger on"
msgstr "Logger acceso"

#: src/Input/InputEventsActions.cpp:490
msgid "Logger off"
msgstr "Logger spento"

#: src/Input/InputEventsMap.cpp:71
msgid "Auto. zoom on"
msgstr "Zoom auto on"

#: src/Input/InputEventsMap.cpp:73 src/Input/InputEventsMap.cpp:208
msgid "Auto. zoom off"
msgstr "Zoom auto off"

#: src/Input/InputEventsMap.cpp:98
msgid "Circling zoom on"
msgstr "Zoom Termica on"

#: src/Input/InputEventsMap.cpp:100
msgid "Circling zoom off"
msgstr "Zoom Termica off"

#: src/Input/InputEventsAirspace.cpp:63
msgid "Show airspace off"
msgstr "SpazioAereo off"

#: src/Input/InputEventsAirspace.cpp:65
msgid "Show airspace on"
msgstr "SpazioAereo on"

#: src/Input/InputEventsTask.cpp:80
msgid "Advance manually"
msgstr "Avanza manualmente"

#: src/Input/InputEventsTask.cpp:83
msgid "Advance automatically"
msgstr "Avanza automaticamente"

#: src/Input/InputEventsTask.cpp:86
msgid "Ready to start"
msgstr "Pronto alla partenza"

#: src/Input/InputEventsTask.cpp:89
msgid "Hold start"
msgstr "Attendere Partenza"

#: src/Input/InputEventsTask.cpp:92
msgid "Ready to turn"
msgstr "Pronto alla virata"

#: src/Input/InputEventsTask.cpp:95
msgid "Hold turn"
msgstr "attendere virata"

#: src/Input/InputEventsTask.cpp:161
msgid "Auto. MacCready on"
msgstr "MacCready auto on"

#: src/Input/InputEventsTask.cpp:163
msgid "Auto. MacCready off"
msgstr "MacCready auto off"

#: src/Input/InputEventsTask.cpp:168
msgid "MacCready "
msgstr "MacCready "

#: src/Input/InputEventsTask.cpp:229
msgid "Task aborted"
msgstr "Tema abortito"

#: src/Input/InputEventsTask.cpp:232
msgid "Go to target"
msgstr "Vai all'obiettivo"

#: src/Input/InputEventsTask.cpp:235
msgid "Ordered task"
msgstr "Tema ordinato"

#: src/Input/InputEventsTask.cpp:238
#: src/Renderer/FlightStatisticsRenderer.cpp:322
#: src/Dialogs/Task/Manager/TaskActionsPanel.cpp:139
msgid "No task"
msgstr "Nessuna task"

#: src/Input/InputEventsTask.cpp:321 src/Renderer/MapItemListRenderer.cpp:373
#: src/Dialogs/Device/CAI302/UnitsEditor.cpp:46
#: src/Dialogs/Settings/dlgBasicSettings.cpp:328
#: src/Dialogs/Traffic/FlarmTrafficDetails.cpp:136
#: src/Dialogs/StatusPanels/FlightStatusPanel.cpp:91
#: src/Dialogs/Waypoint/dlgWaypointEdit.cpp:93
#: src/Dialogs/Settings/Panels/SymbolsConfigPanel.cpp:114
#: src/Dialogs/Settings/Panels/UnitsConfigPanel.cpp:185
#, no-c-format
msgid "Altitude"
msgstr "Altitudine"

#: src/Input/InputEventsTask.cpp:323
#: src/Renderer/FlightStatisticsRenderer.cpp:214
#: src/Renderer/FlightStatisticsRenderer.cpp:233
#: src/Renderer/FlightStatisticsRenderer.cpp:259
#: src/Dialogs/Device/CAI302/UnitsEditor.cpp:80
#: src/Dialogs/Settings/WindSettingsPanel.cpp:87
msgid "Speed"
msgstr "Velocità"

#. Important: all pages after Units in this list must not have data fields that are
#. unit-dependent because they will be saved after their units may have changed.
#. ToDo: implement API that controls order in which pages are saved
#: src/Input/InputEventsTask.cpp:325
#: src/Renderer/FlightStatisticsRenderer.cpp:212
#: src/Renderer/FlightStatisticsRenderer.cpp:231
#: src/Renderer/FlightStatisticsRenderer.cpp:257
#: src/Dialogs/Settings/dlgConfiguration.cpp:147
#: src/Dialogs/Weather/RASPDialog.cpp:164
#, no-c-format
msgid "Time"
msgstr "Tempo"

#: src/Input/InputEventsTask.cpp:328
msgid "Task start"
msgstr "Avvio Tema"

#: src/Input/InputEventsTask.cpp:330
msgid "Next turnpoint"
msgstr "Prossima boa"

#: src/Input/InputEventsTask.cpp:332
msgid "Task finished"
msgstr "Tema terminato"

#: src/Input/InputEventsSettings.cpp:59
msgid "Vario sounds on"
msgstr "Suoni variometro on"

#: src/Input/InputEventsSettings.cpp:61
msgid "Vario sounds off"
msgstr "Suoni variometro off"

#: src/Input/InputEventsSettings.cpp:89
msgid "Snail trail off"
msgstr "Traccia off"

#: src/Input/InputEventsSettings.cpp:93
msgid "Long snail trail"
msgstr "Traccia lunga"

#: src/Input/InputEventsSettings.cpp:97
msgid "Short snail trail"
msgstr "Traccia corta"

#: src/Input/InputEventsSettings.cpp:101
msgid "Full snail trail"
msgstr "Traccia completa"

#: src/Input/InputEventsSettings.cpp:203
msgid "Bugs performance"
msgstr "Prestazioni sporco"

#: src/Input/InputEventsSettings.cpp:246
#, no-c-format
msgid "Ballast %"
msgstr "% Zavorra"

#: src/Input/InputEventsSettings.cpp:282 src/Dialogs/ProfileListDialog.cpp:231
#: src/Dialogs/ProfileListDialog.cpp:276
#: src/Dialogs/Plane/PlaneListDialog.cpp:254
#: src/Dialogs/Plane/PlaneListDialog.cpp:303
#: src/Dialogs/Plane/PlaneListDialog.cpp:316
#: src/Dialogs/Waypoint/WaypointCommandsWidget.cpp:53
#: src/Dialogs/Waypoint/WaypointCommandsWidget.cpp:91
#: src/Dialogs/Waypoint/WaypointCommandsWidget.cpp:131
#: src/Dialogs/Waypoint/WaypointCommandsWidget.cpp:171
#: src/Dialogs/Task/Manager/TaskManagerDialog.cpp:213
msgid "Failed to save file."
msgstr "Salvataggio del file fallito."

#: src/Input/InputEventsSettings.cpp:305 src/InfoBoxes/Content/Factory.cpp:547
#, no-c-format
msgid "Forecast temperature"
msgstr "Temperatura prevista"

#: src/Input/InputEventsSettings.cpp:336
msgid "Waypoint labels"
msgstr "Etichette boe"

#: src/Input/InputEventsSettings.cpp:463
msgid "Topography/Terrain"
msgstr "Topografia/Terreno"

#: src/Input/InputEventsLua.cpp:65 src/Dialogs/FileManager.cpp:570
msgid "Select a file"
msgstr "Seleziona un file"

#: src/PageSettings.cpp:44
#: src/Dialogs/Settings/Panels/GaugesConfigPanel.cpp:106
#: src/Dialogs/Settings/Panels/PagesConfigPanel.cpp:195
#: src/Dialogs/Settings/Panels/PagesConfigPanel.cpp:372
#, no-c-format
msgid "FLARM radar"
msgstr "Radar FLARM"

#: src/PageSettings.cpp:48
#: src/Dialogs/Settings/Panels/GaugesConfigPanel.cpp:115
#: src/Dialogs/Settings/Panels/PagesConfigPanel.cpp:196
#: src/Dialogs/Settings/Panels/PagesConfigPanel.cpp:376
#: src/InfoBoxes/Content/Factory.cpp:945
#, no-c-format
msgid "Thermal assistant"
msgstr "Assistente termica"

#: src/PageSettings.cpp:52 src/Dialogs/Settings/Panels/PagesConfigPanel.cpp:197
#: src/Dialogs/Settings/Panels/PagesConfigPanel.cpp:380
#: src/InfoBoxes/Content/Factory.cpp:856
#, no-c-format
msgid "Horizon"
msgstr "Orizzonte"

#: src/PageSettings.cpp:60 src/InfoBoxes/Content/Altitude.cpp:47
#: Data/Input/default.xci:914
#, no-c-format
msgid "Info"
msgstr "Info"

#: src/PageSettings.cpp:60
msgid "Map and InfoBoxes"
msgstr "Mappa e InfoBox"

#: src/PageSettings.cpp:80
msgid "Info Hide"
msgstr "Nascondi info"

#: src/PageSettings.cpp:82
msgid "Map (Full screen)"
msgstr "Mappa (schermo intero)"

#: src/Renderer/ChartRenderer.cpp:255
#: src/Dialogs/Device/DeviceListDialog.cpp:446
msgid "No data"
msgstr "No dati"

#: src/Renderer/MapItemListRenderer.cpp:81
#: src/Renderer/MapItemListRenderer.cpp:85
#: src/Dialogs/Airspace/AirspaceList.cpp:423
#: src/Dialogs/Settings/WindSettingsPanel.cpp:99
#: src/Dialogs/Waypoint/WaypointList.cpp:411
msgid "Direction"
msgstr "Direzione"

#: src/Renderer/MapItemListRenderer.cpp:89
#: src/Renderer/WaypointListRenderer.cpp:42
#: src/Dialogs/Waypoint/WaypointInfoWidget.cpp:141
msgid "Elevation"
msgstr "Elevazione"

#: src/Renderer/MapItemListRenderer.cpp:154
#: src/Renderer/MapItemListRenderer.cpp:177
#: src/Dialogs/Settings/Panels/TaskRulesConfigPanel.cpp:96
#: src/Dialogs/Task/Manager/TaskPropertiesPanel.cpp:260
#, no-c-format
msgid "AGL"
msgstr "AGL"

#: src/Renderer/MapItemListRenderer.cpp:159
#: src/Renderer/MapItemListRenderer.cpp:182
#: src/Dialogs/Settings/Panels/TaskRulesConfigPanel.cpp:98
#: src/Dialogs/Task/Manager/TaskPropertiesPanel.cpp:262
#, no-c-format
msgid "MSL"
msgstr "MSL"

#: src/Renderer/MapItemListRenderer.cpp:168
msgid "around terrain"
msgstr "intorno al terreno"

#: src/Renderer/MapItemListRenderer.cpp:186
msgid "Unreachable due to terrain."
msgstr "Irragiungibile causa orografia."

#: src/Renderer/MapItemListRenderer.cpp:191
msgid "Arrival altitude"
msgstr "Altitudine di arrivo"

#: src/Renderer/MapItemListRenderer.cpp:213
msgid "Your Position"
msgstr "La tua posizione"

#: src/Renderer/MapItemListRenderer.cpp:270
#: src/InfoBoxes/Content/Factory.cpp:946
#, no-c-format
msgid "Thermal"
msgstr "Termica"

#: src/Renderer/MapItemListRenderer.cpp:281
msgid "Avg. lift"
msgstr "Portanza media"

#: src/Renderer/MapItemListRenderer.cpp:351
msgid "FLARM Traffic"
msgstr "Traffico FLARM"

#: src/Renderer/MapItemListRenderer.cpp:425
#: src/Dialogs/Traffic/TrafficList.cpp:691
#, c-format
msgid "%u minutes ago"
msgstr "%u minuti fa"

#: src/Renderer/WaypointListRenderer.cpp:153
msgid "Arrival Alt"
msgstr "Alt. di arrivo"

#: src/Renderer/WaypointListRenderer.cpp:165
msgid " ("
msgstr " ("

#: src/Weather/Rasp/RaspStore.cpp:48 src/Weather/Rasp/RaspStore.cpp:53
#, no-c-format
msgid "W*"
msgstr "W*"

#: src/Weather/Rasp/RaspStore.cpp:49 src/Weather/Rasp/RaspStore.cpp:54
#, no-c-format
msgid ""
"Average dry thermal updraft strength near mid-BL height.  Subtract glider "
"descent rate to get average vario reading for cloudless thermals.  Updraft "
"strengths will be stronger than this forecast if convective clouds are "
"present, since cloud condensation adds buoyancy aloft (i.e. this neglects "
"\"cloudsuck\").  W* depends upon both the surface heating and the BL depth."
msgstr ""
"Media delle termiche secche intorno alla metà della quota del BL.  Sottrai "
"il tasso di caduta del velivolo per ottenere il valore medio del vario per "
"le termiche blu.  Le correnti ascensionali saranno più forti di questa stima "
"in presenza di nubi convettive, dal momento che la formazione di condensa "
"aggiunge spinta verso l'alto (cioè questo trascura l'aspirazione).  W* "
"dipende sia dal riscaldamento della superficie che dalla profondità del BL."

#: src/Weather/Rasp/RaspStore.cpp:58
#, no-c-format
msgid "BL Wind spd"
msgstr "Vel Vento BL"

#: src/Weather/Rasp/RaspStore.cpp:59
#, no-c-format
msgid ""
"The speed and direction of the vector-averaged wind in the BL.  This "
"prediction can be misleading if there is a large change in wind direction "
"through the BL."
msgstr ""
"Velocità e direzione della media vettoriale del vento nel BL. Questa "
"previsione può essere fuorviante in presenza di forti cambiamenti nella "
"direzione del vento nel BL."

#: src/Weather/Rasp/RaspStore.cpp:63
#, no-c-format
msgid "H bl"
msgstr "H bl"

#: src/Weather/Rasp/RaspStore.cpp:64
#, no-c-format
msgid ""
"Height of the top of the mixing layer, which for thermal convection is the "
"average top of a dry thermal.  Over flat terrain, maximum thermalling "
"heights will be lower due to the glider descent rate and other factors.  In "
"the presence of clouds (which release additional buoyancy aloft, creating "
"\"cloudsuck\") the updraft top will be above this forecast, but the maximum "
"thermalling height will then be limited by the cloud base.  Further, when "
"the mixing results from shear turbulence rather than thermal mixing this "
"parameter is not useful for glider flying. "
msgstr ""
"Quota superiore dello strato di rimescolamento, che per convezione termica "
"corrisponde alla quota media della sommità di una termica secca.  Su un "
"terreno pianeggiante, l'altezza massima delle termiche sarà inferiore a "
"causa del tasso di caduta del velivolo ed altri fattori.  In presenza di "
"nuvole (che rilasciano energia supplementare, creando aspirazione) la "
"sommità della corrente ascensionale sarà più alta di questa previsione, ma "
"l'altezza massima in termica sarà comunque limitata dalla base cumulo.  "
"Inoltre, quando il rimescolamento avviene per turbolenza tra strati "
"piuttosto che per convezione termica, questo parametro non è utile per il "
"volo a vela. "

#: src/Weather/Rasp/RaspStore.cpp:68
#, no-c-format
msgid "dwcrit"
msgstr "dwcrit"

#: src/Weather/Rasp/RaspStore.cpp:69
#, no-c-format
msgid ""
"This parameter estimates the height above ground at which the average dry "
"updraft strength drops below 225 fpm and is expected to give better "
"quantitative numbers for the maximum cloudless thermalling height than the "
"BL Top height, especially when mixing results from vertical wind shear "
"rather than thermals.  (Note: the present assumptions tend to underpredict "
"the max. thermalling height for dry consitions.) In the presence of clouds "
"the maximum thermalling height may instead be limited by the cloud base.  "
"Being for \"dry\" thermals, this parameter omits the effect of \"cloudsuck\"."
msgstr ""
"Questo parametro stima l'altezza dal suolo alla quale la forza media delle "
"correnti ascensionali secche scende sotto i 225 piedi al minuto (circa 70 "
"metri al minuto) e dovrebbe dare migliori numeri quantitativi per l'altezza "
"massima in termica blu rispetto all'altezza del BL, soprattutto quando il "
"rimescolamento è dovuto a wind shear verticale piuttosto che convezione "
"termicha. (Nota: le attuali ipotesi tendono a sottostimare la massima "
"altezza in termica per condizioni secche.) In presenza di cumuli, l'altezza "
"massima in termica può invece essere limitata dalla base dei cumuli stessi. "
"Essendo per le termiche blu, questo parametro omette l'effetto di "
"aspirazione."

#: src/Weather/Rasp/RaspStore.cpp:73
#, no-c-format
msgid "bl cloud"
msgstr "nuvole bl"

#: src/Weather/Rasp/RaspStore.cpp:74
#, no-c-format
msgid ""
"This parameter provides an additional means of evaluating the formation of "
"clouds within the BL and might be used either in conjunction with or instead "
"of the other cloud prediction parameters.  It assumes a very simple "
"relationship between cloud cover percentage and the maximum relative "
"humidity within the BL.  The cloud base height is not predicted, but is "
"expected to be below the BL Top height."
msgstr ""
"Questo parametro fornisce un ulteriore mezzo per valutare la formazione di "
"nubi all'interno del BL e potrebbe essere utilizzato in combinazione o al "
"posto di altri parametri di previsione di nuvole. Si presuppone una semplice "
"relazione tra la percentuale copertura nuvolosa e l'umidità relativa massima "
"all'interno del BL.  L'altezza della base delle nubi non è prevista, ma "
"dovrebbe essere sotto l'altezza massima del BL."

#: src/Weather/Rasp/RaspStore.cpp:78
#, no-c-format
msgid "Sfc temp"
msgstr "Sfc temp"

#: src/Weather/Rasp/RaspStore.cpp:79
#, no-c-format
msgid ""
"The temperature at a height of 2m above ground level.  This can be compared "
"to observed surface temperatures as an indication of model simulation "
"accuracy; e.g. if observed surface temperatures are significantly below "
"those forecast, then soaring conditions will be poorer than forecast."
msgstr ""
"La temperatura ad un'altezza di 2 m sopra il livello del suolo. Questa può "
"essere confrontata con la temperatura superficiale come indicazione "
"dell'accuratezza del modello di simulazione; es. se le temperature "
"superficiali osservate sono in modo significativo al di sotto di quelle "
"previste, allora le condizioni di volo saranno più scarse rispetto a quanto "
"previsto."

#: src/Weather/Rasp/RaspStore.cpp:83
#, no-c-format
msgid "hwcrit"
msgstr "hwcrit"

#: src/Weather/Rasp/RaspStore.cpp:84
#, no-c-format
msgid ""
"This parameter estimates the height at which the average dry updraft "
"strength drops below 225 fpm and is expected to give better quantitative "
"numbers for the maximum cloudless thermalling height than the BL Top height, "
"especially when mixing results from vertical wind shear rather than "
"thermals.  (Note: the present assumptions tend to underpredict the max. "
"thermalling height for dry consitions.) In the presence of clouds the "
"maximum thermalling height may instead be limited by the cloud base.  Being "
"for \"dry\" thermals, this parameter omits the effect of \"cloudsuck\"."
msgstr ""
"Questo parametro stima l'altezza alla quale la forza media corrente "
"ascensionale secca scende sotto i 225 piedi al minuto (circa 70 m/min o "
"1.143 m/s) e dovrebbe dare migliori dati quantitativi per l'altezza massima "
"in termica blu rispetto all'altezza del BL, soprattutto quando il "
"rimemescolamento avviene per via di windshear verticale piuttosto che di "
"termiche (nota: le attuali ipotesi tendono a sottostimare la massima altezza "
"in termica per condizioni secche..). In presenza di nubi l'altezza massima "
"in termica può invece essere limitata dalla base dei cumuli. Essendo per "
"termiche blu, questo parametro omette l'effetto di aspirazione da cumulo."

#: src/Weather/Rasp/RaspStore.cpp:88
#, no-c-format
msgid "wblmaxmin"
msgstr "wblmaxmin"

#: src/Weather/Rasp/RaspStore.cpp:89
#, no-c-format
msgid ""
"Maximum grid-area-averaged extensive upward or downward motion within the BL "
"as created by horizontal wind convergence. Positive convergence is "
"associated with local small-scale convergence lines.  Negative convergence "
"(divergence) produces subsiding vertical motion, creating low-level "
"inversions which limit thermalling heights."
msgstr ""
"Massimo movimento verso l'alto o verso il basso mediato secondo un'area a "
"griglia all'interno del BL come creato dalla convergenza di venti "
"orizzontali. Convergenza positiva è associata a linee di ascendenza "
"localizzate di piccola entità. Convergenza negativa (divergenza) produce "
"movimenti di sprofondo dell'aria, creando inversioni a bassa quota che "
"limitano le altezze delle termiche."

#: src/Weather/Rasp/RaspStore.cpp:93
#, no-c-format
msgid "blcwbase"
msgstr "blcwbase"

#: src/Renderer/FlightStatisticsRenderer.cpp:211
#: src/Renderer/FlightStatisticsRenderer.cpp:230
#: src/Renderer/FlightStatisticsRenderer.cpp:256
msgid "Score"
msgstr "Punteggio"

#: src/Renderer/FlightStatisticsRenderer.cpp:211
#: src/Renderer/FlightStatisticsRenderer.cpp:230
#: src/Renderer/FlightStatisticsRenderer.cpp:256
msgid "pts"
msgstr "punti"

#: src/Renderer/FlightStatisticsRenderer.cpp:332
#: src/Renderer/FlightStatisticsRenderer.cpp:342
#: src/Renderer/FlightStatisticsRenderer.cpp:353
msgid "Task to go"
msgstr "Tema rimanente"

#: src/Renderer/FlightStatisticsRenderer.cpp:333
#: src/Renderer/FlightStatisticsRenderer.cpp:343
msgid "AAT to go"
msgstr "AAT rimanente"

#. landscape: info above buttons
#: src/Renderer/FlightStatisticsRenderer.cpp:334
#: src/Renderer/FlightStatisticsRenderer.cpp:344
#: src/Renderer/FlightStatisticsRenderer.cpp:355
#: src/Dialogs/dlgAnalysis.cpp:243
msgid "Distance to go"
msgstr "Distanza rimanente"

#: src/Renderer/FlightStatisticsRenderer.cpp:336
#: src/Renderer/FlightStatisticsRenderer.cpp:347
msgid "Target speed"
msgstr "Velocità obiettivo"

#: src/Renderer/BarographRenderer.cpp:47 src/Renderer/BarographRenderer.cpp:53
msgid "Working band"
msgstr "Fascia di lavoro"

#: src/Renderer/BarographRenderer.cpp:57
msgid "Ceiling trend"
msgstr "Andamento soffitto"

#: src/Renderer/ClimbChartRenderer.cpp:47
#: src/Renderer/ClimbChartRenderer.cpp:52
msgid "Avg. climb"
msgstr "Salita media"

#: src/Renderer/ClimbChartRenderer.cpp:55
msgid "Climb trend"
msgstr "Andamento Salita"

#: src/Renderer/GlidePolarRenderer.cpp:49
msgid "L/D"
msgstr "L/D"

#: src/Renderer/GlidePolarRenderer.cpp:53
msgid "Min. sink"
msgstr "Min. disc."

#: src/Renderer/GlidePolarInfoRenderer.cpp:50 src/Dialogs/dlgAnalysis.cpp:514
#: src/Dialogs/Settings/Panels/UnitsConfigPanel.cpp:228
msgid "Mass"
msgstr "Massa"

#: src/Renderer/GlidePolarInfoRenderer.cpp:57
#: src/Dialogs/Settings/dlgBasicSettings.cpp:299
#: src/Dialogs/Settings/Panels/UnitsConfigPanel.cpp:238
msgid "Wing loading"
msgstr "Carico alare"

#: src/Renderer/CuRenderer.cpp:146
msgid "Thermal height"
msgstr "Altezza termica"

#: src/Renderer/CuRenderer.cpp:149
msgid "Cloud base"
msgstr "Base cumulo"

#: src/Renderer/MacCreadyRenderer.cpp:48 src/InfoBoxes/Content/Factory.cpp:491
#, no-c-format
msgid "Vopt"
msgstr "Vopt"

#: src/Renderer/MacCreadyRenderer.cpp:51 src/Renderer/TaskSpeedRenderer.cpp:49
msgid "Vave"
msgstr "Vave"

#: src/Renderer/TaskSpeedRenderer.cpp:52
msgid "Vest"
msgstr "Vest"

#: src/UIActions.cpp:52
msgid "Quit program?"
msgstr "Terminare programma?"

#: src/Units/UnitsStore.cpp:39
#, no-c-format
msgid "European"
msgstr "Europeo"

#: src/Units/UnitsStore.cpp:51
#, no-c-format
msgid "British"
msgstr "Britannico"

#: src/Units/UnitsStore.cpp:63
#, no-c-format
msgid "American"
msgstr "Americano"

#: src/Units/UnitsStore.cpp:75
#, no-c-format
msgid "Australian"
msgstr "Australiano"

#: src/Polar/PolarGlue.cpp:63
msgid ""
"Polar has invalid coefficients.\n"
"Using LS8 polar instead!"
msgstr ""
"La polare ha coefficienti non nvalidi.\n"
"Utilizzo invece la polare LS8!"

#: src/Polar/PolarGlue.cpp:64
msgid "Warning"
msgstr "Avviso"

#. TODO feature: Show the user what the batt status is.
#: src/BatteryTimer.cpp:69
msgid "Battery low"
msgstr "Batteria scarica"

#: src/Startup.cpp:197
msgid "Loading Terrain File..."
msgstr "Caricando File del Terreno..."

#: src/Startup.cpp:318
msgid "Initialising"
msgstr "Inizializzazione"

#. Start the device thread(s)
#: src/Startup.cpp:455
msgid "Starting devices"
msgstr "Avvio dispositivi"

#.
#. -- Reset polar in case devices need the data
#. GlidePolar::UpdatePolar(true, computer_settings);
#.
#. This should be done inside devStartup if it is really required
#.
#: src/Startup.cpp:465
msgid "Initialising display"
msgstr "Inizializzazione display"

#. Show progress dialog
#: src/Startup.cpp:564 src/Startup.cpp:599 src/Startup.cpp:667
msgid "Shutdown, please wait..."
msgstr "Spegnimento, attendere..."

#. Stop logger and save igc file
#: src/Startup.cpp:577
msgid "Shutdown, saving logs..."
msgstr "Spegnimento, salvataggio registri..."

#. Save settings to profile
#: src/Startup.cpp:596
msgid "Shutdown, saving profile..."
msgstr "Spegnimento, salvataggio profilo..."

#. Save the task for the next time
#: src/Startup.cpp:653
msgid "Shutdown, saving task..."
msgstr "Spegnimento, salvataggio tema..."

#: src/Device/Descriptor.cpp:483 src/Device/Descriptor.cpp:495
msgid "Unable to open port"
msgstr "Impossibile aprire la porta"

#: src/Device/Descriptor.cpp:1116 src/Device/Descriptor.cpp:1122
msgid "Sending declaration"
msgstr "Invio dichiarazione"

#: src/Device/Descriptor.cpp:1169 src/Device/Descriptor.cpp:1176
msgid "Reading flight list"
msgstr "Lettura lista voli"

#: src/Device/Descriptor.cpp:1200 src/Device/Descriptor.cpp:1207
msgid "Downloading flight log"
msgstr "Scaricamento registro volo"

#: src/Device/Config.cpp:216 src/Dialogs/Device/PortDataField.cpp:51
#: src/Dialogs/Device/DeviceListDialog.cpp:442
#: src/Dialogs/Device/Vega/AudioModeParameters.hpp:39
#, no-c-format
msgid "Disabled"
msgstr "Disabilitato"

#: src/Device/Config.cpp:233 src/Dialogs/Device/PortPicker.cpp:76
msgid "BLE sensor"
msgstr "Sensore BLE"

#: src/Device/Config.cpp:249 src/Dialogs/Device/PortPicker.cpp:73
msgid "BLE port"
msgstr "Porta BLE"

#: src/Device/Config.cpp:269 src/Dialogs/Device/PortDataField.cpp:56
#, no-c-format
msgid "Bluetooth server"
msgstr "Server Bluetooth"

#: src/Device/Config.cpp:288
msgid "GPS Intermediate Driver"
msgstr "Driver GPS intermedio"

#: src/Device/Config.cpp:291 src/Dialogs/Device/PortDataField.cpp:53
#, no-c-format
msgid "Built-in GPS & sensors"
msgstr "GPS integrato & sensori"

#: src/Device/Config.cpp:294
msgid "GliderLink traffic receiver"
msgstr "Ricevitore traffico GLiderLink"

#: src/Device/Config.cpp:315 src/Dialogs/Device/PortPicker.cpp:79
msgid "USB serial"
msgstr "Seriale USB"

#. create buttons
#: src/Dialogs/Message.cpp:96 src/Dialogs/WidgetDialog.cpp:264
#: src/Dialogs/WidgetDialog.cpp:280
#: src/Dialogs/MapItemListSettingsDialog.cpp:37
#: src/Dialogs/Airspace/AirspaceCRendererSettingsDialog.cpp:37
#: src/Dialogs/Settings/dlgBasicSettings.cpp:376
#: src/Dialogs/Plane/PlaneDetailsDialog.cpp:201
#: src/Dialogs/Plane/PlanePolarDialog.cpp:251
#: src/Dialogs/Waypoint/dlgWaypointEdit.cpp:175 src/Dialogs/NumberEntry.cpp:59
#: src/Dialogs/NumberEntry.cpp:101 src/Dialogs/NumberEntry.cpp:141
#: src/Dialogs/TouchTextEntry.cpp:203 src/Dialogs/TimeEntry.cpp:65
#: src/Dialogs/DateEntry.cpp:61 src/Dialogs/GeoPointEntry.cpp:76
msgid "OK"
msgstr "OK"

#: src/Dialogs/Message.cpp:102 src/Dialogs/StatusPanels/RulesStatusPanel.cpp:59
#: src/Dialogs/StatusPanels/RulesStatusPanel.cpp:62
msgid "Yes"
msgstr "Si"

#: src/Dialogs/Message.cpp:104
msgid "No"
msgstr "No"

#: src/Dialogs/Message.cpp:110
msgid "Retry"
msgstr "Riprova"

#: src/Dialogs/Message.cpp:116 src/Dialogs/ListPicker.cpp:183
#: src/Dialogs/ProgressDialog.cpp:57 src/Dialogs/WidgetDialog.cpp:265
#: src/Dialogs/WidgetDialog.cpp:281 src/Dialogs/FileManager.cpp:421
#: src/Dialogs/Device/PortPicker.cpp:314
#: src/Dialogs/Device/BlueFly/BlueFlyConfigurationDialog.cpp:134
#: src/Dialogs/MapItemListSettingsDialog.cpp:38
#: src/Dialogs/Airspace/AirspaceCRendererSettingsDialog.cpp:38
#: src/Dialogs/Traffic/TrafficList.cpp:796
#: src/Dialogs/ProfileListDialog.cpp:353
#: src/Dialogs/Plane/PlaneDetailsDialog.cpp:202
#: src/Dialogs/Plane/PlanePolarDialog.cpp:252
#: src/Dialogs/Waypoint/dlgWaypointEdit.cpp:176
#: src/Dialogs/Waypoint/WaypointList.cpp:232 src/Dialogs/NumberEntry.cpp:60
#: src/Dialogs/NumberEntry.cpp:102 src/Dialogs/NumberEntry.cpp:142
#: src/Dialogs/TouchTextEntry.cpp:207 src/Dialogs/TimeEntry.cpp:66
#: src/Dialogs/DateEntry.cpp:62 src/Dialogs/GeoPointEntry.cpp:77
#: src/Dialogs/DownloadFilePicker.cpp:407 Data/Input/default.xci:121
#: Data/Input/default.xci:404 Data/Input/default.xci:499
#: Data/Input/default.xci:638 Data/Input/default.xci:858
#: Data/Input/default.xci:929
msgid "Cancel"
msgstr "Annulla"

#: src/Dialogs/Message.cpp:123
msgid "Ignore"
msgstr "Ignora"

#: src/Dialogs/ListPicker.cpp:173 src/Dialogs/Device/PortPicker.cpp:313
#: src/Dialogs/Traffic/TrafficList.cpp:795
#: src/Dialogs/ProfileListDialog.cpp:351
#: src/Dialogs/Waypoint/WaypointList.cpp:228
msgid "Select"
msgstr "Selez."

#: src/Dialogs/ListPicker.cpp:179 src/Dialogs/HelpDialog.cpp:38
msgid "Help"
msgstr "Aiuto"

#: src/Dialogs/FileManager.cpp:419 src/Dialogs/FilePicker.cpp:50
#: src/Dialogs/Task/Manager/TaskActionsPanel.cpp:131
#: src/Dialogs/Task/Manager/TaskActionsPanel.cpp:147
#: src/Dialogs/Weather/RASPDialog.cpp:167
#: src/Dialogs/Weather/PCMetDialog.cpp:79 src/Dialogs/Weather/NOAAList.cpp:202
#: src/Dialogs/Weather/NOAAList.cpp:218 src/Dialogs/Weather/NOAADetails.cpp:108
#: src/Dialogs/Weather/MapOverlayWidget.cpp:385
#: src/Dialogs/Weather/MapOverlayWidget.cpp:417
#: src/Dialogs/DownloadFilePicker.cpp:138
#: src/Dialogs/DownloadFilePicker.cpp:297
#: src/Dialogs/DownloadFilePicker.cpp:406
msgid "Download"
msgstr "Download"

#: src/Dialogs/FileManager.cpp:420
#: src/Dialogs/Settings/Panels/PagesConfigPanel.cpp:112
#: src/Dialogs/Weather/NOAAList.cpp:118 src/Monitor/MatTaskMonitor.cpp:58
msgid "Add"
msgstr "Aggiungi"

#: src/Dialogs/FileManager.cpp:422
msgid "Update all"
msgstr "Aggiorna tutto"

#: src/Dialogs/FileManager.cpp:455
msgid "Queued"
msgstr "In coda"

#: src/Dialogs/FileManager.cpp:457 src/Dialogs/FileManager.cpp:463
msgid "Downloading"
msgstr "Scaricamento"

#: src/Dialogs/FileManager.cpp:475
msgid "Update available"
msgstr "Aggiornamento disponibile"

#: src/Dialogs/FileManager.cpp:743 src/Dialogs/DownloadFilePicker.cpp:386
#: src/Dialogs/DownloadFilePicker.cpp:388
msgid "Failed to download the repository index."
msgstr "Impossibile scaricare l'indice di posizionamento."

#: src/Dialogs/FileManager.cpp:753 src/Dialogs/FileManager.cpp:778
#: src/Dialogs/DownloadFilePicker.cpp:400 Data/Input/default.xci:620
msgid "File Manager"
msgstr "Gestore di file"

#: src/Dialogs/FileManager.cpp:776 src/Dialogs/DownloadFilePicker.cpp:399
msgid "The file manager is not available on this device."
msgstr "Il gestore di file non è disponibile in questo dispositivo."

#: src/Dialogs/Device/PortDataField.cpp:60
#, no-c-format
msgid "IOIO switches and Nunchuk"
msgstr "interruttori IOIO e Nunchuk"

#: src/Dialogs/Device/PortDataField.cpp:62
#, no-c-format
msgid "IOIO I²C pressure sensor"
msgstr "Sensore di pressione IOIO I²C"

#: src/Dialogs/Device/PortDataField.cpp:63
#, no-c-format
msgid "IOIO voltage sensor"
msgstr "Sensore di tensione IOIO"

#: src/Dialogs/Device/PortDataField.cpp:66
#, no-c-format
msgid "TCP client"
msgstr "TCP client"

#. label not translated for now, until we have a TCP/UDP port
#. selection UI
#: src/Dialogs/Device/PortDataField.cpp:70
#: src/Dialogs/Device/DeviceEditWidget.cpp:270
#, no-c-format
msgid "TCP port"
msgstr "Porta TCP"

#: src/Dialogs/Device/PortDataField.cpp:71
#, no-c-format
msgid "UDP port"
msgstr "Porta UDP"

#: src/Dialogs/Device/DeviceEditWidget.cpp:247
msgid "Port"
msgstr "Porta"

#: src/Dialogs/Device/DeviceEditWidget.cpp:253
#: src/Dialogs/Device/LX/NanoConfigWidget.cpp:97
#: src/Dialogs/Device/FLARM/ConfigWidget.cpp:125
msgid "Baud rate"
msgstr "Baud rate"

#: src/Dialogs/Device/DeviceEditWidget.cpp:259
msgid "Bulk baud rate"
msgstr "Baud rate di massa"

#: src/Dialogs/Device/DeviceEditWidget.cpp:260
msgid ""
"The baud rate used for bulk transfers, such as task declaration or flight "
"download."
msgstr ""
"Il baud rate utilizzato per trasferimenti di massa, come dichiarazione del "
"tema o download del volo."

#: src/Dialogs/Device/DeviceEditWidget.cpp:265
msgid "IP address"
msgstr "Indirizzo IP"

#: src/Dialogs/Device/DeviceEditWidget.cpp:275
msgid "I²C bus"
msgstr "Bus I²C"

#: src/Dialogs/Device/DeviceEditWidget.cpp:275
msgid "Select the description or bus number that matches your configuration."
msgstr ""
"Seleziona la descrizione o il numero di bus corrispondente alla tua "
"configurazione."

#: src/Dialogs/Device/DeviceEditWidget.cpp:281
msgid "I²C addr"
msgstr "Indirizzo I²C"

#: src/Dialogs/Device/DeviceEditWidget.cpp:281
msgid ""
"The I²C address that matches your configuration. This field is not used when "
"your selection in the \"I²C bus\" field is not an I²C bus number. Assume "
"this field is not in use if that doesn't make sense to you."
msgstr ""
"L'indirizzo I²C corrispondente alla tua configurazione. Questo campo non "
"viene utilizzato quando la selezione nel campo \"Bus I²C\" non corrisponde "
"ad un numero di bus I²C. Se non capisci la frase precedente, puoi "
"tranquillamente assumere che questo campo non sia usato."

#: src/Dialogs/Device/DeviceEditWidget.cpp:289
msgid "Pressure use"
msgstr "Uso pressione"

#: src/Dialogs/Device/DeviceEditWidget.cpp:289
msgid ""
"Select the purpose of this pressure sensor. This sensor measures some "
"pressure. Here you tell the system what pressure this is and what it should "
"be used for."
msgstr ""
"Seleziona lo scopo del sensore di pressione. Questo sensore misura una "
"pressione. Qui devi dire al sistema di che pressione si tratta e per cosa "
"deve essere usata."

#: src/Dialogs/Device/DeviceEditWidget.cpp:303
msgid "Driver"
msgstr "Driver"

#. for a passthrough device, offer additional driver
#: src/Dialogs/Device/DeviceEditWidget.cpp:306
msgid "Passthrough device"
msgstr "dispositivo di passthrough"

#: src/Dialogs/Device/DeviceEditWidget.cpp:307
msgid "Whether the device has a passed-through device connected."
msgstr ""
"Questa opzione consente di configurare se questo dispositivo è connesso ad "
"un dispositivo passthrough."

#: src/Dialogs/Device/DeviceEditWidget.cpp:318
msgid "Second Driver"
msgstr "driver secondario"

#: src/Dialogs/Device/DeviceEditWidget.cpp:320
msgid "Sync. from device"
msgstr "Sincro dal dispositivo"

#: src/Dialogs/Device/DeviceEditWidget.cpp:321
msgid ""
"Tells XCSoar to use settings like the MacCready value, bugs and ballast from "
"the device."
msgstr ""
"Questa opzione permette di configurare se XCSoar deve utilizzare "
"impostazioni come il valore di MacCready, sporco (insetti) e zavorra dal "
"dispositivo."

#: src/Dialogs/Device/DeviceEditWidget.cpp:326
msgid "Sync. to device"
msgstr "Sincro con dispositivo"

#: src/Dialogs/Device/DeviceEditWidget.cpp:327
msgid ""
"Tells XCSoar to send settings like the MacCready value, bugs and ballast to "
"the device."
msgstr ""
"Questa opzione permette di configurare se XCSoar deve inviare al dispositivo "
"le impostazioni come valore di MacCready, sporco (insetti) e zavorra."

#: src/Dialogs/Device/DeviceEditWidget.cpp:333
msgid "Whether you use a K6Bt to connect the device."
msgstr "Attiva questo per usare K6Bt per connettere il dispositivo."

#: src/Dialogs/Device/DeviceListDialog.cpp:287
#: src/Dialogs/Plane/PlaneListDialog.cpp:147
#: src/Dialogs/Waypoint/WaypointCommandsWidget.cpp:273
#: src/Dialogs/Waypoint/Manager.cpp:119 src/InfoBoxes/Content/MacCready.cpp:50
#: src/InfoBoxes/Content/Weather.cpp:106 src/InfoBoxes/Content/Radio.cpp:54
#: src/InfoBoxes/Content/Radio.cpp:59
#, no-c-format
msgid "Edit"
msgstr "Modifica"

#: src/Dialogs/Device/DeviceListDialog.cpp:291
msgid "Flight download"
msgstr "Download volo"

#: src/Dialogs/Device/DeviceListDialog.cpp:295
#: src/Dialogs/Device/DeviceListDialog.cpp:561
#: src/Dialogs/Device/DeviceListDialog.cpp:567
#: src/Dialogs/Device/DeviceListDialog.cpp:635
#: src/Dialogs/Device/DeviceListDialog.cpp:641
#: src/Dialogs/Task/Manager/TaskManagerDialog.cpp:123
msgid "Manage"
msgstr "Gestisci"

#: src/Dialogs/Device/DeviceListDialog.cpp:299
msgid "Monitor"
msgstr "Monitor"

#: src/Dialogs/Device/DeviceListDialog.cpp:303
#: src/Dialogs/Device/DeviceListDialog.cpp:530
#: src/Dialogs/Device/DeviceListDialog.cpp:538
#: src/Dialogs/Device/PortMonitor.cpp:140
#: src/Dialogs/Device/PortMonitor.cpp:148
msgid "Reconnect"
msgstr "Riconnetti"

#: src/Dialogs/Device/DeviceListDialog.cpp:307
#: src/Dialogs/Device/DeviceListDialog.cpp:326
#: src/Dialogs/Weather/MapOverlayWidget.cpp:231
msgid "Disable"
msgstr "Disabilita"

#: src/Dialogs/Device/DeviceListDialog.cpp:311
#: src/Dialogs/Device/DeviceListDialog.cpp:431
#: src/Dialogs/Device/DeviceListDialog.cpp:450
#: src/Dialogs/Device/DeviceListDialog.cpp:718
msgid "Debug"
msgstr "Debug"

#: src/Dialogs/Device/DeviceListDialog.cpp:326
#: src/Dialogs/Airspace/dlgAirspaceDetails.cpp:130
#: src/Dialogs/Airspace/dlgAirspaceWarnings.cpp:88
#: src/Dialogs/Settings/Panels/WeGlideConfigPanel.cpp:88
msgid "Enable"
msgstr "Abilita"

#: src/Dialogs/Device/DeviceListDialog.cpp:374
#, c-format
msgid "%s on %s"
msgstr "%s su %s"

#: src/Dialogs/Device/DeviceListDialog.cpp:388
msgid "GPS fix"
msgstr "Fix GPS"

#. device sends GPGGA, but no valid location
#: src/Dialogs/Device/DeviceListDialog.cpp:391
msgid "Bad GPS"
msgstr "GPS non valido"

#: src/Dialogs/Device/DeviceListDialog.cpp:393
#: src/Dialogs/StatusPanels/SystemStatusPanel.cpp:63
#: src/Dialogs/StatusPanels/SystemStatusPanel.cpp:95
#: src/Dialogs/StatusPanels/SystemStatusPanel.cpp:98
#, no-c-format
msgid "Connected"
msgstr "Connesso"

#: src/Dialogs/Device/DeviceListDialog.cpp:398
msgid "Baro"
msgstr "Barometro"

#: src/Dialogs/Device/DeviceListDialog.cpp:403
#: src/Dialogs/Device/ManageI2CPitotDialog.cpp:128
msgid "Pitot"
msgstr "Pitot"

#: src/Dialogs/Device/DeviceListDialog.cpp:408
#: src/Dialogs/Device/Vega/VegaDemoDialog.cpp:106
msgid "Airspeed"
msgstr "Velocità Aria"

#: src/Dialogs/Device/DeviceListDialog.cpp:436
#: src/InfoBoxes/Content/Factory.cpp:668
#, no-c-format
msgid "Battery"
msgstr "Batteria"

#: src/Dialogs/Device/DeviceListDialog.cpp:444
#: src/InfoBoxes/Panel/AltitudeInfo.cpp:61
#: src/InfoBoxes/Panel/AltitudeInfo.cpp:65
#: src/InfoBoxes/Panel/AltitudeInfo.cpp:69
#: src/InfoBoxes/Panel/AltitudeInfo.cpp:73
msgid "N/A"
msgstr "N/A"

#: src/Dialogs/Device/DeviceListDialog.cpp:460
#: src/Dialogs/Device/DeviceListDialog.cpp:530
msgid "Bluetooth is disabled"
msgstr "Bluetooth disabilitato"

#: src/Dialogs/Device/DeviceListDialog.cpp:463
msgid "Duplicate"
msgstr "Duplica"

#: src/Dialogs/Device/DeviceListDialog.cpp:470
msgid "Not connected"
msgstr "Non connesso"

#: src/Dialogs/Device/DeviceListDialog.cpp:538
#: src/Dialogs/Device/DeviceListDialog.cpp:567
#: src/Dialogs/Device/DeviceListDialog.cpp:641
#: src/Dialogs/Device/PortMonitor.cpp:148
msgid "Device is occupied"
msgstr "Il dispositivo è occupato"

#: src/Dialogs/Device/DeviceListDialog.cpp:561
#: src/Dialogs/Device/DeviceListDialog.cpp:635
msgid "Device is not connected"
msgstr "Dispositivo non connesso"

#: src/Dialogs/Device/DeviceListDialog.cpp:589
msgid "Edit device"
msgstr "Modifica dispositivo"

#: src/Dialogs/Device/DeviceListDialog.cpp:716
#, c-format
msgid "Communication with this device will be logged for the next %u minutes."
msgstr ""
"La comunicazione con questo dispositivo verrà registrata per i prossimi %u "
"minuti."

#: src/Dialogs/Device/DeviceListDialog.cpp:733 Data/Input/default.xci:570
#: Data/Input/default.xci:1166
msgid "Devices"
msgstr "Dispositivi"

#: src/Dialogs/Device/PortMonitor.cpp:139
#: src/Dialogs/Settings/WindSettingsPanel.cpp:107
#: src/Dialogs/Settings/WindSettingsDialog.cpp:37
#: src/Dialogs/Traffic/FlarmTrafficDetails.cpp:124
#: src/Dialogs/TouchTextEntry.cpp:212 src/Dialogs/TimeEntry.cpp:75
#: src/Dialogs/DateEntry.cpp:69 src/Dialogs/GeoPointEntry.cpp:80
#: src/InfoBoxes/Panel/ATCReference.cpp:95
msgid "Clear"
msgstr "Pulisci"

#: src/Dialogs/Device/PortMonitor.cpp:141
#: src/Dialogs/Device/PortMonitor.cpp:168
msgid "Pause"
msgstr "Pausa"

#: src/Dialogs/Device/PortMonitor.cpp:180
msgid "Port monitor"
msgstr "Monitor porta"

#: src/Dialogs/Device/ManageCAI302Dialog.cpp:67
#: src/Dialogs/Device/ManageCAI302Dialog.cpp:88
#: src/Dialogs/Device/ManageCAI302Dialog.cpp:93
#: src/Dialogs/Settings/dlgConfiguration.cpp:143
#, no-c-format
msgid "Units"
msgstr "Unità"

#: src/Dialogs/Device/ManageCAI302Dialog.cpp:76
#: src/Dialogs/Device/ManageCAI302Dialog.cpp:81
#: src/Dialogs/Device/ManageCAI302Dialog.cpp:97
#: src/Dialogs/Device/ManageCAI302Dialog.cpp:102
#: src/Dialogs/Settings/dlgConfiguration.cpp:103
#: src/Dialogs/Settings/Panels/SiteConfigPanel.cpp:73
#, no-c-format
msgid "Waypoints"
msgstr "Boe"

#: src/Dialogs/Device/ManageCAI302Dialog.cpp:126
msgid "Delete all flights"
msgstr "Cancella tutti i voli"

#: src/Dialogs/Device/ManageCAI302Dialog.cpp:127
msgid "Do you really want to delete all flights from the device?"
msgstr "Vuoi veramente cancellare tutti i voli dal dispositivo?"

#: src/Dialogs/Device/ManageCAI302Dialog.cpp:140
#: src/Dialogs/Device/ManageFlarmDialog.cpp:85
msgid "Reboot"
msgstr "Riavvia"

#: src/Dialogs/Device/CAI302/UnitsEditor.cpp:54
#: src/Dialogs/Settings/Panels/UnitsConfigPanel.cpp:195
#: src/Weather/NOAAFormatter.cpp:117 src/Weather/NOAAFormatter.cpp:124
#: src/Dialogs/Device/Vega/HardwareParameters.hpp:67
#, no-c-format
msgid "Temperature"
msgstr "Temperatura"

#: src/Dialogs/Device/CAI302/UnitsEditor.cpp:62
#: src/Dialogs/Device/ManageI2CPitotDialog.cpp:129
#: src/Dialogs/Settings/Panels/UnitsConfigPanel.cpp:218
#: src/Weather/NOAAFormatter.cpp:153 src/Weather/NOAAFormatter.cpp:159
msgid "Pressure"
msgstr "Pressione"

#: src/Dialogs/Device/CAI302/UnitsEditor.cpp:88
msgid "Sink tone"
msgstr "Tono discendenza"

#: src/Dialogs/Device/CAI302/WaypointUploader.cpp:41
#: src/Dialogs/ProfileListDialog.cpp:220 src/Dialogs/ProfileListDialog.cpp:249
msgid "Failed to load file."
msgstr "Caricamento file fallito."

#: src/Dialogs/Device/CAI302/WaypointUploader.cpp:46
msgid "Too many waypoints."
msgstr "Troppe boe."

#: src/Dialogs/Device/CAI302/WaypointUploader.cpp:50
msgid "Uploading Waypoints"
msgstr "Caricamento Boe"

#: src/Dialogs/Device/CAI302/WaypointUploader.cpp:57
msgid "Failed to switch baud rate."
msgstr "Cambio velocità baud fallito."

#: src/Dialogs/Device/CAI302/WaypointUploader.cpp:66
msgid "Failed to write waypoint."
msgstr "Impossibile salvare la boa."

#: src/Dialogs/Device/ManageFlarmDialog.cpp:63
#: src/Dialogs/Device/LX/ManageLXNAVVarioDialog.cpp:72
#: src/Dialogs/Device/LX/ManageNanoDialog.cpp:71
#: src/Dialogs/Device/LX/ManageLX16xxDialog.cpp:64
msgid "Hardware version"
msgstr "Versione hardware"

#: src/Dialogs/Device/ManageFlarmDialog.cpp:69
#: src/Dialogs/Device/LX/ManageLXNAVVarioDialog.cpp:78
#: src/Dialogs/Device/LX/ManageNanoDialog.cpp:77
#: src/Dialogs/Device/LX/ManageLX16xxDialog.cpp:69
msgid "Firmware version"
msgstr "Versione firmware"

#: src/Dialogs/Device/ManageFlarmDialog.cpp:79
#: src/Dialogs/Device/LX/ManageLXNAVVarioDialog.cpp:81
#: src/Dialogs/Device/LX/ManageNanoDialog.cpp:80
#: src/Dialogs/Settings/dlgConfiguration.cpp:169
#: src/InfoBoxes/Content/Altitude.cpp:48 src/InfoBoxes/Content/MacCready.cpp:51
#, no-c-format
msgid "Setup"
msgstr "Config"

#: src/Dialogs/Device/BlueFly/BlueFlyConfigurationDialog.cpp:55
#: src/Dialogs/Settings/Panels/AudioVarioConfigPanel.cpp:75
#, no-c-format
msgid "Volume"
msgstr "Volume"

#: src/Dialogs/Device/BlueFly/BlueFlyConfigurationDialog.cpp:68
#, no-c-format
msgid "Output mode"
msgstr "modo output"

#: src/Dialogs/Device/BlueFly/BlueFlyConfigurationDialog.cpp:70
#: src/Dialogs/Device/Vega/VegaConfigurationDialog.cpp:122
#: src/Dialogs/Waypoint/Manager.cpp:123
#: src/Dialogs/Task/Manager/TaskActionsPanel.cpp:165
msgid "Save"
msgstr "Salva"

#: src/Dialogs/Device/ManageI2CPitotDialog.cpp:58
msgid "Calibrate"
msgstr "Calibra"

#: src/Dialogs/Device/ManageI2CPitotDialog.cpp:130
msgid "Offset"
msgstr "Offset"

#: src/Dialogs/Device/ManageI2CPitotDialog.cpp:144
msgid "Pitot sensor calibration"
msgstr "Calibrazione sensore Pitot"

#: src/Dialogs/Device/LX/ManageLXNAVVarioDialog.cpp:60
#: src/Dialogs/Device/LX/ManageNanoDialog.cpp:59
#: src/Dialogs/Device/LX/ManageLX16xxDialog.cpp:54
msgid "Product"
msgstr "Prodotto"

#: src/Dialogs/Device/LX/ManageLXNAVVarioDialog.cpp:66
#: src/Dialogs/Device/LX/ManageNanoDialog.cpp:65
#: src/Dialogs/Device/LX/ManageLX16xxDialog.cpp:59
msgid "Serial"
msgstr "Seriale"

#: src/Dialogs/Device/LX/LXNAVVarioConfigWidget.cpp:89
msgid "GPS baud rate"
msgstr "Baud rate GPS"

#: src/Dialogs/Device/LX/LXNAVVarioConfigWidget.cpp:90
msgid "PDA baud rate"
msgstr "Baud rate PDA"

#: src/Dialogs/Device/LX/NanoConfigWidget.cpp:100
msgid "Auto off"
msgstr "Auto spegnimento"

#: src/Dialogs/Device/LX/NanoConfigWidget.cpp:103
msgid "Auto finish flight"
msgstr "Chiusura autom. volo"

#: src/Dialogs/Device/LX/NanoConfigWidget.cpp:106
msgid "Always run"
msgstr "Sempre acceso"

#: src/Dialogs/Device/LX/NanoConfigWidget.cpp:109
msgid "Enable NMEA"
msgstr "Abilita NMEA"

#: src/Dialogs/Device/LX/NanoConfigWidget.cpp:112
msgid "Recording interval"
msgstr "Intervallo registrazione"

#: src/Dialogs/Device/Vega/VegaConfigurationDialog.cpp:119
msgid "Demo"
msgstr "Demo"

#: src/Dialogs/Device/Vega/VegaConfigurationDialog.cpp:152
msgid "Set new audio scheme?  Old values will be lost."
msgstr "Impostare nuovo schema audio? I precedenti valori saranno persi."

#: src/Dialogs/Device/Vega/VegaConfigurationDialog.cpp:273
msgid "Vario Configuration"
msgstr "Configurazione vario"

#: src/Dialogs/Device/Vega/VegaDemoDialog.cpp:99
msgid "TE vario"
msgstr "TE vario"

#: src/Dialogs/Device/Vega/VegaDemoDialog.cpp:100
msgid ""
"This produces a fake TE vario gross vertical velocity.  It can be used when "
"in circling mode to demonstrate the lift tones.  When not in circling mode, "
"set this to a realistic negative value so speed command tones are produced."
msgstr ""
"Produce un valore fittizio della velocità verticale lorda TE. Si può usare "
"nella modalità termica per dimostrare il tono di salita. Quando non in "
"modalità termica, impostare un valore negativo realistico in modo che siano "
"prodotti toni di comando di velocità."

#: src/Dialogs/Device/Vega/VegaDemoDialog.cpp:107
msgid ""
"This produces a fake airspeed.  It can be used when not in circling mode to "
"demonstrate the speed command tones."
msgstr ""
"Produce una velocità fittizia dell'aria. Può essere usato quando non in "
"modalità termica per dimostrare i toni di comando di velocità."

#: src/Dialogs/Device/Vega/VegaDemoDialog.cpp:111
#: src/Dialogs/Settings/WindSettingsPanel.cpp:200
#: src/InfoBoxes/InfoBoxSettings.cpp:79
#, no-c-format
msgid "Circling"
msgstr "Termica"

#: src/Dialogs/Device/Vega/VegaDemoDialog.cpp:112
msgid "This forces the variometer into circling or cruise mode"
msgstr "Forza il variometro nella modalità termica o crociera"

#: src/Dialogs/Device/Vega/VegaDemoDialog.cpp:126
msgid "Vario Demo"
msgstr "Demo del vario"

#: src/Dialogs/Device/Vega/SwitchesDialog.cpp:36
#, no-c-format
msgid "Positive"
msgstr "Positivo"

#: src/Dialogs/Device/Vega/SwitchesDialog.cpp:37
#, no-c-format
msgid "Neutral"
msgstr "Neutro"

#: src/Dialogs/Device/Vega/SwitchesDialog.cpp:38
#, no-c-format
msgid "Negative"
msgstr "Negativo"

#: src/Dialogs/Device/Vega/SwitchesDialog.cpp:39 Data/Input/default.xci:53
#, no-c-format
msgid "Landing"
msgstr "Atterraggio"

#: src/Dialogs/Device/Vega/SwitchesDialog.cpp:45
#, no-c-format
msgid "Up"
msgstr "Su"

#: src/Dialogs/Device/Vega/SwitchesDialog.cpp:46
#, no-c-format
msgid "Middle"
msgstr "Metà"

#: src/Dialogs/Device/Vega/SwitchesDialog.cpp:47
#, no-c-format
msgid "Down"
msgstr "Giù"

#: src/Dialogs/Device/Vega/SwitchesDialog.cpp:53
#, no-c-format
msgid "Locked"
msgstr "Bloccato"

#: src/Dialogs/Device/Vega/SwitchesDialog.cpp:54
#, no-c-format
msgid "Not locked"
msgstr "Non bloccato"

#: src/Dialogs/Device/Vega/SwitchesDialog.cpp:72
msgid "Airbrake locked"
msgstr "Diruttori bloccati"

#: src/Dialogs/Device/Vega/SwitchesDialog.cpp:73
msgid "Flaps"
msgstr "Flaps"

#: src/Dialogs/Device/Vega/SwitchesDialog.cpp:74
msgid "Gear down"
msgstr "Carrello estratto"

#: src/Dialogs/Device/Vega/SwitchesDialog.cpp:75
msgid "Acknowledge"
msgstr "Riconosci"

#: src/Dialogs/Device/Vega/SwitchesDialog.cpp:76
msgid "Repeat"
msgstr "Ripeti"

#: src/Dialogs/Device/Vega/SwitchesDialog.cpp:77
msgid "Speed command"
msgstr "Comando di velocità"

#: src/Dialogs/Device/Vega/SwitchesDialog.cpp:99
msgid "Switch"
msgstr "Switch"

#: src/Dialogs/Device/Vega/SwitchesDialog.cpp:100
msgid "Vario circling"
msgstr "Vario termica"

#: src/Dialogs/Device/Vega/SwitchesDialog.cpp:154
msgid "Switches"
msgstr "Interruttori"

#: src/Dialogs/Device/FLARM/ConfigWidget.cpp:126
msgid "Stealth mode"
msgstr "Modalità invisibile"

#: src/Dialogs/Device/FLARM/ConfigWidget.cpp:127
msgid "Threshold"
msgstr "Soglia"

#: src/Dialogs/Device/FLARM/ConfigWidget.cpp:128
#: src/Dialogs/Traffic/TeamCodeDialog.cpp:95
msgid "Range"
msgstr "Distanza"

#: src/Dialogs/Device/FLARM/ConfigWidget.cpp:132
#: src/Dialogs/Settings/Panels/TrackingConfigPanel.cpp:188
#, no-c-format
msgid "Glider"
msgstr "Aliante"

#: src/Dialogs/Device/FLARM/ConfigWidget.cpp:133
#, no-c-format
msgid "Tow plane"
msgstr "Aeroplano traino"

#: src/Dialogs/Device/FLARM/ConfigWidget.cpp:134
#, no-c-format
msgid "Helicopter"
msgstr "Elicottero"

#: src/Dialogs/Device/FLARM/ConfigWidget.cpp:135
#, no-c-format
msgid "Parachute"
msgstr "Paracadute"

#: src/Dialogs/Device/FLARM/ConfigWidget.cpp:136
#, no-c-format
msgid "Drop plane"
msgstr "Aereo da lancio"

#: src/Dialogs/Device/FLARM/ConfigWidget.cpp:137
#, no-c-format
msgid "Hang glider"
msgstr "Deltaplano"

#: src/Dialogs/Device/FLARM/ConfigWidget.cpp:138
#: src/Dialogs/Settings/Panels/TrackingConfigPanel.cpp:189
#, no-c-format
msgid "Paraglider"
msgstr "Parapendio"

#: src/Dialogs/Device/FLARM/ConfigWidget.cpp:140
#: src/Dialogs/Settings/Panels/TrackingConfigPanel.cpp:190
#, no-c-format
msgid "Powered aircraft"
msgstr "Velivolo a motore"

#: src/Dialogs/Device/FLARM/ConfigWidget.cpp:141
#, no-c-format
msgid "Jet aircraft"
msgstr "Velivolo a getto"

#: src/Dialogs/Device/FLARM/ConfigWidget.cpp:143
#, no-c-format
msgid "Flying saucer"
msgstr "Disco volante"

#: src/Dialogs/Device/FLARM/ConfigWidget.cpp:144
#, no-c-format
msgid "Balloon"
msgstr "Mongolfiera"

#: src/Dialogs/Device/FLARM/ConfigWidget.cpp:145
#, no-c-format
msgid "Airship"
msgstr "Dirigibile"

#: src/Dialogs/Device/FLARM/ConfigWidget.cpp:147
#, no-c-format
msgid "Unmanned aerial vehicle"
msgstr "Aeromobile a pilotaggio remoto"

#: src/Dialogs/Device/FLARM/ConfigWidget.cpp:149
#, no-c-format
msgid "Static object"
msgstr "Oggetto statico"

#: src/Dialogs/Device/FLARM/ConfigWidget.cpp:153
#: src/Dialogs/Airspace/dlgAirspaceDetails.cpp:87
#: src/Dialogs/Airspace/AirspaceList.cpp:424
#: src/Dialogs/Plane/PlaneDetailsDialog.cpp:115
#: src/Dialogs/Waypoint/dlgWaypointEdit.cpp:97
#: src/Dialogs/Waypoint/WaypointList.cpp:412
msgid "Type"
msgstr "Tipo"

#: src/Dialogs/Device/FLARM/ConfigWidget.cpp:154
#: src/Dialogs/Device/Vega/LoggerParameters.hpp:39
#, no-c-format
msgid "Logger interval"
msgstr "Intervallo logger"

#: src/Dialogs/Device/FLARM/ConfigWidget.cpp:156
msgid "No tracking mode"
msgstr "Nessuna modalità di tracciamento"

#: src/Dialogs/MapItemListDialog.cpp:165
#: src/Dialogs/Task/AlternatesListDialog.cpp:122
msgid "Goto"
msgstr "Vai Verso"

#: src/Dialogs/MapItemListDialog.cpp:169
#: src/Dialogs/Airspace/dlgAirspaceDetails.cpp:130
msgid "Ack Day"
msgstr "Conferma Oggi"

#: src/Dialogs/MapItemListDialog.cpp:173 src/Dialogs/dlgAnalysis.cpp:475
#: src/Dialogs/dlgAnalysis.cpp:519 src/Dialogs/dlgAnalysis.cpp:528
#: src/Dialogs/dlgAnalysis.cpp:537
msgid "Settings"
msgstr "Impostazioni"

#: src/Dialogs/MapItemListDialog.cpp:256
#: src/MapWindow/GlueMapWindowItems.cpp:122
msgid "Map elements at this location"
msgstr "Elementi della mappa in questo luogo"

#: src/Dialogs/MapItemListSettingsDialog.cpp:35
msgid "Map Item List Settings"
msgstr "Settaggio della Lista di oggetti nella mappa"

#: src/Dialogs/MapItemListSettingsPanel.cpp:41
msgid "Show Location row"
msgstr "Visualizza riga luogo"

#: src/Dialogs/MapItemListSettingsPanel.cpp:42
msgid ""
"If enabled a row at the top will be added showing you the distance and "
"bearing to the location and the elevation."
msgstr ""
"Se abilitata, verrà aggiunta una riga in alto contenente distanza direzione "
"ed elevazione del luogo."

#: src/Dialogs/MapItemListSettingsPanel.cpp:46
msgid "Show Arrival Altitude"
msgstr "Visualizza l'altitudine all'arrivo"

#: src/Dialogs/MapItemListSettingsPanel.cpp:47
msgid ""
"If enabled a row at the top will be added showing you the arrival altitude "
"at the location."
msgstr ""
"Se abilitata, verrà aggiunta una riga in alto contenente l'altitudine di "
"arrivo sul luogo."

#: src/Dialogs/ColorListDialog.cpp:74
msgid "Select Color"
msgstr "Seleziona colore"

#: src/Dialogs/Airspace/dlgAirspace.cpp:111
#: src/Dialogs/Airspace/dlgAirspace.cpp:112 Data/Input/default.xci:900
msgid "Display"
msgstr "Mostra"

#: src/Dialogs/Airspace/dlgAirspace.cpp:115
#: src/Dialogs/Airspace/dlgAirspace.cpp:116
msgid "Warn"
msgstr "Avviso"

#: src/Dialogs/Airspace/dlgAirspace.cpp:163
#: src/Dialogs/Settings/dlgConfiguration.cpp:105
#: src/Dialogs/dlgAnalysis.cpp:571
#: src/Dialogs/Settings/Panels/RouteConfigPanel.cpp:107
#: Data/Input/default.xci:536
#, no-c-format
msgid "Airspace"
msgstr "Spazio aereo"

#: src/Dialogs/Airspace/dlgAirspacePatterns.cpp:64
msgid "Select Pattern"
msgstr "Selez. Motivo"

#: src/Dialogs/Airspace/dlgAirspaceDetails.cpp:74
#: src/Dialogs/Airspace/dlgAirspaceWarnings.cpp:89
msgid "Radio"
msgstr "Radio"

#: src/Dialogs/Airspace/dlgAirspaceDetails.cpp:76
#: src/Dialogs/Waypoint/WaypointCommandsWidget.cpp:262
#: src/Dialogs/Task/AlternatesListDialog.cpp:129
msgid "Set Active Frequency"
msgstr "Imposta Frequenza Attiva"

#: src/Dialogs/Airspace/dlgAirspaceDetails.cpp:81
#: src/Dialogs/Waypoint/WaypointCommandsWidget.cpp:267
#: src/Dialogs/Task/AlternatesListDialog.cpp:136
msgid "Set Standby Frequency"
msgstr "Imposta Frequenza di Standby"

#: src/Dialogs/Airspace/dlgAirspaceDetails.cpp:90
msgid "Top"
msgstr "Alto"

#: src/Dialogs/Airspace/dlgAirspaceDetails.cpp:93
msgid "Base"
msgstr "Lim.Inf."

#: src/Dialogs/Airspace/dlgAirspaceDetails.cpp:124
msgid "Airspace Details"
msgstr "Dettagli SpazioAer"

#: src/Dialogs/Airspace/AirspaceList.cpp:304
#: src/Dialogs/Waypoint/WaypointList.cpp:452
msgid "No Match!"
msgstr "Nessuna corrispondenza!"

#: src/Dialogs/Airspace/AirspaceList.cpp:327
msgid "Heading"
msgstr "Prua"

#: src/Dialogs/Airspace/AirspaceList.cpp:421
#: src/Dialogs/Settings/dlgConfigInfoboxes.cpp:236
#: src/Dialogs/Plane/PlanePolarDialog.cpp:126
#: src/Dialogs/Waypoint/dlgWaypointEdit.cpp:86
#: src/Dialogs/Waypoint/WaypointList.cpp:409
msgid "Name"
msgstr "Nome"

#: src/Dialogs/Airspace/AirspaceList.cpp:438
msgid "Select Airspace"
msgstr "Selez. SpazioAer"

#: src/Dialogs/Airspace/AirspaceCRendererSettingsDialog.cpp:35
msgid "Airspace Renderer Settings"
msgstr "Impostazioni visualizzazione spazi aerei"

#. Add controls
#: src/Dialogs/Airspace/AirspaceCRendererSettingsPanel.cpp:55
msgid "Change Border Color"
msgstr "Cambia il colore del bordo"

#: src/Dialogs/Airspace/AirspaceCRendererSettingsPanel.cpp:59
msgid "Change Fill Color"
msgstr "Cambia il colore di riempimento"

#: src/Dialogs/Airspace/AirspaceCRendererSettingsPanel.cpp:68
msgid "Change Fill Brush"
msgstr "Cambia il pennello del riempimento"

#: src/Dialogs/Airspace/AirspaceCRendererSettingsPanel.cpp:85
msgid "Border Width"
msgstr "Spessore bordo"

#: src/Dialogs/Airspace/AirspaceCRendererSettingsPanel.cpp:86
msgid ""
"The width of the border drawn around each airspace. Set this value to zero "
"to hide the border."
msgstr ""
"Lo spessore del bordo disegnato attorno ad ogni spazio aereo. Impostare "
"questo valore a zero per nascondere il bordo."

#: src/Dialogs/Airspace/AirspaceCRendererSettingsPanel.cpp:91
#, no-c-format
msgid "Filled"
msgstr "Riempito"

#: src/Dialogs/Airspace/AirspaceCRendererSettingsPanel.cpp:92
#, no-c-format
msgid "Only padding"
msgstr "Solo bordatura"

#: src/Dialogs/Airspace/AirspaceCRendererSettingsPanel.cpp:93
#, no-c-format
msgid "Not filled"
msgstr "Non riempito"

#: src/Dialogs/Airspace/AirspaceCRendererSettingsPanel.cpp:97
msgid "Fill Mode"
msgstr "Modalità di riempimento"

#: src/Dialogs/Airspace/AirspaceCRendererSettingsPanel.cpp:98
msgid "Defines how the airspace is filled with the configured color."
msgstr "Definisce come viene riempito lo spazio aereo con il colore impostato."

#: src/Dialogs/Airspace/dlgAirspaceWarnings.cpp:86
#: src/Monitor/AirspaceWarningMonitor.cpp:74
msgid "ACK"
msgstr "ACK"

#: src/Dialogs/Airspace/dlgAirspaceWarnings.cpp:87
#: src/Monitor/AirspaceWarningMonitor.cpp:83
msgid "ACK Day"
msgstr "ACK Oggi"

#. the warnings were emptied between the opening of the dialog and
#. this refresh, so only need to display "No Warnings" for top
#. item, otherwise exit immediately
#: src/Dialogs/Airspace/dlgAirspaceWarnings.cpp:302
msgid "No Warnings"
msgstr "Nessun avviso"

#: src/Dialogs/Airspace/dlgAirspaceWarnings.cpp:488
msgid "Airspace Warnings"
msgstr "Avvisi SpazioAer"

#: src/Dialogs/Settings/WindSettingsPanel.cpp:60
msgid "Circling wind"
msgstr "Vento circuitazione"

#: src/Dialogs/Settings/WindSettingsPanel.cpp:61
msgid "Estimate the wind vector while circling.  Requires only a GPS."
msgstr ""
"Stima del vettore del vento in base alla circuitazione.  Richiede solo il "
"GPS."

#: src/Dialogs/Settings/WindSettingsPanel.cpp:64
msgid "ZigZag wind"
msgstr "Vento ZigZag"

#: src/Dialogs/Settings/WindSettingsPanel.cpp:65
msgid "Estimate the wind vector during glides.  Requires an airspeed sensor."
msgstr ""
"Stima del vettore del vento durante la planata.  Richiede un sensore "
"anemometrico."

#: src/Dialogs/Settings/WindSettingsPanel.cpp:68
msgid "External wind"
msgstr "Vento esterno"

#: src/Dialogs/Settings/WindSettingsPanel.cpp:69
msgid "Should XCSoar accept wind estimates from other instruments?"
msgstr "XCSoar deve acettare stime del vento da altri strumenti?"

#: src/Dialogs/Settings/WindSettingsPanel.cpp:73
#: src/Dialogs/Settings/Panels/SymbolsConfigPanel.cpp:165
msgid "Trail drift"
msgstr "Scarroccio della traccia"

#: src/Dialogs/Settings/WindSettingsPanel.cpp:74
#: src/Dialogs/Settings/Panels/SymbolsConfigPanel.cpp:166
msgid ""
"Determines whether the snail trail is drifted with the wind when displayed "
"in circling mode. Switched Off, the snail trail stays uncompensated for wind "
"drift."
msgstr ""
"Determina se la traccia viene spostata secondo il vento quando visualizzata "
"in modalità termica. Se spento, la traccia non sarà compensata per lo "
"scarroccio."

#: src/Dialogs/Settings/WindSettingsPanel.cpp:84
msgid "Source"
msgstr "Sorgente"

#: src/Dialogs/Settings/WindSettingsPanel.cpp:87
msgid "Manual adjustment of wind speed."
msgstr "Correzione manuale della velocità del vento."

#: src/Dialogs/Settings/WindSettingsPanel.cpp:99
msgid "Manual adjustment of wind direction."
msgstr "Correzione manuale della direzione del vento."

#: src/Dialogs/Settings/WindSettingsPanel.cpp:204
msgid "ZigZag"
msgstr "ZigZag"

#: src/Dialogs/Settings/WindSettingsPanel.cpp:208
msgid "External"
msgstr "Esterno"

#: src/Dialogs/Settings/WindSettingsDialog.cpp:36
msgid "Wind Settings"
msgstr "Impostazioni Vento"

#: src/Dialogs/Settings/dlgBasicSettings.cpp:140
#: src/Dialogs/Settings/dlgBasicSettings.cpp:372
msgid "Dump"
msgstr "Scarica"

#: src/Dialogs/Settings/dlgBasicSettings.cpp:285
msgid "Crew"
msgstr "Equipaggio"

#: src/Dialogs/Settings/dlgBasicSettings.cpp:286
msgid ""
"All masses loaded to the glider beyond the empty weight including pilot and "
"copilot, but not water ballast."
msgstr ""
"Tutte le masse caricate sul velivolo oltre il peso a vuoto, inclusi pilota e "
"copilota ma esclusa la zavorra."

#: src/Dialogs/Settings/dlgBasicSettings.cpp:293
msgid "Ballast"
msgstr "Zavorra"

#: src/Dialogs/Settings/dlgBasicSettings.cpp:294
msgid ""
"Ballast of the glider. Press \"Dump/Stop\" to toggle count-down of the "
"ballast volume according to the dump rate specified in the configuration "
"settings."
msgstr ""
"Zavorra del velivolo. Premi \"Scarica/Stop\" per avviare il conto alla "
"rovescia del volume della zavorra secondo il rateo di scaricamento "
"specificato nella configurazione."

#: src/Dialogs/Settings/dlgBasicSettings.cpp:306
msgid "Bugs"
msgstr "Sporco"

#: src/Dialogs/Settings/dlgBasicSettings.cpp:307
#, no-c-format
msgid ""
"How clean the glider is. Set to 0% for clean, larger numbers as the wings "
"pick up bugs or gets wet.  50% indicates the glider's sink rate is doubled."
msgstr ""
"Quanto l'aliante è pulito. Imposta a 0% per pulito, numeri più grandi via "
"via che le ali accumulano sporco (insetti) o si bagnano. 50% indica che il "
"rateo di discesa dell'aliante è raddoppiato."

#: src/Dialogs/Settings/dlgBasicSettings.cpp:315
#: src/InfoBoxes/Panel/AltitudeSetup.cpp:74
msgid "QNH"
msgstr "QNH"

#: src/Dialogs/Settings/dlgBasicSettings.cpp:316
#: src/InfoBoxes/Panel/AltitudeSetup.cpp:75
msgid ""
"Area pressure for barometric altimeter calibration.  This is set "
"automatically if Vega connected."
msgstr ""
"Pressione dell'aria per la calibrazione dell'altimetro barometrico. Questo "
"valore è impostato automaticamente se un Vega è connesso."

#: src/Dialogs/Settings/dlgBasicSettings.cpp:331
msgid "Max. temp."
msgstr "Temperatura massima."

#: src/Dialogs/Settings/dlgBasicSettings.cpp:332
msgid ""
"Set to forecast ground temperature.  Used by convection estimator "
"(temperature trace page of Analysis dialog)"
msgstr ""
"Imposta al valore di temperatura prevista al suolo. Utilizzato per stimare "
"la convezione (la pagina traccia della temperatura nel dialogo di Analisi)"

#: src/Dialogs/Settings/dlgBasicSettings.cpp:365 Data/Input/default.xci:1119
msgid "Flight Setup"
msgstr "Configurazione volo"

#: src/Dialogs/Settings/dlgConfiguration.cpp:96
#: src/Dialogs/Settings/dlgConfiguration.cpp:163
#, no-c-format
msgid "Site Files"
msgstr "Territorio"

#: src/Dialogs/Settings/dlgConfiguration.cpp:101
#, no-c-format
msgid "Orientation"
msgstr "Orientamento"

#: src/Dialogs/Settings/dlgConfiguration.cpp:102
#, no-c-format
msgid "Elements"
msgstr "Elementi"

#: src/Dialogs/Settings/dlgConfiguration.cpp:104
#: src/Dialogs/Settings/Panels/RouteConfigPanel.cpp:105
#: src/InfoBoxes/Panel/AltitudeInfo.cpp:88 Data/Input/default.xci:522
#: Data/Input/default.xci:1095
#, no-c-format
msgid "Terrain"
msgstr "Terreno"

#: src/Dialogs/Settings/dlgConfiguration.cpp:110
#, no-c-format
msgid "Safety Factors"
msgstr "Fattori di Sicurezza"

#: src/Dialogs/Settings/dlgConfiguration.cpp:111
#: src/Dialogs/Settings/dlgConfiguration.cpp:165
#, no-c-format
msgid "Glide Computer"
msgstr "Computer di Volo"

#: src/Dialogs/Settings/dlgConfiguration.cpp:112
#: src/Dialogs/Settings/Panels/TerrainDisplayConfigPanel.cpp:237
#: src/Weather/NOAAFormatter.cpp:98 src/Weather/NOAAFormatter.cpp:105
#: src/InfoBoxes/Content/Factory.cpp:342 src/InfoBoxes/Content/Factory.cpp:351
#: src/InfoBoxes/Content/Factory.cpp:939 Data/Input/default.xci:586
#, no-c-format
msgid "Wind"
msgstr "Vento"

#: src/Dialogs/Settings/dlgConfiguration.cpp:113
#, no-c-format
msgid "Route"
msgstr "Rotta"

#: src/Dialogs/Settings/dlgConfiguration.cpp:114
#, no-c-format
msgid "Scoring"
msgstr "Punteggio"

#: src/Dialogs/Settings/dlgConfiguration.cpp:119
#, no-c-format
msgid "FLARM, Other"
msgstr "FLARM, Altro"

#: src/Dialogs/Settings/dlgConfiguration.cpp:122
#, no-c-format
msgid "Audio Vario"
msgstr "Vario Acustico"

#: src/Dialogs/Settings/dlgConfiguration.cpp:128
#, no-c-format
msgid "Task Rules"
msgstr "Regole Tema"

#: src/Dialogs/Settings/dlgConfiguration.cpp:129
#, no-c-format
msgid "Turnpoint Types"
msgstr "Tipi di Boa"

#: src/Dialogs/Settings/dlgConfiguration.cpp:134
#, no-c-format
msgid "Language, Input"
msgstr "Lingua, Immissione"

#: src/Dialogs/Settings/dlgConfiguration.cpp:135
#, no-c-format
msgid "Screen Layout"
msgstr "Schermo"

#: src/Dialogs/Settings/dlgConfiguration.cpp:136
#, no-c-format
msgid "Pages"
msgstr "Pagine"

#: src/Dialogs/Settings/dlgConfiguration.cpp:137
#, no-c-format
msgid "InfoBox Sets"
msgstr "Set InfoBox"

#: src/Dialogs/Settings/dlgConfiguration.cpp:142
#: src/Dialogs/StatusPanels/SystemStatusPanel.cpp:140
#: Data/Input/default.xci:646 Data/Input/default.xci:1151
#, no-c-format
msgid "Logger"
msgstr "Logger"

#: src/Dialogs/Settings/dlgConfiguration.cpp:149
#, no-c-format
msgid "Tracking"
msgstr "Live Tracking"

#: src/Dialogs/Settings/dlgConfiguration.cpp:153
#: src/Dialogs/Weather/WeatherDialog.cpp:46
#: src/Dialogs/Weather/MapOverlayWidget.cpp:341
#: src/Weather/NOAAFormatter.cpp:200 Data/Input/default.xci:782
#: Data/Input/default.xci:1189
#, no-c-format
msgid "Weather"
msgstr "Meteo"

#: src/Dialogs/Settings/dlgConfiguration.cpp:157
#, no-c-format
msgid "Audio"
msgstr "Audio"

#: src/Dialogs/Settings/dlgConfiguration.cpp:164
#, no-c-format
msgid "Map Display"
msgstr "Mappa"

#: src/Dialogs/Settings/dlgConfiguration.cpp:166
#, no-c-format
msgid "Gauges"
msgstr "Indicatori"

#: src/Dialogs/Settings/dlgConfiguration.cpp:167
#, no-c-format
msgid "Task Defaults"
msgstr "Impostazioni Tema"

#: src/Dialogs/Settings/dlgConfiguration.cpp:168
#, no-c-format
msgid "Look"
msgstr "Aspetto"

#: src/Dialogs/Settings/dlgConfiguration.cpp:227
#: src/Dialogs/Settings/dlgConfiguration.cpp:240
msgid "Expert"
msgstr "Esperto"

#: src/Dialogs/Settings/dlgConfiguration.cpp:330
#: src/Dialogs/Settings/dlgConfiguration.cpp:339
msgid "Configuration"
msgstr "Configurazione"

#: src/Dialogs/Settings/dlgConfiguration.cpp:375
msgid "Changes to configuration saved.  Restart XCSoar to apply changes."
msgstr "Modifiche salvata.e  Riavvia XCSoar per applicare le modifiche."

#: src/Dialogs/Settings/dlgConfigInfoboxes.cpp:247
#: src/InfoBoxes/InfoBoxManager.cpp:212
msgid "InfoBox"
msgstr "InfoBox"

#: src/Dialogs/Settings/dlgConfigInfoboxes.cpp:260
msgid "Content"
msgstr "Contenuto"

#: src/Dialogs/Settings/dlgConfigInfoboxes.cpp:270
#: src/Dialogs/ProfileListDialog.cpp:174
msgid "Copy"
msgstr "Copia"

#: src/Dialogs/Settings/dlgConfigInfoboxes.cpp:272
msgid "Paste"
msgstr "Incolla"

#: src/Dialogs/Settings/dlgConfigInfoboxes.cpp:337
msgid "Overwrite?"
msgstr "Sovrascrivi?"

#: src/Dialogs/Settings/dlgConfigInfoboxes.cpp:337
msgid "InfoBox paste"
msgstr "Incolla InfoBox"

#: src/Dialogs/Settings/dlgConfigInfoboxes.cpp:406
#: src/Dialogs/Plane/PlanePolarDialog.cpp:108
msgid "Invalid"
msgstr "Invalido"

#: src/Dialogs/Traffic/TrafficList.cpp:345
#: src/Dialogs/Traffic/FlarmTrafficDetails.cpp:321
msgid "Competition ID"
msgstr "ID di competizione"

#: src/Dialogs/Traffic/TrafficList.cpp:364
#: src/Dialogs/Settings/Panels/PagesConfigPanel.cpp:194
#: src/Dialogs/Settings/Panels/PagesConfigPanel.cpp:368
#, no-c-format
msgid "Map"
msgstr "Mappa"

#: src/Dialogs/Traffic/TrafficList.cpp:756
msgid "Traffic"
msgstr "Traffico"

#: src/Dialogs/Traffic/FlarmTrafficDetails.cpp:125
msgid "Team"
msgstr "Team"

#: src/Dialogs/Traffic/FlarmTrafficDetails.cpp:132
msgid "Callsign"
msgstr "Nominativo"

#: src/Dialogs/Traffic/FlarmTrafficDetails.cpp:133
msgid "Change callsign"
msgstr "Cambia nominativo"

#: src/Dialogs/Traffic/FlarmTrafficDetails.cpp:139
#: src/Dialogs/Settings/Panels/WeGlideConfigPanel.cpp:95
msgid "Pilot"
msgstr "Pilota"

#: src/Dialogs/Traffic/FlarmTrafficDetails.cpp:140
#: src/Dialogs/Waypoint/dlgWaypointEdit.cpp:71
#, no-c-format
msgid "Airport"
msgstr "Aeroporto"

#: src/Dialogs/Traffic/FlarmTrafficDetails.cpp:141
#: src/Dialogs/Waypoint/WaypointInfoWidget.cpp:114
msgid "Radio frequency"
msgstr "Frequenza radio"

#: src/Dialogs/Traffic/FlarmTrafficDetails.cpp:230
#: src/Dialogs/Traffic/FlarmTrafficDetails.cpp:344
msgid "FLARM Traffic Details"
msgstr "Dettaglio traffico FLARM"

#. Ask for confirmation
#: src/Dialogs/Traffic/FlarmTrafficDetails.cpp:303
msgid "Do you want to set this FLARM contact as your new teammate?"
msgstr "Vuoi impostare questo contatto FLARM come nuovo compagno del Team?"

#: src/Dialogs/Traffic/FlarmTrafficDetails.cpp:304
msgid "New Teammate"
msgstr "Nuovo compagno di Team"

#: src/Dialogs/Traffic/TeamCodeDialog.cpp:84
msgid "Set code"
msgstr "Imposta codice"

#: src/Dialogs/Traffic/TeamCodeDialog.cpp:85
msgid "Set WP"
msgstr "Imposta WP"

#: src/Dialogs/Traffic/TeamCodeDialog.cpp:86
msgid "Flarm Lock"
msgstr "Blocco FLARM"

#: src/Dialogs/Traffic/TeamCodeDialog.cpp:93
msgid "Own code"
msgstr "Proprio codice"

#: src/Dialogs/Traffic/TeamCodeDialog.cpp:94
msgid "Mate code"
msgstr "Codice compagno"

#: src/Dialogs/Traffic/TeamCodeDialog.cpp:96
#: src/Dialogs/StatusPanels/FlightStatusPanel.cpp:94
#: src/InfoBoxes/Content/Factory.cpp:162
#, no-c-format
msgid "Bearing"
msgstr "Direzione"

#: src/Dialogs/Traffic/TeamCodeDialog.cpp:97
msgid "Rel. bearing"
msgstr "Rotta Rel."

#: src/Dialogs/Traffic/TeamCodeDialog.cpp:98
msgid "Flarm lock"
msgstr "Blocco FLARM"

#: src/Dialogs/Traffic/TeamCodeDialog.cpp:206
msgid "Unknown Competition Number"
msgstr "Numero Gara Sconosciuto"

#: src/Dialogs/Traffic/TeamCodeDialog.cpp:207
msgid "Not Found"
msgstr "Non Trovato"

#: src/Dialogs/Traffic/TeamCodeDialog.cpp:211
msgid "Set new teammate"
msgstr "Scegli nuovo compagno del team"

#: src/Dialogs/Traffic/TeamCodeDialog.cpp:224
#: src/InfoBoxes/Content/Factory.cpp:588 src/InfoBoxes/Content/Team.cpp:50
#: Data/Input/default.xci:832
#, no-c-format
msgid "Team Code"
msgstr "Codice Team"

#: src/Dialogs/dlgAnalysis.cpp:246 src/Dialogs/dlgAnalysis.cpp:484
#: src/Dialogs/dlgAnalysis.cpp:547 src/Dialogs/dlgAnalysis.cpp:556
msgid "Task Calc"
msgstr "Calcolo Tema"

#: src/Dialogs/dlgAnalysis.cpp:470 src/Dialogs/dlgAnalysis.cpp:479
#: src/Dialogs/dlgAnalysis.cpp:488 src/Dialogs/dlgAnalysis.cpp:497
#: src/Dialogs/dlgAnalysis.cpp:505 src/Dialogs/dlgAnalysis.cpp:513
#: src/Dialogs/dlgAnalysis.cpp:523 src/Dialogs/dlgAnalysis.cpp:532
#: src/Dialogs/dlgAnalysis.cpp:541 src/Dialogs/dlgAnalysis.cpp:551
#: src/Dialogs/dlgAnalysis.cpp:560 src/Dialogs/dlgAnalysis.cpp:570
#: src/Dialogs/dlgAnalysis.cpp:719 src/InfoBoxes/Content/Contest.cpp:54
#: src/InfoBoxes/Content/Trace.cpp:183 Data/Input/default.xci:806
#: Data/Input/default.xci:1213
#, no-c-format
msgid "Analysis"
msgstr "Analisi"

#: src/Dialogs/dlgAnalysis.cpp:471
msgid "Barograph"
msgstr "Barografo"

#: src/Dialogs/dlgAnalysis.cpp:480
msgid "Climb"
msgstr "Risalita"

#: src/Dialogs/dlgAnalysis.cpp:489
msgid "Thermal Band"
msgstr "Banda Termica"

#: src/Dialogs/dlgAnalysis.cpp:498
msgid "Vario Histogram"
msgstr "Istogramma del Variometro"

#: src/Dialogs/dlgAnalysis.cpp:506
msgid "Wind at Altitude"
msgstr "Vento in Quota"

#: src/Dialogs/dlgAnalysis.cpp:509
msgid "Set Wind"
msgstr "Imposta Vento"

#: src/Dialogs/dlgAnalysis.cpp:514
msgid "Glide Polar"
msgstr "Polare"

#: src/Dialogs/dlgAnalysis.cpp:524
msgid "MacCready Speeds"
msgstr "Velocità MacCready"

#: src/Dialogs/dlgAnalysis.cpp:533
msgid "Temperature Trace"
msgstr "Grafico Temperatura"

#: src/Dialogs/dlgAnalysis.cpp:542
msgid "Task Speed"
msgstr "Velocita Tema"

#: src/Dialogs/dlgAnalysis.cpp:574
#: src/Dialogs/Settings/Panels/AirspaceConfigPanel.cpp:197
msgid "Warnings"
msgstr "Avvisi"

#: src/Dialogs/dlgChecklist.cpp:56 src/Dialogs/dlgChecklist.cpp:120
#: Data/Input/default.xci:798 Data/Input/default.xci:1205
msgid "Checklist"
msgstr "Checklist"

#: src/Dialogs/dlgChecklist.cpp:113
msgid "No checklist loaded"
msgstr "Nessuna checklist caricata"

#: src/Dialogs/dlgChecklist.cpp:114
msgid "Create xcsoar-checklist.txt"
msgstr "Crea xcsoar-checklist.txt"

#: src/Dialogs/ProfileListDialog.cpp:172
#: src/Dialogs/Plane/PlaneListDialog.cpp:146
#: src/Dialogs/Waypoint/Manager.cpp:111
msgid "New"
msgstr "Nuovo"

#: src/Dialogs/ProfileListDialog.cpp:173 src/Dialogs/ProfileListDialog.cpp:322
#: src/Dialogs/StartupDialog.cpp:171 src/Dialogs/ProfilePasswordDialog.cpp:88
#: src/Dialogs/Settings/Panels/TrackingConfigPanel.cpp:251
msgid "Password"
msgstr "Password"

#: src/Dialogs/ProfileListDialog.cpp:175 src/Dialogs/ProfileListDialog.cpp:294
#: src/Dialogs/Plane/PlaneListDialog.cpp:148
#: src/Dialogs/Plane/PlaneListDialog.cpp:341
#: src/Dialogs/Waypoint/Manager.cpp:127
#: src/Dialogs/Settings/Panels/PagesConfigPanel.cpp:122
#: src/Dialogs/Task/Manager/TaskListPanel.cpp:99
msgid "Delete"
msgstr "Cancella"

#: src/Dialogs/ProfileListDialog.cpp:191 src/Dialogs/ProfileListDialog.cpp:258
msgid "Profile name"
msgstr "Nome profilo"

#: src/Dialogs/ProfileListDialog.cpp:200 src/Dialogs/ProfileListDialog.cpp:268
msgid "File exists already."
msgstr "File già esistente."

#: src/Dialogs/ProfileListDialog.cpp:292
#, c-format
msgid "Delete \"%s\"?"
msgstr "Cancellare \"%s\"?"

#: src/Dialogs/ProfileListDialog.cpp:335 Data/Input/default.xci:604
msgid "Profiles"
msgstr "Profili"

#: src/Dialogs/ProfileListDialog.cpp:349
msgid "Select profile"
msgstr "Seleziona profilo"

#: src/Dialogs/Plane/PlaneListDialog.cpp:149
msgid "Activate"
msgstr "Attiva"

#: src/Dialogs/Plane/PlaneListDialog.cpp:170
msgid "Active"
msgstr "Attivo"

#: src/Dialogs/Plane/PlaneListDialog.cpp:210
#, c-format
msgid "Activating plane \"%s\" failed."
msgstr "Attivazione velivolo \"%s\" fallita."

#: src/Dialogs/Plane/PlaneListDialog.cpp:232
#: src/Dialogs/Plane/PlaneListDialog.cpp:277
msgid "Please enter the registration of the plane!"
msgstr "Inserire la registrazione del velivolo!"

#: src/Dialogs/Plane/PlaneListDialog.cpp:244
#: src/Dialogs/Plane/PlaneListDialog.cpp:291
#, c-format
msgid "Plane \"%s\" already exists. Overwrite it?"
msgstr "Velivolo \"%s\" già esistente. Sovrascrivere?"

#: src/Dialogs/Plane/PlaneListDialog.cpp:247
#: src/Dialogs/Plane/PlaneListDialog.cpp:294
msgid "Overwrite"
msgstr "Sovrascrivi"

#: src/Dialogs/Plane/PlaneListDialog.cpp:339
#, c-format
msgid "Delete plane \"%s\"?"
msgstr "Cancellare velivolo \"%s\"?"

#: src/Dialogs/Plane/PlaneListDialog.cpp:354
#, c-format
msgid "Activate plane \"%s\"?"
msgstr "Attivare velivolo \"%s\"?"

#: src/Dialogs/Plane/PlaneListDialog.cpp:367
msgid "Planes"
msgstr "Velivoli"

#: src/Dialogs/Plane/PlaneDetailsDialog.cpp:84
#: src/Dialogs/Plane/PlaneDetailsDialog.cpp:200
msgid "Plane Details"
msgstr "Dettagli velivolo"

#: src/Dialogs/Plane/PlaneDetailsDialog.cpp:91
#: src/Dialogs/Plane/PlaneDetailsDialog.cpp:114
msgid "Polar"
msgstr "Polare"

#: src/Dialogs/Plane/PlaneDetailsDialog.cpp:116
msgid "Handicap"
msgstr "Handicap"

#: src/Dialogs/Plane/PlaneDetailsDialog.cpp:120
msgid "Wing Area"
msgstr "Superficie alare"

#: src/Dialogs/Plane/PlaneDetailsDialog.cpp:124
msgid "Empty Mass"
msgstr "Massa a Vuoto"

#: src/Dialogs/Plane/PlaneDetailsDialog.cpp:124
msgid "Net mass of the rigged plane."
msgstr "Massa netta del velivolo attrezzato."

#: src/Dialogs/Plane/PlaneDetailsDialog.cpp:128
msgid "Max. Ballast"
msgstr "Zavorra Massima"

#: src/Dialogs/Plane/PlaneDetailsDialog.cpp:132
msgid "Dump Time"
msgstr "Tempo Scarico"

#: src/Dialogs/Plane/PlaneDetailsDialog.cpp:136
msgid "Max. Cruise Speed"
msgstr "Massima Velocità di Crociera"

#: src/Dialogs/Plane/PlaneDetailsDialog.cpp:143
msgid "WeGlide Type"
msgstr "Tipo WeGlide"

#: src/Dialogs/Plane/PlanePolarDialog.cpp:63
msgid "List"
msgstr "Elenco"

#: src/Dialogs/Plane/PlanePolarDialog.cpp:64
#: src/Dialogs/Waypoint/Manager.cpp:115
msgid "Import"
msgstr "Importa"

#: src/Dialogs/Plane/PlanePolarDialog.cpp:134
msgid "Reference Mass"
msgstr "Massa di Riferimento"

#: src/Dialogs/Plane/PlanePolarDialog.cpp:134
msgid "Reference mass of the polar."
msgstr "Massa di riferimento della polare."

#. let the user select
#: src/Dialogs/Plane/PlanePolarDialog.cpp:174
msgid "Load Polar"
msgstr "Carica Polare"

#. let the user select
#: src/Dialogs/Plane/PlanePolarDialog.cpp:207
msgid "Load Polar From File"
msgstr "Carica Polare da File"

#: src/Dialogs/Plane/PlanePolarDialog.cpp:246
msgid "Plane Polar"
msgstr "Polare Velivolo"

#: src/Dialogs/Plane/PolarShapeEditWidget.cpp:130
msgid "Polar V"
msgstr "Polare V"

#: src/Dialogs/Plane/PolarShapeEditWidget.cpp:131
msgid "Polar W"
msgstr "Polare W"

#: src/Dialogs/dlgInfoBoxAccess.cpp:95 src/Dialogs/dlgInfoBoxAccess.cpp:111
msgid "Switch InfoBox"
msgstr "Cambia InfoBox"

#: src/Dialogs/ReplayDialog.cpp:73
msgid "File"
msgstr "File"

#: src/Dialogs/ReplayDialog.cpp:74
msgid ""
"Name of file to replay.  Can be an IGC file (.igc), a raw NMEA log file (."
"nmea), or if blank, runs the demo."
msgstr ""
"Nome del file da riprodurre. Può essere un file ICG (.igc), oppure un file "
"NMEA (.nmea), oppure se lasciato vuoto, si avvia il programma dimostrativo."

#: src/Dialogs/ReplayDialog.cpp:81
msgid "Rate"
msgstr "Rateo"

#: src/Dialogs/ReplayDialog.cpp:82
msgid ""
"Time acceleration of replay. Set to 0 for pause, 1 for normal real-time "
"replay."
msgstr ""
"Accelerazione del Tempo della riproduzione. Impostare a 0 per pausa, 1 per "
"riproduzione in tempo reale."

#: src/Dialogs/ReplayDialog.cpp:102 src/Dialogs/ReplayDialog.cpp:126
#: Data/Input/default.xci:628
msgid "Replay"
msgstr "Replay"

#: src/Dialogs/SimulatorPromptWindow.cpp:60 src/Dialogs/StartupDialog.cpp:93
#: Data/Input/default.xci:937
msgid "Quit"
msgstr "Esci"

#: src/Dialogs/SimulatorPromptWindow.cpp:112
msgid "What do you want to do?"
msgstr "Cosa vuoi fare?"

#: src/Dialogs/StartupDialog.cpp:158
msgid "Profile"
msgstr "Profilo"

#: src/Dialogs/StartupDialog.cpp:161
msgid "Continue"
msgstr "Continua"

#: src/Dialogs/ProfilePasswordDialog.cpp:63
msgid "Enter your password"
msgstr "Inserisci la password"

#: src/Dialogs/ProfilePasswordDialog.cpp:88
msgid "Wrong password."
msgstr "Password errata."

#: src/Dialogs/ProfilePasswordDialog.cpp:103
msgid "Enter a new password"
msgstr "Inserisci una nuova password"

#: src/Dialogs/dlgStatus.cpp:47 src/Dialogs/dlgStatus.cpp:58
#: src/Dialogs/Weather/WeatherDialog.cpp:58 Data/Input/default.xci:824
#: Data/Input/default.xci:1221
msgid "Status"
msgstr "Stato"

#: src/Dialogs/dlgStatus.cpp:90 Data/Input/default.xci:578
msgid "Flight"
msgstr "Volo"

#: src/Dialogs/dlgStatus.cpp:93 Data/Input/default.xci:554
msgid "System"
msgstr "Sistema"

#: src/Dialogs/dlgStatus.cpp:99
#: src/Dialogs/Task/Manager/TaskManagerDialog.cpp:126
msgid "Rules"
msgstr "Regole"

#: src/Dialogs/dlgStatus.cpp:102
msgid "Times"
msgstr "Tempi"

#: src/Dialogs/StatusPanels/FlightStatusPanel.cpp:90
#: src/Dialogs/Waypoint/WaypointInfoWidget.cpp:139
#: src/Dialogs/Waypoint/dlgWaypointEdit.cpp:89
#: src/InfoBoxes/Panel/ATCReference.cpp:84
msgid "Location"
msgstr "Posizione"

#: src/Dialogs/StatusPanels/FlightStatusPanel.cpp:92
msgid "Max. height gain"
msgstr "Massimo guadagno di quota"

#: src/Dialogs/StatusPanels/FlightStatusPanel.cpp:93
msgid "Near"
msgstr "Vicino"

#: src/Dialogs/StatusPanels/FlightStatusPanel.cpp:98
msgid "Share"
msgstr "Condividi"

#: src/Dialogs/StatusPanels/SystemStatusPanel.cpp:51
#: src/Dialogs/StatusPanels/SystemStatusPanel.cpp:62
#: src/Dialogs/StatusPanels/SystemStatusPanel.cpp:95
#: src/Dialogs/StatusPanels/SystemStatusPanel.cpp:99
#: src/InfoBoxes/Content/Other.cpp:189
#, no-c-format
msgid "Disconnected"
msgstr "Disconnesso"

#: src/Dialogs/StatusPanels/SystemStatusPanel.cpp:53
#: src/InfoBoxes/Content/Other.cpp:191
#, no-c-format
msgid "Fix invalid"
msgstr "Fix non valido"

#: src/Dialogs/StatusPanels/SystemStatusPanel.cpp:55
#: src/InfoBoxes/Content/Other.cpp:193
#, no-c-format
msgid "2D fix"
msgstr "Fix 2D"

#: src/Dialogs/StatusPanels/SystemStatusPanel.cpp:57
#: src/InfoBoxes/Content/Other.cpp:195
#, no-c-format
msgid "3D fix"
msgstr "Fix 3D"

#: src/Dialogs/StatusPanels/SystemStatusPanel.cpp:64
#, no-c-format
msgid "Roaming"
msgstr "Roaming"

#: src/Dialogs/StatusPanels/SystemStatusPanel.cpp:136
msgid "GPS lock"
msgstr "Lock GPS"

#: src/Dialogs/StatusPanels/SystemStatusPanel.cpp:137
msgid "Satellites in view"
msgstr "Satelliti in vista"

#: src/Dialogs/StatusPanels/SystemStatusPanel.cpp:138
msgid "Variometer"
msgstr "Variometro"

#: src/Dialogs/StatusPanels/SystemStatusPanel.cpp:141
msgid "Supply voltage"
msgstr "Voltaggio di alimentazione"

#: src/Dialogs/StatusPanels/SystemStatusPanel.cpp:142
msgid "Network"
msgstr "Rete"

#: src/Dialogs/StatusPanels/TaskStatusPanel.cpp:140
msgid "Assigned task time"
msgstr "Tempo tema assegnato"

#: src/Dialogs/StatusPanels/TaskStatusPanel.cpp:141
msgid "Estimated task time"
msgstr "Tempo tema stimato"

#: src/Dialogs/StatusPanels/TaskStatusPanel.cpp:142
msgid "Remaining time"
msgstr "Tempo rimanente"

#: src/Dialogs/StatusPanels/TaskStatusPanel.cpp:143
msgid "Task distance"
msgstr "Distanza tema"

#: src/Dialogs/StatusPanels/TaskStatusPanel.cpp:144
msgid "Remaining distance"
msgstr "Distanza rimanente"

#: src/Dialogs/StatusPanels/TaskStatusPanel.cpp:145
msgid "Speed estimated"
msgstr "Velocita stimata"

#: src/Dialogs/StatusPanels/TaskStatusPanel.cpp:146
msgid "Speed average"
msgstr "Velocita media"

#: src/Dialogs/StatusPanels/TaskStatusPanel.cpp:148
msgid "Set MacCready"
msgstr "Imposta MacCready"

#: src/Dialogs/StatusPanels/TaskStatusPanel.cpp:149
msgid ""
"Adjusts MC value used in the calculator.  Use this to determine the effect "
"on estimated task time due to changes in conditions.  This value will not "
"affect the main computer's setting if the dialog is exited with the Cancel "
"button."
msgstr ""
"Corregge il valore MC usato dal calcolatore.  Usa questo per determinare "
"l'effetto delle variazioni delle condizioni sul tempo tema stimato.  Questo "
"valore non influisce sulle impostazioni del computer principale se la "
"casella di dialogo viene chiusa col tasto Annulla."

#: src/Dialogs/StatusPanels/TaskStatusPanel.cpp:159
msgid "AAT range"
msgstr "Estensione AAT"

#: src/Dialogs/StatusPanels/TaskStatusPanel.cpp:161
#, no-c-format
msgid ""
"For AAT tasks, this value tells you how far based on the targets of your "
"task you will fly relative to the minimum and maximum possible tasks. -100% "
"indicates the minimum AAT distance.  0% is the nominal AAT distance.  +100% "
"is maximum AAT distance."
msgstr ""
"Per i temi AAT, questo valore indica quanto lontano si volerà in base agli "
"obiettivi del tema rispetto al massimo e minimo tema possibile. -100% Indica "
"la distanza minima AAT. 0% è la distanza AAT nominale. + 100% è la massima "
"distanza AAT."

#: src/Dialogs/StatusPanels/TaskStatusPanel.cpp:164
#: src/Dialogs/Task/TargetDialog.cpp:399
msgid "Speed remaining"
msgstr "Velocita rimanente"

#: src/Dialogs/StatusPanels/TaskStatusPanel.cpp:167
msgid "Achieved MacCready"
msgstr "MacCready raggiunto"

#: src/Dialogs/StatusPanels/TaskStatusPanel.cpp:172
msgid "Achieved speed"
msgstr "Velocita raggiunta"

#: src/Dialogs/StatusPanels/TaskStatusPanel.cpp:175
msgid "Cruise efficiency"
msgstr "Efficienza di crociera"

#: src/Dialogs/StatusPanels/TaskStatusPanel.cpp:176
msgid ""
"Efficiency of cruise.  100 indicates perfect MacCready performance, greater "
"than 100 indicates better than MacCready performance is achieved through "
"flying in streets.  Less than 100 is appropriate if you fly considerably off-"
"track.  This value estimates your cruise efficiency according to the current "
"flight history with the set MC value.  Calculation begins after task is "
"started."
msgstr ""
"Efficienza di crociera.  100 indica prestazione MacCready perfetta, "
"superiore a 100 indica prestazioni MacCready ancora migliori (questo si può "
"ottenere solitamente volando sotto strade di cumuli o a fianco di pendii in "
"dinamica).  Meno di 100 è appropriato se si vola molto fuori dal tracciato.  "
"Questa valore stima l'efficienza di crociera secondo lo storico del volo "
"corrente con il valore di MC impostato. Il calcolo inizia appena l'attività "
"o task è iniziata."

#: src/Dialogs/StatusPanels/RulesStatusPanel.cpp:102
msgid "Valid start"
msgstr "Start valido"

#: src/Dialogs/StatusPanels/RulesStatusPanel.cpp:103
msgid "Start time"
msgstr "Ora di inizio"

#: src/Dialogs/StatusPanels/RulesStatusPanel.cpp:104
msgid "Start alt."
msgstr "Alt. di partenza"

#: src/Dialogs/StatusPanels/RulesStatusPanel.cpp:105
#: src/Dialogs/Settings/Panels/TaskDefaultsConfigPanel.cpp:146
#: src/Dialogs/Task/TaskPointDialog.cpp:353
msgid "Start point"
msgstr "Punto start"

#: src/Dialogs/StatusPanels/RulesStatusPanel.cpp:106
msgid "Start speed"
msgstr "Velocita start"

#: src/Dialogs/StatusPanels/RulesStatusPanel.cpp:107
msgid "Finish min. alt."
msgstr "Alt. min. di arrivo"

#: src/Dialogs/StatusPanels/RulesStatusPanel.cpp:108
msgid "Valid finish"
msgstr "TraguardoValido"

#: src/Dialogs/StatusPanels/TimesStatusPanel.cpp:109
#: src/Dialogs/Settings/Panels/TimeConfigPanel.cpp:95
msgid "Local time"
msgstr "Ora locale"

#: src/Dialogs/StatusPanels/TimesStatusPanel.cpp:110
msgid "UTC time"
msgstr "Ora UTC"

#: src/Dialogs/StatusPanels/TimesStatusPanel.cpp:111
msgid "UTC date"
msgstr "Data UTC"

#: src/Dialogs/StatusPanels/TimesStatusPanel.cpp:112
msgid "Flight time"
msgstr "Tempo volo"

#: src/Dialogs/StatusPanels/TimesStatusPanel.cpp:113
msgid "Takeoff time"
msgstr "Ora decollo"

#: src/Dialogs/StatusPanels/TimesStatusPanel.cpp:114
msgid "Landing time"
msgstr "Ora atterraggio"

#: src/Dialogs/StatusPanels/TimesStatusPanel.cpp:115
#: src/Dialogs/Waypoint/WaypointInfoWidget.cpp:154
msgid "Daylight time"
msgstr "Ora legale"

#: src/Dialogs/Waypoint/WaypointInfoWidget.cpp:55
msgid "Too much wind"
msgstr "Troppo vento"

#: src/Dialogs/Waypoint/WaypointInfoWidget.cpp:58
msgid "No solution"
msgstr "Nessuna soluzione"

#: src/Dialogs/Waypoint/WaypointInfoWidget.cpp:132
msgid "Runway"
msgstr "Pista"

#: src/Dialogs/Waypoint/WaypointInfoWidget.cpp:135
#: src/Dialogs/Waypoint/dlgWaypointEdit.cpp:87
#: src/Dialogs/Settings/Panels/WaypointDisplayConfigPanel.cpp:101
#, no-c-format
msgid "Short Name"
msgstr "Nome Breve"

#: src/Dialogs/Waypoint/WaypointInfoWidget.cpp:166
msgid "Bearing and Distance"
msgstr "Distanza e Direzione"

#: src/Dialogs/Waypoint/WaypointInfoWidget.cpp:178
msgid "Alt. diff. MC 0"
msgstr "Diff. alt. MC 0"

#: src/Dialogs/Waypoint/WaypointInfoWidget.cpp:182
msgid "Alt. diff. MC safety"
msgstr "Alt. diff. MC sicurezza"

#: src/Dialogs/Waypoint/WaypointInfoWidget.cpp:187
msgid "Alt. diff. MC current"
msgstr "Alt. diff. MC attuale"

#: src/Dialogs/Waypoint/WaypointInfoWidget.cpp:205
#: src/Dialogs/Settings/Panels/WaypointDisplayConfigPanel.cpp:124
#, no-c-format
msgid "Required glide ratio"
msgstr "Efficienza richiesta"

#: src/Dialogs/Waypoint/WaypointCommandsWidget.cpp:60
#: src/Dialogs/Waypoint/WaypointCommandsWidget.cpp:98
#: src/Dialogs/Waypoint/WaypointCommandsWidget.cpp:138
#: src/Dialogs/Waypoint/WaypointCommandsWidget.cpp:178
msgid "No task defined."
msgstr "Nessun tema definito."

#: src/Dialogs/Waypoint/WaypointCommandsWidget.cpp:65
msgid "No active task point."
msgstr "Nessun punto del tema attivo."

#: src/Dialogs/Waypoint/WaypointCommandsWidget.cpp:65
msgid "Replace in task"
msgstr "Sostit.nel tema"

#: src/Dialogs/Waypoint/WaypointCommandsWidget.cpp:70
#: src/Dialogs/Waypoint/WaypointCommandsWidget.cpp:104
#: src/Dialogs/Waypoint/WaypointCommandsWidget.cpp:144
#: src/Dialogs/Waypoint/WaypointCommandsWidget.cpp:188
msgid "Task would not be valid after the change."
msgstr "Il tema non sarà valido dopo la modifica."

#: src/Dialogs/Waypoint/WaypointCommandsWidget.cpp:109
#: src/Dialogs/Waypoint/WaypointCommandsWidget.cpp:149
msgid "Created Goto Task."
msgstr "Creato Tema Goto."

#: src/Dialogs/Waypoint/WaypointCommandsWidget.cpp:114
#: src/Dialogs/Waypoint/WaypointCommandsWidget.cpp:154
msgid "Created 2-point task from Goto Task."
msgstr "Creato tema a 2 punti dal tmea Goto."

#: src/Dialogs/Waypoint/WaypointCommandsWidget.cpp:183
msgid "Waypoint not in task."
msgstr "Boa non nel tema."

#: src/Dialogs/Waypoint/WaypointCommandsWidget.cpp:183
msgid "Remove from task"
msgstr "Rimuovi dal tema"

#: src/Dialogs/Waypoint/WaypointCommandsWidget.cpp:229
msgid "Replace in Task"
msgstr "Sostituisci nel tema"

#: src/Dialogs/Waypoint/WaypointCommandsWidget.cpp:234
msgid "Insert in Task"
msgstr "Inserisci nel tema"

#: src/Dialogs/Waypoint/WaypointCommandsWidget.cpp:239
msgid "Append to Task"
msgstr "Aggiungi al tema"

#: src/Dialogs/Waypoint/WaypointCommandsWidget.cpp:245
msgid "Remove from Task"
msgstr "Rimuovi dal tema"

#: src/Dialogs/Waypoint/WaypointCommandsWidget.cpp:251
msgid "Set as New Home"
msgstr "Imposta come Nuova Base"

#: src/Dialogs/Waypoint/WaypointCommandsWidget.cpp:257
msgid "Pan to Waypoint"
msgstr "Sposta alla boa"

#: src/Dialogs/Waypoint/dlgWaypointDetails.cpp:423 Data/Input/default.xci:1038
msgid "GoTo"
msgstr "Vola Verso"

#: src/Dialogs/Waypoint/dlgWaypointDetails.cpp:634
#: src/Dialogs/Task/TaskPointDialog.cpp:528
#: src/InfoBoxes/Panel/ATCReference.cpp:83
msgid "Waypoint"
msgstr "Boa"

#: src/Dialogs/Waypoint/Manager.cpp:279
msgid "Delete waypoint?"
msgstr "Cancellare boa?"

#: src/Dialogs/Waypoint/Manager.cpp:299
msgid "Waypoints Editor"
msgstr "Editor Boe"

#: src/Dialogs/Waypoint/Manager.cpp:308
msgid "Save changes to waypoint file?"
msgstr "Salvare le modifiche nel file della boa?"

#: src/Dialogs/Waypoint/Manager.cpp:308
msgid "Waypoints edited"
msgstr "Boe modificate"

#: src/Dialogs/Waypoint/dlgWaypointEdit.cpp:70
#, no-c-format
msgid "Turnpoint"
msgstr "Boa"

#: src/Dialogs/Waypoint/dlgWaypointEdit.cpp:72
#, no-c-format
msgid "Landable"
msgstr "Atterrabile"

#: src/Dialogs/Waypoint/dlgWaypointEdit.cpp:73
#, no-c-format
msgid "Mountain Pass"
msgstr "Passo Montuoso"

#: src/Dialogs/Waypoint/dlgWaypointEdit.cpp:74
#, no-c-format
msgid "Mountain Top"
msgstr "Cima"

#: src/Dialogs/Waypoint/dlgWaypointEdit.cpp:75
#, no-c-format
msgid "Transmitter Mast"
msgstr "Trasmettitore"

#: src/Dialogs/Waypoint/dlgWaypointEdit.cpp:76
#, no-c-format
msgid "Tower"
msgstr "Torre"

#: src/Dialogs/Waypoint/dlgWaypointEdit.cpp:77
#, no-c-format
msgid "Tunnel"
msgstr "Tunnel"

#: src/Dialogs/Waypoint/dlgWaypointEdit.cpp:78
#, no-c-format
msgid "Bridge"
msgstr "Ponte"

#: src/Dialogs/Waypoint/dlgWaypointEdit.cpp:79
#, no-c-format
msgid "Power Plant"
msgstr "Centrale Elettrica"

#: src/Dialogs/Waypoint/dlgWaypointEdit.cpp:88
msgid "Comment"
msgstr "Commento"

#: src/Dialogs/Waypoint/dlgWaypointEdit.cpp:166
msgid ""
"Sorry, the waypoint editor is not yet available for the UTM coordinate "
"format."
msgstr ""
"Spiecente, l'editor delle boe non è ancora diponibile per le coordinate in "
"formato UTM."

#: src/Dialogs/Waypoint/dlgWaypointEdit.cpp:167
#: src/Dialogs/Waypoint/dlgWaypointEdit.cpp:174 Data/Input/default.xci:612
msgid "Waypoint Editor"
msgstr "Editor Punto di virata"

#: src/Dialogs/Waypoint/WaypointList.cpp:453
msgid "Choose a filter or click here"
msgstr "Scegli un filtro o clicca qui"

#: src/Dialogs/Waypoint/WaypointList.cpp:510
msgid "Select Waypoint"
msgstr "Seleziona Boa"

#: src/Dialogs/Settings/Panels/AirspaceConfigPanel.cpp:58
#, no-c-format
msgid "All on"
msgstr "Tutto On"

#: src/Dialogs/Settings/Panels/AirspaceConfigPanel.cpp:59
#, no-c-format
msgid "All airspaces are displayed."
msgstr "Tutti gli spazi aerei sono visualizzati."

#: src/Dialogs/Settings/Panels/AirspaceConfigPanel.cpp:60
#, no-c-format
msgid "Clip"
msgstr "Soglia"

#: src/Dialogs/Settings/Panels/AirspaceConfigPanel.cpp:61
#, no-c-format
msgid "Display airspaces below the clip altitude."
msgstr "Visualizza gli spazi aerei sotto la soglia di quota."

#: src/Dialogs/Settings/Panels/AirspaceConfigPanel.cpp:63
#, no-c-format
msgid "Display airspaces within a margin of the glider."
msgstr "Visualizza gli spazi aerei entro un margine di distanza dal velivolo."

#: src/Dialogs/Settings/Panels/AirspaceConfigPanel.cpp:64
#, no-c-format
msgid "All below"
msgstr "Tutti sotto"

#: src/Dialogs/Settings/Panels/AirspaceConfigPanel.cpp:65
#, no-c-format
msgid "Display airspaces below the glider or within a margin."
msgstr ""
"Visualizza gli spazi aerei sotto o entro una margine di distanza dal "
"velivolo."

#: src/Dialogs/Settings/Panels/AirspaceConfigPanel.cpp:70
#: src/Dialogs/Settings/Panels/InterfaceConfigPanel.cpp:173
#: src/Dialogs/Settings/Panels/LayoutConfigPanel.cpp:74
#, no-c-format
msgid "Default"
msgstr "Predefinito"

#: src/Dialogs/Settings/Panels/AirspaceConfigPanel.cpp:71
#, no-c-format
msgid ""
"This selects the best performing option for your hardware. In fact it "
"favours 'fill padding' except for PPC 2000 system."
msgstr ""
"Seleziona l'opzione delle prestazioni migliore per l'hardware. Di fatto "
"favorisce 'riempire contenuto' tranne che per il sistema PPC 2000."

#: src/Dialogs/Settings/Panels/AirspaceConfigPanel.cpp:73
#, no-c-format
msgid "Fill all"
msgstr "Riempi tutto"

#: src/Dialogs/Settings/Panels/AirspaceConfigPanel.cpp:74
#, no-c-format
msgid "Transparently fills the airspace colour over the whole area."
msgstr "Ombreggia l'area col colore dello spazio aereo."

#: src/Dialogs/Settings/Panels/AirspaceConfigPanel.cpp:75
#, no-c-format
msgid "Fill padding"
msgstr "Riempi orlatura"

#: src/Dialogs/Settings/Panels/AirspaceConfigPanel.cpp:76
#, no-c-format
msgid ""
"Draws a solid outline with a half transparent border around the airspace."
msgstr ""
"Disegna un perimetro solido con bordo semitrasparente attorno allo spazio "
"aereo."

#: src/Dialogs/Settings/Panels/AirspaceConfigPanel.cpp:77
#, no-c-format
msgid "No fill"
msgstr "Nessun riempimento"

#: src/Dialogs/Settings/Panels/AirspaceConfigPanel.cpp:78
#, no-c-format
msgid "Don't fill the airspace area."
msgstr "Non riempie lo spazio aereo."

#: src/Dialogs/Settings/Panels/AirspaceConfigPanel.cpp:84
#: src/Dialogs/Settings/Panels/WaypointDisplayConfigPanel.cpp:159
#, no-c-format
msgid "No labels will be displayed."
msgstr "Non verranno visualizzate etichette."

#: src/Dialogs/Settings/Panels/AirspaceConfigPanel.cpp:86
#: src/Dialogs/Settings/Panels/WaypointDisplayConfigPanel.cpp:148
#, no-c-format
msgid "All labels will be displayed."
msgstr "Verranno visualizzate tutte le etichette."

#: src/Dialogs/Settings/Panels/AirspaceConfigPanel.cpp:133
msgid "Colours"
msgstr "Colori"

#: src/Dialogs/Settings/Panels/AirspaceConfigPanel.cpp:137
msgid "Filter"
msgstr "Filtro"

#: src/Dialogs/Settings/Panels/AirspaceConfigPanel.cpp:178
msgid "Airspace display"
msgstr "Visualizzazione Spazio Aereo"

#: src/Dialogs/Settings/Panels/AirspaceConfigPanel.cpp:179
msgid ""
"Controls filtering of airspace for display and warnings.  The airspace "
"filter button also allows filtering of display and warnings independently "
"for each airspace class."
msgstr ""
"Controlla i filtri degli spazi aerei per visualizzazione e avvisi. Il "
"pulsante filtro spazi aerei consente inoltre il filtraggio di "
"visualizzazioni e avvisi indipendentemente per ogni classe di spazio aereo."

#: src/Dialogs/Settings/Panels/AirspaceConfigPanel.cpp:182
#: src/Dialogs/Settings/Panels/WaypointDisplayConfigPanel.cpp:163
msgid "Label visibility"
msgstr "Visibilità etichette"

#: src/Dialogs/Settings/Panels/AirspaceConfigPanel.cpp:183
#: src/Dialogs/Settings/Panels/WaypointDisplayConfigPanel.cpp:164
msgid "Determines what labels are displayed."
msgstr "Determina quali etichette vengono visualizzate."

#: src/Dialogs/Settings/Panels/AirspaceConfigPanel.cpp:187
msgid "Clip altitude"
msgstr "Altitudine di soglia"

#: src/Dialogs/Settings/Panels/AirspaceConfigPanel.cpp:188
msgid ""
"For clip airspace mode, this is the altitude below which airspace is "
"displayed."
msgstr ""
"Per la modalità soglia spazio aereo, questa è l'altitudine sotto cui viene "
"visualizzato lo spazio aereo."

#: src/Dialogs/Settings/Panels/AirspaceConfigPanel.cpp:192
msgid "Margin"
msgstr "Margine"

#: src/Dialogs/Settings/Panels/AirspaceConfigPanel.cpp:193
msgid ""
"For auto and all below airspace mode, this is the altitude above/below which "
"airspace is included."
msgstr ""
"Per le modalità spazio aereo auto e tutto sotto, questa è l'altitudine al di "
"sopra/sotto la quale lo spazio aereo è incluso."

#: src/Dialogs/Settings/Panels/AirspaceConfigPanel.cpp:197
msgid "Enable/disable all airspace warnings."
msgstr "Abilita/disabilita tutti gli avvisi degli spazi aerei."

#: src/Dialogs/Settings/Panels/AirspaceConfigPanel.cpp:200
msgid "Warnings dialog"
msgstr "Dialogo avvisi"

#: src/Dialogs/Settings/Panels/AirspaceConfigPanel.cpp:201
msgid "Enable/disable displaying airspaces warnings dialog."
msgstr "Abilità/disabilità visualizzazione avvisi spazi aerei."

#: src/Dialogs/Settings/Panels/AirspaceConfigPanel.cpp:205
msgid "Warning time"
msgstr "Tempo di avviso"

#: src/Dialogs/Settings/Panels/AirspaceConfigPanel.cpp:206
msgid ""
"This is the time before an airspace incursion is estimated at which the "
"system will warn the pilot."
msgstr ""
"Quanto tempo prima dell'incursione stimata di uno spazio aereo il sistema "
"avviserà il pilota."

#: src/Dialogs/Settings/Panels/AirspaceConfigPanel.cpp:211
msgid "Repetitive sound"
msgstr "Suono ripetitivo"

#: src/Dialogs/Settings/Panels/AirspaceConfigPanel.cpp:212
msgid ""
"Enable/disable repetitive warning sound when airspaces warnings dialog is "
"displayed."
msgstr ""
"Abilita/disabilita il suono di avvertimento ripetitivo quando viene "
"visualizzato il dialogo di avviso dello spazio aereo."

#: src/Dialogs/Settings/Panels/AirspaceConfigPanel.cpp:216
msgid "Acknowledge time"
msgstr "Durata riconoscimento"

#: src/Dialogs/Settings/Panels/AirspaceConfigPanel.cpp:217
msgid ""
"This is the time period in which an acknowledged airspace warning will not "
"be repeated."
msgstr ""
"Questo è il periodo di tempo per cui un avviso di spazio aereo riconosciuto "
"non si ripeterà."

#: src/Dialogs/Settings/Panels/AirspaceConfigPanel.cpp:222
msgid "Use black outline"
msgstr "Usa contorno nero"

#: src/Dialogs/Settings/Panels/AirspaceConfigPanel.cpp:223
msgid ""
"Draw a black outline around each airspace rather than the airspace color."
msgstr ""
"Disegna un contorno nero attorno ad ogni spazio aereo anziché il colore "
"dello spazio aereo."

#: src/Dialogs/Settings/Panels/AirspaceConfigPanel.cpp:227
msgid "Airspace fill mode"
msgstr "Modalità riempimento dello spazio aereo"

#: src/Dialogs/Settings/Panels/AirspaceConfigPanel.cpp:228
msgid "Specifies the mode for filling the airspace area."
msgstr "Specifica la modalità di riempimento dell'area dello spazio aereo."

#: src/Dialogs/Settings/Panels/AirspaceConfigPanel.cpp:233
msgid "Airspace transparency"
msgstr "Trasparenza dello spazio aereo"

#: src/Dialogs/Settings/Panels/AirspaceConfigPanel.cpp:233
msgid "If enabled, then airspaces are filled transparently."
msgstr "Se abilitato, gli spazi aerei sono riempiti in trasparenza."

#: src/Dialogs/Settings/Panels/GaugesConfigPanel.cpp:46
#, no-c-format
msgid "Disable final glide bar."
msgstr "Disabilita barra planata finale."

#: src/Dialogs/Settings/Panels/GaugesConfigPanel.cpp:48
#, no-c-format
msgid "Always show final glide bar."
msgstr "Mostra sempre barra planata finale."

#: src/Dialogs/Settings/Panels/GaugesConfigPanel.cpp:50
#, no-c-format
msgid "Show final glide bar if approaching final glide range."
msgstr ""
"Mostra barra di planata finale se ci si avvicina alla zona di planata finale."

#: src/Dialogs/Settings/Panels/GaugesConfigPanel.cpp:57
#, no-c-format
msgid "Disable thermal assistant."
msgstr "Disabilita assistente termica."

#: src/Dialogs/Settings/Panels/GaugesConfigPanel.cpp:59
#, no-c-format
msgid "Bottom left"
msgstr "In Basso a Sinistra"

#: src/Dialogs/Settings/Panels/GaugesConfigPanel.cpp:60
#, no-c-format
msgid "Show thermal assistant in bottom left."
msgstr "Mostra l'assistente di termica in basso a sinistra."

#: src/Dialogs/Settings/Panels/GaugesConfigPanel.cpp:62
#, no-c-format
msgid "Bottom left (avoid infoboxes)"
msgstr "In basso a sinistra (evita InfoBox)"

#: src/Dialogs/Settings/Panels/GaugesConfigPanel.cpp:63
#, no-c-format
msgid ""
"Show thermal assistant in bottom left, above/to right of infoboxes (if "
"there)."
msgstr ""
"Mostra l'assistente di termica in basso a sinistra, sopra o a destra degli "
"InfoBox (se presenti)."

#: src/Dialogs/Settings/Panels/GaugesConfigPanel.cpp:65
#, no-c-format
msgid "Bottom right"
msgstr "In Basso a Destra"

#: src/Dialogs/Settings/Panels/GaugesConfigPanel.cpp:66
#, no-c-format
msgid "Show thermal assistant in bottom right."
msgstr "Mostra l'assistente di termica in basso a destra."

#: src/Dialogs/Settings/Panels/GaugesConfigPanel.cpp:68
#, no-c-format
msgid "Bottom right (avoid infoboxes)"
msgstr "In basso a destra (evita InfoBox)"

#: src/Dialogs/Settings/Panels/GaugesConfigPanel.cpp:69
#, no-c-format
msgid ""
"Show thermal assistant in bottom right above/to left of infoboxes (if there)."
msgstr ""
"Mostra l'assistente di termica in basso a destra, sopra o a sinistra degli "
"InfoBox (se presenti)."

#: src/Dialogs/Settings/Panels/GaugesConfigPanel.cpp:107
msgid ""
"This enables the display of the FLARM radar gauge. The track bearing of the "
"target relative to the track bearing of the aircraft is displayed as an "
"arrow head, and a triangle pointing up or down shows the relative altitude "
"of the target relative to you. In all modes, the color of the target "
"indicates the threat level."
msgstr ""
"Abilita la visualizzazione del radar FLARM. Una freccia indica la direzione "
"dell'obiettivo rispetto alla direzione del proprio velivolo, un triangolo "
"che punta in alto o in basso mostra l'altitudine relativa. In tutte le "
"modalità, il colore dell'obiettivo indica il livello di minaccia."

#: src/Dialogs/Settings/Panels/GaugesConfigPanel.cpp:110
msgid "Auto close FLARM"
msgstr "Spegnimento automatico del FLARM"

#: src/Dialogs/Settings/Panels/GaugesConfigPanel.cpp:111
msgid ""
"Setting this to \"On\" will automatically close the FLARM dialog if there is "
"no traffic. \"Off\" will keep the dialog open even without current traffic."
msgstr ""
"Impostando questo su \"On\" il dialogo FLARM si chiuderà automaticamente se "
"non c'è traffico. Su \"Off\" la finestra di dialogo rimarrà aperta anche "
"senza traffico."

#: src/Dialogs/Settings/Panels/GaugesConfigPanel.cpp:116
msgid ""
"Enable and select the position of the thermal assistant when overlayed on "
"the main screen."
msgstr ""
"Abilita e seleziona la posizione dell'assistente di termica quando "
"sovrapposto alla schermata principale."

#: src/Dialogs/Settings/Panels/GaugesConfigPanel.cpp:121
msgid "Thermal band"
msgstr "Fascia termica"

#: src/Dialogs/Settings/Panels/GaugesConfigPanel.cpp:122
msgid ""
"This enables the display of the thermal profile (climb band) display on the "
"map."
msgstr ""
"Abilita la visualizzazione dell'indicatore delprofilo di termica (banda di "
"risalita) sulla mappa."

#: src/Dialogs/Settings/Panels/GaugesConfigPanel.cpp:125
msgid "Final glide bar"
msgstr "Barra planata finale"

#: src/Dialogs/Settings/Panels/GaugesConfigPanel.cpp:126
msgid ""
"If set to \"On\" the final glide will always be shown, if set to \"Auto\" it "
"will be shown when approaching the final glide possibility."
msgstr ""
"Se impostato su \"On\" la barra di planata finale sarà sempre visualizzata, "
"se impostato su \"Auto\" sarà visualizzata quando si avvicina la possibilità "
"di planata finale."

#: src/Dialogs/Settings/Panels/GaugesConfigPanel.cpp:132
msgid "Final glide bar MC0"
msgstr "Barra planata finale MC0"

#: src/Dialogs/Settings/Panels/GaugesConfigPanel.cpp:133
msgid ""
"If set to ON the final glide bar will show a second arrow indicating the "
"required height to reach the final waypoint at MC zero."
msgstr ""
"Se impostato su \"On\" la barra di planata finale mostrerà una seconda "
"freccia che indica l'altezza necessaria per raggiungere il punto di arrivo a "
"MC zero."

#: src/Dialogs/Settings/Panels/GaugesConfigPanel.cpp:142
msgid "Vario bar"
msgstr "Barra variometro"

#: src/Dialogs/Settings/Panels/GaugesConfigPanel.cpp:143
msgid "If set to ON the vario bar will be shown"
msgstr "Se impostato su \"On\" verrà mostrata la barra del variometro"

#: src/Dialogs/Settings/Panels/VarioConfigPanel.cpp:61
msgid "Speed arrows"
msgstr "Frecce velocità"

#: src/Dialogs/Settings/Panels/VarioConfigPanel.cpp:62
msgid ""
"Whether to show speed command arrows on the vario gauge.  When shown, in "
"cruise mode, arrows point up to command slow down; arrows point down to "
"command speed up."
msgstr ""
"Visualizzazione delle frecce di comando della velocità sull'indcatore del "
"variometro. Quando mostrate, in modalità di crociera, le frecce puntano in "
"alto per indicare di rallentare, in basso per accelerare."

#: src/Dialogs/Settings/Panels/VarioConfigPanel.cpp:67
msgid "Show average"
msgstr "Mostra media"

#: src/Dialogs/Settings/Panels/VarioConfigPanel.cpp:68
msgid ""
"Whether to show the average climb rate.  In cruise mode, this switches to "
"showing the average netto airmass rate."
msgstr ""
"Mostra il tasso medio di salita. In modalità di crociera, questo passa a "
"mostrare il tasso medio netto della massa d'aria."

#: src/Dialogs/Settings/Panels/VarioConfigPanel.cpp:73
msgid "Show MacReady"
msgstr "Mostra MacCready"

#: src/Dialogs/Settings/Panels/VarioConfigPanel.cpp:73
msgid "Whether to show the MacCready setting."
msgstr "Mostra l'impostazione del MacCready."

#: src/Dialogs/Settings/Panels/VarioConfigPanel.cpp:76
msgid "Show bugs"
msgstr "Mostra sporco"

#: src/Dialogs/Settings/Panels/VarioConfigPanel.cpp:76
msgid "Whether to show the bugs percentage."
msgstr "Mostra la percentuale di sporco (insetti)."

#: src/Dialogs/Settings/Panels/VarioConfigPanel.cpp:79
msgid "Show ballast"
msgstr "Mostra zavorra"

#: src/Dialogs/Settings/Panels/VarioConfigPanel.cpp:79
msgid "Whether to show the ballast percentage."
msgstr "Visualizza la percentuale di zavorra."

#: src/Dialogs/Settings/Panels/VarioConfigPanel.cpp:82
msgid "Show gross"
msgstr "Mostra lordo"

#: src/Dialogs/Settings/Panels/VarioConfigPanel.cpp:82
msgid "Whether to show the gross climb rate."
msgstr "Mostra il tasso di risalita lordo."

#: src/Dialogs/Settings/Panels/VarioConfigPanel.cpp:85
msgid "Averager needle"
msgstr "Mediometro"

#: src/Dialogs/Settings/Panels/VarioConfigPanel.cpp:86
msgid ""
"If true, the vario gauge will display a hollow averager needle.  During "
"cruise, this needle displays the average netto value.  During circling, this "
"needle displays the average gross value."
msgstr ""
"Se abilitato, l'indicatore vario mostrerà anche l'ago del mediometro.  "
"Durante la planata, questo mostra il valore medio netto.  In termica, mostra "
"il valore medio lordo."

#: src/Dialogs/Settings/Panels/VarioConfigPanel.cpp:92
msgid "Thermal Averager needle"
msgstr "Mediometro"

#: src/Dialogs/Settings/Panels/VarioConfigPanel.cpp:93
msgid ""
"If true, the vario gauge will display a thermal averager needle instead of "
"current climb rate needle.  During cruise, this needle displays the last "
"thermal average netto value.  During circling, this needle displays the "
"average net value."
msgstr ""
"Se abilitato, l'indicatore vario mostrerà l'ago del mediometro invece "
"dell'ago del rateo di salita corrente. Durante la planata, questo ago mostra "
"il valore netto medio dell'ultima termica.  In termica, mostra il valore "
"netto medio."

#: src/Dialogs/Settings/Panels/GlideComputerConfigPanel.cpp:67
#, no-c-format
msgid "Final glide"
msgstr "Planata finale"

#: src/Dialogs/Settings/Panels/GlideComputerConfigPanel.cpp:68
#, no-c-format
msgid ""
"Adjusts MC for fastest arrival.  For contest sprint tasks, the MacCready is "
"adjusted in order to cover the greatest distance in the remaining time and "
"reach the finish height."
msgstr ""
"Regola MC per l'arrivo più veloce. Per temi di gara sprint, il MacCready "
"viene regolato in modo da coprire la maggior distanza nel tempo rimanente e "
"raggiungere l'altezza finale."

#: src/Dialogs/Settings/Panels/GlideComputerConfigPanel.cpp:70
#, no-c-format
msgid "Trending average climb"
msgstr "Tendenza media di risalita"

#: src/Dialogs/Settings/Panels/GlideComputerConfigPanel.cpp:71
#, no-c-format
msgid "Sets MC to the trending average climb rate based on all climbs."
msgstr ""
"Imposta MC per il tasso medio di salita sulla base di tutte le risalite."

#: src/Dialogs/Settings/Panels/GlideComputerConfigPanel.cpp:72
#: src/Dialogs/Settings/Panels/RouteConfigPanel.cpp:109
#, no-c-format
msgid "Both"
msgstr "Entrambi"

#: src/Dialogs/Settings/Panels/GlideComputerConfigPanel.cpp:73
#, no-c-format
msgid ""
"Uses trending average during task, then fastest arrival when in final glide "
"mode."
msgstr ""
"Utilizza tendenza media durante il tema, poi arrivo più veloce quando in "
"modalità planata finale."

#: src/Dialogs/Settings/Panels/GlideComputerConfigPanel.cpp:77
msgid "Auto MC mode"
msgstr "Modalità MC automatica"

#: src/Dialogs/Settings/Panels/GlideComputerConfigPanel.cpp:78
msgid "This option defines which auto MacCready algorithm is used."
msgstr ""
"Questa opzione definisce quale algoritmo automatico di MacCready viene "
"utilizzato."

#: src/Dialogs/Settings/Panels/GlideComputerConfigPanel.cpp:81
msgid "Block speed to fly"
msgstr "Blocca speed to fly"

#: src/Dialogs/Settings/Panels/GlideComputerConfigPanel.cpp:82
msgid ""
"If enabled, the command speed in cruise is set to the MacCready speed to fly "
"in no vertical air-mass movement. If disabled, the command speed in cruise "
"is set to the dolphin speed to fly, equivalent to the MacCready speed with "
"vertical air-mass movement."
msgstr ""
"Se abilitato, il comando di velocità di crociera è impostato alla velocità "
"MacCready a cui volare in assenza di movimenti verticali della massa. Se "
"disattivato, il comando di la velocità di crociera è impostato alla velocità "
"delfinamento, equivalente alla velocità di MacCready con movimento verticale "
"della massa d'aria."

#: src/Dialogs/Settings/Panels/GlideComputerConfigPanel.cpp:89
msgid "Nav. by baro altitude"
msgstr "Nav. con altitudine baro"

#: src/Dialogs/Settings/Panels/GlideComputerConfigPanel.cpp:90
msgid ""
"When enabled and if connected to a barometric altimeter, barometric altitude "
"is used for all navigation functions. Otherwise GPS altitude is used."
msgstr ""
"Quando abilitato e se collegato ad un altimetro barometrico, la quota "
"barometrica viene utilizzata per tutte le funzioni di navigazione. In caso "
"contrario, viene utilizzata l'altitudine GPS."

#: src/Dialogs/Settings/Panels/GlideComputerConfigPanel.cpp:95
msgid "Flap forces cruise"
msgstr "Flap forzano crociera"

#: src/Dialogs/Settings/Panels/GlideComputerConfigPanel.cpp:96
msgid ""
"When Vega variometer is connected and this option is true, the positive flap "
"setting switches the flight mode between circling and cruise."
msgstr ""
"Se abilitato ed un variometro Vega è connesso, l'impostazione positiva dei "
"flap cambia la modalità di volo tra termica e crociera."

#: src/Dialogs/Settings/Panels/GlideComputerConfigPanel.cpp:102
#, no-c-format
msgid "Preferred period for paragliders."
msgstr "Tempo preferito per parapendio."

#: src/Dialogs/Settings/Panels/GlideComputerConfigPanel.cpp:105
#, no-c-format
msgid "Preferred period for gliders."
msgstr "Tempo preferito per alianti."

#: src/Dialogs/Settings/Panels/GlideComputerConfigPanel.cpp:111
msgid "GR average period"
msgstr "Tempo media GR"

#: src/Dialogs/Settings/Panels/GlideComputerConfigPanel.cpp:112
msgid ""
"Here you can decide on how many seconds of flight this calculation must be "
"done. Normally for gliders a good value is 90-120 seconds, and for "
"paragliders 15 seconds."
msgstr ""
"Indica su quanti secondi di volo deve essere eseguito il calcolo "
"dell'efficienza. Di norma per gli alianti un buon valore è 90-120 secondi, "
"per i parapendio 15 secondi."

#: src/Dialogs/Settings/Panels/GlideComputerConfigPanel.cpp:117
msgid "Predict wind drift"
msgstr "Prevedi scarroccio"

#: src/Dialogs/Settings/Panels/GlideComputerConfigPanel.cpp:118
msgid ""
"Account for wind drift for the predicted circling duration. This reduces the "
"arrival height for legs with head wind."
msgstr ""
"Tiene conto dello scarroccio nella previsione della durata di termica. "
"Questo riduce l'altezza di arrivo per tratte con vento frontale."

#: src/Dialogs/Settings/Panels/GlideComputerConfigPanel.cpp:122
msgid "Wave assistant"
msgstr "Assistente d'onda"

#: src/Dialogs/Settings/Panels/GlideComputerConfigPanel.cpp:125
msgid "Cruise/Circling period"
msgstr "Tempo di Termica/Planata"

#: src/Dialogs/Settings/Panels/GlideComputerConfigPanel.cpp:126
msgid ""
"How many seconds of turning before changing from cruise to circling mode."
msgstr ""
"Quanti secondi di termica prima di cambiare modalità da planata a termica."

#: src/Dialogs/Settings/Panels/GlideComputerConfigPanel.cpp:131
msgid "Circling/Cruise period"
msgstr "Tempo Termica/Planata"

#: src/Dialogs/Settings/Panels/GlideComputerConfigPanel.cpp:132
msgid ""
"How many seconds of flying straight before changing from circling to cruise "
"mode."
msgstr ""
"Quanti secondi di volo rettilineo prima di cambiare modalità da termica a "
"planata."

#: src/Dialogs/Settings/Panels/InfoBoxesConfigPanel.cpp:88
msgid "Use final glide mode"
msgstr "Usa modalità planata finale"

#: src/Dialogs/Settings/Panels/InfoBoxesConfigPanel.cpp:89
msgid ""
"Controls whether the \"final glide\" InfoBox mode should be used on \"auto\" "
"pages."
msgstr ""
"Controlla se l'InfoBox \"planata finale\" deve essere usato nelle pagine "
"\"auto\"."

#: src/Dialogs/Settings/Panels/InterfaceConfigPanel.cpp:91
msgid "Text size"
msgstr "Dimensione testo"

#: src/Dialogs/Settings/Panels/InterfaceConfigPanel.cpp:96
msgid "Display Resolution"
msgstr "Risoluzione display"

#: src/Dialogs/Settings/Panels/InterfaceConfigPanel.cpp:97
msgid ""
"The display resolution is used to adapt line widths, font size, landable "
"size and more."
msgstr ""
"La risoluzione del display è utilizzata per adattare lo spessore delle "
"linee, la dimensione dei caratteri, degli atterrabili ed altro."

#: src/Dialogs/Settings/Panels/InterfaceConfigPanel.cpp:107
#: src/Dialogs/Settings/Panels/InterfaceConfigPanel.cpp:132
msgid "Automatic"
msgstr "Automatico"

#: src/Dialogs/Settings/Panels/InterfaceConfigPanel.cpp:110
#, c-format
msgid "%d dpi"
msgstr "%d dpi"

#: src/Dialogs/Settings/Panels/InterfaceConfigPanel.cpp:118
msgid "Events"
msgstr "Eventi"

#: src/Dialogs/Settings/Panels/InterfaceConfigPanel.cpp:119
msgid ""
"The Input Events file defines the menu system and how XCSoar responds to "
"button presses and events from external devices."
msgstr ""
"Il file Input Events definisce il sistema di menu e il modo in cui XCSoar "
"risponde alla pressione dei pulsanti ed eventi da dispositivi esterni."

#: src/Dialogs/Settings/Panels/InterfaceConfigPanel.cpp:126
msgid "Language"
msgstr "Lingua"

#: src/Dialogs/Settings/Panels/InterfaceConfigPanel.cpp:127
msgid ""
"The language options selects translations for English texts to other "
"languages. Select English for a native interface or Automatic to localise "
"XCSoar according to the system settings."
msgstr ""
"L'opzione lingua seleziona le traduzioni dei testi in inglese in altre "
"lingue. Seleziona inglese per l'interfaccia nativa o Automatico per tradurre "
"XCSoar secondo le impostazioni di sistema."

#: src/Dialogs/Settings/Panels/InterfaceConfigPanel.cpp:165
msgid "Menu timeout"
msgstr "Timeout menu"

#: src/Dialogs/Settings/Panels/InterfaceConfigPanel.cpp:166
msgid ""
"This determines how long menus will appear on screen if the user does not "
"make any button presses or interacts with the computer."
msgstr ""
"Determina quanto a lungo i menu appaiono sullo schermo se l'utente non preme "
"pulsanti o interagisce con il computer."

#: src/Dialogs/Settings/Panels/InterfaceConfigPanel.cpp:174
#, no-c-format
msgid "Keyboard"
msgstr "Tastiera"

#: src/Dialogs/Settings/Panels/InterfaceConfigPanel.cpp:176
#, no-c-format
msgid "HighScore Style"
msgstr "Stile HighScore"

#: src/Dialogs/Settings/Panels/InterfaceConfigPanel.cpp:180
msgid "Text input style"
msgstr "Stile input testo"

#: src/Dialogs/Settings/Panels/InterfaceConfigPanel.cpp:181
msgid ""
"Determines how the user is prompted for text input (filename, teamcode etc.)"
msgstr ""
"Determina come viene richiesta l'immissione di testo (nomi file, codice team "
"etc.)"

#: src/Dialogs/Settings/Panels/InterfaceConfigPanel.cpp:191
#, no-c-format
msgid "OS settings"
msgstr "Impostazioni OS"

#: src/Dialogs/Settings/Panels/InterfaceConfigPanel.cpp:197
msgid "Haptic feedback"
msgstr "feedback tattile"

#: src/Dialogs/Settings/Panels/InterfaceConfigPanel.cpp:198
msgid "Determines if haptic feedback like vibration is used."
msgstr "Determina se utilizzare un feedback tattile come le vibrazioni."

#: src/Dialogs/Settings/Panels/LayoutConfigPanel.cpp:76
#, no-c-format
msgid "Portrait"
msgstr "Verticale"

#: src/Dialogs/Settings/Panels/LayoutConfigPanel.cpp:78
#, no-c-format
msgid "Landscape"
msgstr "Orizzontale"

#: src/Dialogs/Settings/Panels/LayoutConfigPanel.cpp:80
#, no-c-format
msgid "Reverse Portrait"
msgstr "Verticale inverso"

#: src/Dialogs/Settings/Panels/LayoutConfigPanel.cpp:82
#, no-c-format
msgid "Reverse Landscape"
msgstr "Orizzontale inverso"

#: src/Dialogs/Settings/Panels/LayoutConfigPanel.cpp:88
#, no-c-format
msgid "8 Split"
msgstr "8 Divisi"

#: src/Dialogs/Settings/Panels/LayoutConfigPanel.cpp:90
#, no-c-format
msgid "10 Split"
msgstr "10 Divisi"

#: src/Dialogs/Settings/Panels/LayoutConfigPanel.cpp:92
#, no-c-format
msgid "12 Split in 3 rows"
msgstr "12 Divisi in 3 righe"

#: src/Dialogs/Settings/Panels/LayoutConfigPanel.cpp:94
#, no-c-format
msgid "15 Split in 3 rows"
msgstr "15 Divisi in 3 righe"

#: src/Dialogs/Settings/Panels/LayoutConfigPanel.cpp:96
#, no-c-format
msgid "18 Split in 3 rows"
msgstr "18 Divisi in 3 righe"

#: src/Dialogs/Settings/Panels/LayoutConfigPanel.cpp:98
#, no-c-format
msgid "8 Bottom or Right"
msgstr "8 Basso o Destra"

#: src/Dialogs/Settings/Panels/LayoutConfigPanel.cpp:100
#, no-c-format
msgid "8 Bottom + Vario (Portrait)"
msgstr "8 Basso + Vario (Verticale)"

#: src/Dialogs/Settings/Panels/LayoutConfigPanel.cpp:102
#, no-c-format
msgid "8 Top or Left"
msgstr "8 Alto o Sinistra"

#: src/Dialogs/Settings/Panels/LayoutConfigPanel.cpp:104
#, no-c-format
msgid "8 Top + Vario (Portrait)"
msgstr "8 Alto + Vario (Verticale)"

#: src/Dialogs/Settings/Panels/LayoutConfigPanel.cpp:106
#, no-c-format
msgid "9 Right + Vario (Landscape)"
msgstr "9 Destra + Vario (Orizzontale)"

#: src/Dialogs/Settings/Panels/LayoutConfigPanel.cpp:108
#, no-c-format
msgid "9 Left + Right + Vario (Landscape)"
msgstr "9 Sinistra + Destra + Vario (Orizzontale)"

#: src/Dialogs/Settings/Panels/LayoutConfigPanel.cpp:110
#, no-c-format
msgid "12 Left + 3 Right Vario (Landscape)"
msgstr "12 Sinistra + 3 Destra Vario (Orizzontale)"

#: src/Dialogs/Settings/Panels/LayoutConfigPanel.cpp:112
#, no-c-format
msgid "5 Right (Square)"
msgstr "5 Destra (Quadrato)"

#: src/Dialogs/Settings/Panels/LayoutConfigPanel.cpp:114
#, no-c-format
msgid "10 Bottom or Right"
msgstr "10 Basso o Destra"

#: src/Dialogs/Settings/Panels/LayoutConfigPanel.cpp:116
#, no-c-format
msgid "12 Bottom or Right"
msgstr "12 Basso o Destra"

#: src/Dialogs/Settings/Panels/LayoutConfigPanel.cpp:118
#, no-c-format
msgid "10 Top or Left"
msgstr "10 Alto o Sinistra"

#: src/Dialogs/Settings/Panels/LayoutConfigPanel.cpp:120
#, no-c-format
msgid "12 Top or Left"
msgstr "12 Alto o Sinistra"

#: src/Dialogs/Settings/Panels/LayoutConfigPanel.cpp:122
#, no-c-format
msgid "16 Right (Landscape)"
msgstr "16 Destra (Orizzontale)"

#: src/Dialogs/Settings/Panels/LayoutConfigPanel.cpp:124
#, no-c-format
msgid "24 Bottom or Right"
msgstr "24 Basso o Destra"

#: src/Dialogs/Settings/Panels/LayoutConfigPanel.cpp:126
#, no-c-format
msgid "4 Top or Left"
msgstr "4 Alto o Sinistra"

#: src/Dialogs/Settings/Panels/LayoutConfigPanel.cpp:128
#, no-c-format
msgid "4 Bottom or Right"
msgstr "4 Basso o Destra"

#: src/Dialogs/Settings/Panels/LayoutConfigPanel.cpp:134
#, no-c-format
msgid "Auto (follow infoboxes)"
msgstr "Auto (segui InfoBox)"

#: src/Dialogs/Settings/Panels/LayoutConfigPanel.cpp:136
#, no-c-format
msgid "Top Left"
msgstr "In Alto a Sinistra"

#: src/Dialogs/Settings/Panels/LayoutConfigPanel.cpp:138
#, no-c-format
msgid "Top Right"
msgstr "In Alto a Destra"

#: src/Dialogs/Settings/Panels/LayoutConfigPanel.cpp:140
#, no-c-format
msgid "Bottom Left"
msgstr "In Basso a Sinistra"

#: src/Dialogs/Settings/Panels/LayoutConfigPanel.cpp:142
#, no-c-format
msgid "Bottom Right"
msgstr "In Basso a Destra"

#: src/Dialogs/Settings/Panels/LayoutConfigPanel.cpp:144
#, no-c-format
msgid "Centre Top"
msgstr "In Alto al Centro"

#: src/Dialogs/Settings/Panels/LayoutConfigPanel.cpp:146
#, no-c-format
msgid "Centre Bottom"
msgstr "In Basso al Centro"

#: src/Dialogs/Settings/Panels/LayoutConfigPanel.cpp:151
#, no-c-format
msgid "Text"
msgstr "Testo"

#: src/Dialogs/Settings/Panels/LayoutConfigPanel.cpp:152
#, no-c-format
msgid "Show text on tabbed dialogs."
msgstr "Mostra il testo nelle finestre di dialogo a schede."

#: src/Dialogs/Settings/Panels/LayoutConfigPanel.cpp:153
#, no-c-format
msgid "Icons"
msgstr "Icone"

#: src/Dialogs/Settings/Panels/LayoutConfigPanel.cpp:154
#, no-c-format
msgid "Show icons on tabbed dialogs."
msgstr "Mostra icone su finestre di dialogo a schede."

#: src/Dialogs/Settings/Panels/LayoutConfigPanel.cpp:159
#, no-c-format
msgid "Center"
msgstr "Centro"

#: src/Dialogs/Settings/Panels/LayoutConfigPanel.cpp:160
#, no-c-format
msgid "Center the status message boxes."
msgstr "Centra le finestre di messaggio di stato."

#: src/Dialogs/Settings/Panels/LayoutConfigPanel.cpp:161
#, no-c-format
msgid "Topleft"
msgstr "Alto-Sinistra"

#: src/Dialogs/Settings/Panels/LayoutConfigPanel.cpp:162
#, no-c-format
msgid "Show status message boxes ina the top left corner."
msgstr ""
"Mostra la casella dei messaggi di stato nell'angolo in alto a sinistra."

#: src/Dialogs/Settings/Panels/LayoutConfigPanel.cpp:168
#, no-c-format
msgid "Box"
msgstr "Box"

#: src/Dialogs/Settings/Panels/LayoutConfigPanel.cpp:168
#, no-c-format
msgid "Draws boxes around each InfoBox."
msgstr "Disegna box intorno ad ogni InfoBox."

#: src/Dialogs/Settings/Panels/LayoutConfigPanel.cpp:170
#, no-c-format
msgid "Tab"
msgstr "Scheda"

#: src/Dialogs/Settings/Panels/LayoutConfigPanel.cpp:170
#, no-c-format
msgid "Draws a tab at the top of the InfoBox across the title."
msgstr ""
"Disegna una scheda nella parte superiore dell'InfoBox attraverso il titolo."

#: src/Dialogs/Settings/Panels/LayoutConfigPanel.cpp:172
#, no-c-format
msgid "Shaded"
msgstr "Ombreggiato"

#: src/Dialogs/Settings/Panels/LayoutConfigPanel.cpp:174
#, no-c-format
msgid "Glass"
msgstr "Vetro"

#: src/Dialogs/Settings/Panels/LayoutConfigPanel.cpp:197
msgid "Full screen"
msgstr "Schermo intero"

#: src/Dialogs/Settings/Panels/LayoutConfigPanel.cpp:197
msgid "Run XCSoar in full screen mode"
msgstr "Esegui XCSoar a schermo intero"

#: src/Dialogs/Settings/Panels/LayoutConfigPanel.cpp:202
msgid "Display orientation"
msgstr "Orientamento display"

#: src/Dialogs/Settings/Panels/LayoutConfigPanel.cpp:202
msgid "Rotate the display on devices that support it."
msgstr "Ruota il display nei dispositivi che lo supportano."

#: src/Dialogs/Settings/Panels/LayoutConfigPanel.cpp:207
msgid "InfoBox geometry"
msgstr "Geometria InfoBox"

#: src/Dialogs/Settings/Panels/LayoutConfigPanel.cpp:208
msgid ""
"A list of possible InfoBox layouts. Do some trials to find the best for your "
"screen size."
msgstr ""
"Una lista di possibili disposizioni per gli InfoBox. Fare qualche tentativo "
"per trovare la migliore disposizione in base alle dimensioni dello schermo."

#: src/Dialogs/Settings/Panels/LayoutConfigPanel.cpp:211
msgid "FLARM display"
msgstr "Display FLARM"

#: src/Dialogs/Settings/Panels/LayoutConfigPanel.cpp:211
msgid "Choose a location for the FLARM display."
msgstr "Scegliere la posizione per il display FLARM."

#: src/Dialogs/Settings/Panels/LayoutConfigPanel.cpp:216
msgid "Tab dialog style"
msgstr "Stile scheda dialogo"

#: src/Dialogs/Settings/Panels/LayoutConfigPanel.cpp:219
msgid "Message display"
msgstr "Visualizzazione messaggi"

#: src/Dialogs/Settings/Panels/LayoutConfigPanel.cpp:224
msgid "Inverse InfoBoxes"
msgstr "InfoBox inversi"

#: src/Dialogs/Settings/Panels/LayoutConfigPanel.cpp:224
msgid "If true, the InfoBoxes are white on black, otherwise black on white."
msgstr ""
"Se selezionato, gli InfoBox sono di colore bianco su nero, altrimenti nero "
"su bianco."

#: src/Dialogs/Settings/Panels/LayoutConfigPanel.cpp:229
msgid "Colored InfoBoxes"
msgstr "InfoBox a colori"

#: src/Dialogs/Settings/Panels/LayoutConfigPanel.cpp:230
msgid ""
"If true, certain InfoBoxes will have coloured text.  For example, the active "
"waypoint InfoBox will be blue when the glider is above final glide."
msgstr ""
"Se selezionato, alcuni InfoBox avranno il testo colorato. Ad esempio, "
"l'InfoBox della boa attiva sarà blu quando la vela è sopra la planata finale."

#: src/Dialogs/Settings/Panels/LayoutConfigPanel.cpp:237
msgid "InfoBox border"
msgstr "Bordo InfoBox"

#: src/Dialogs/Settings/Panels/LayoutConfigPanel.cpp:242
msgid "Show Menubutton"
msgstr "Mostra pulsante Menù"

#: src/Dialogs/Settings/Panels/LayoutConfigPanel.cpp:242
msgid "Show the Menubutton"
msgstr "Mostra il pulsante del menù"

#: src/Dialogs/Settings/Panels/LayoutConfigPanel.cpp:248
msgid "Cursor zoom"
msgstr "Zoom cursore"

#: src/Dialogs/Settings/Panels/LayoutConfigPanel.cpp:248
msgid "Cursor zoom factor"
msgstr "Fattore di zoom del cursore"

#: src/Dialogs/Settings/Panels/LayoutConfigPanel.cpp:250
msgid "Invert cursor color"
msgstr "Inverti colore cursore"

#: src/Dialogs/Settings/Panels/LayoutConfigPanel.cpp:250
msgid "Enable black cursor"
msgstr "Abilita cursore nero"

#: src/Dialogs/Settings/Panels/LoggerConfigPanel.cpp:62
#, no-c-format
msgid "Start only"
msgstr "Solo start"

#: src/Dialogs/Settings/Panels/LoggerConfigPanel.cpp:75
msgid "Pilot name"
msgstr "Nome Pilota"

#: src/Dialogs/Settings/Panels/LoggerConfigPanel.cpp:77
msgid "CoPilot name"
msgstr "Nome CoPilota"

#: src/Dialogs/Settings/Panels/LoggerConfigPanel.cpp:79
msgid "Crew weight default"
msgstr "Peso predefinito dell'equipaggio"

#: src/Dialogs/Settings/Panels/LoggerConfigPanel.cpp:80
msgid ""
"Default for all weight loaded to the glider beyond the empty weight and "
"besides the water ballast."
msgstr ""
"Peso predefinito caricato sul velivolo oltre al peso a vuoto e la zavorra."

#: src/Dialogs/Settings/Panels/LoggerConfigPanel.cpp:86
msgid "Time step cruise"
msgstr "Intervallo in planata"

#: src/Dialogs/Settings/Panels/LoggerConfigPanel.cpp:87
msgid "This is the time interval between logged points when not circling."
msgstr "L'intervallo di tempo tra i punti registrati quando non si circuita."

#: src/Dialogs/Settings/Panels/LoggerConfigPanel.cpp:91
msgid "Time step circling"
msgstr "Intervallo in termica"

#: src/Dialogs/Settings/Panels/LoggerConfigPanel.cpp:92
msgid "This is the time interval between logged points when circling."
msgstr ""
"L'intervallo di tempo tra i punti registrati mentre si gira in termica."

#: src/Dialogs/Settings/Panels/LoggerConfigPanel.cpp:96
msgid "Auto. logger"
msgstr "Logger auto"

#: src/Dialogs/Settings/Panels/LoggerConfigPanel.cpp:97
msgid ""
"Enables the automatic starting and stopping of logger on takeoff and landing "
"respectively. Disable when flying paragliders."
msgstr ""
"Abilita avvio e arresto automatici del logger al decollo e all'atterraggio. "
"Disattivare nel volo in parapendio."

#: src/Dialogs/Settings/Panels/LoggerConfigPanel.cpp:102
msgid "NMEA logger"
msgstr "Logger NMEA"

#: src/Dialogs/Settings/Panels/LoggerConfigPanel.cpp:103
msgid ""
"Enable the NMEA logger on startup? If this option is disabled, the NMEA "
"logger can still be started manually."
msgstr ""
"Abilitare il logger NMEA all'avvio? Se questa opzione è disattivata, il "
"logger NMEA può comunque essere avviato manualmente."

#: src/Dialogs/Settings/Panels/LoggerConfigPanel.cpp:108
msgid "Log book"
msgstr "Log book"

#: src/Dialogs/Settings/Panels/LoggerConfigPanel.cpp:108
msgid "Logs each start and landing."
msgstr "Registra ogni decollo ed atterraggio."

#: src/Dialogs/Settings/Panels/LoggerConfigPanel.cpp:112
msgid "Logger ID"
msgstr "Logger ID"

#: src/Dialogs/Settings/Panels/MapDisplayConfigPanel.cpp:45
#, no-c-format
msgid ""
"The moving map display will be rotated so the glider's track is oriented up."
msgstr ""
"La visualizzazione della mappa viene ruotata in modo che la direzione della "
"rotta del velivolo punti verso l'alto."

#: src/Dialogs/Settings/Panels/MapDisplayConfigPanel.cpp:46
#, no-c-format
msgid "Heading up"
msgstr "Direzione in alto"

#: src/Dialogs/Settings/Panels/MapDisplayConfigPanel.cpp:47
#, no-c-format
msgid ""
"The moving map display will be rotated so the glider's heading is oriented "
"up."
msgstr ""
"La visualizzazione della mappa viene ruotata in modo che la direzione del "
"velivolo punti verso l'alto."

#: src/Dialogs/Settings/Panels/MapDisplayConfigPanel.cpp:49
#, no-c-format
msgid ""
"The moving map display will always be orientated north to south and the "
"glider icon will be rotated to show its course."
msgstr ""
"La visualizzazione della mappa sarà sempre orientata da nord a sud e l'icona "
"del velivolo verrà ruotata per mostrarne la direzione."

#: src/Dialogs/Settings/Panels/MapDisplayConfigPanel.cpp:50
#, no-c-format
msgid "Target up"
msgstr "Obiettivo in alto"

#: src/Dialogs/Settings/Panels/MapDisplayConfigPanel.cpp:51
#, no-c-format
msgid ""
"The moving map display will be rotated so the navigation target is oriented "
"up."
msgstr ""
"La visualizzazione della mappa viene ruotata in modo che la destinazione di "
"navigazione sia orientata verso l'alto."

#: src/Dialogs/Settings/Panels/MapDisplayConfigPanel.cpp:52
#, no-c-format
msgid "Wind up"
msgstr "Vento in alto"

#: src/Dialogs/Settings/Panels/MapDisplayConfigPanel.cpp:53
#, no-c-format
msgid ""
"The moving map display will be rotated so the wind is always oriented up to "
"down. (can be useful for wave flying)"
msgstr ""
"La visualizzazione della mappa viene ruotata in modo che la direzione del "
"vento sia sempre dall'alto verso il basso. (Può essere utile per il volo in "
"onda)"

#: src/Dialogs/Settings/Panels/MapDisplayConfigPanel.cpp:58
#, no-c-format
msgid "Disable adjustments."
msgstr "Disattiva correzioni."

#: src/Dialogs/Settings/Panels/MapDisplayConfigPanel.cpp:59
#: src/InfoBoxes/Content/Factory.cpp:325 src/InfoBoxes/Content/Factory.cpp:326
#, no-c-format
msgid "Track"
msgstr "Rotta"

#: src/Dialogs/Settings/Panels/MapDisplayConfigPanel.cpp:60
#, no-c-format
msgid "Use a recent average of the ground track as basis."
msgstr "Utilizza una media recente della traccia a terra come riferimento."

#: src/Dialogs/Settings/Panels/MapDisplayConfigPanel.cpp:61
#: src/Dialogs/Task/TargetDialog.cpp:738
#, no-c-format
msgid "Target"
msgstr "Obiettivo"

#: src/Dialogs/Settings/Panels/MapDisplayConfigPanel.cpp:62
#, no-c-format
msgid "Use the current target waypoint as basis."
msgstr "Usa la boa corrente come riferimento."

#: src/Dialogs/Settings/Panels/MapDisplayConfigPanel.cpp:112
msgid "Cruise orientation"
msgstr "Orientamento in crociera"

#: src/Dialogs/Settings/Panels/MapDisplayConfigPanel.cpp:113
msgid "Determines how the screen is rotated with the glider"
msgstr "Determina come lo schermo ruota con il velivolo"

#: src/Dialogs/Settings/Panels/MapDisplayConfigPanel.cpp:118
msgid "Circling orientation"
msgstr "Orientamento in termica"

#: src/Dialogs/Settings/Panels/MapDisplayConfigPanel.cpp:119
msgid "Determines how the screen is rotated with the glider while circling"
msgstr ""
"Determina come lo schermo viene ruotato quando il velivolo sta circuitando"

#: src/Dialogs/Settings/Panels/MapDisplayConfigPanel.cpp:124
msgid "Circling zoom"
msgstr "Zoom Termica"

#: src/Dialogs/Settings/Panels/MapDisplayConfigPanel.cpp:125
msgid ""
"If enabled, then the map will zoom in automatically when entering circling "
"mode and zoom out automatically when leaving circling mode."
msgstr ""
"Se abilitato, la mappa si ingrandisce automaticamente quando si entra in "
"modalità termica e diminuisce automaticamente quando se ne esce."

#: src/Dialogs/Settings/Panels/MapDisplayConfigPanel.cpp:128
msgid "Map shift reference"
msgstr "Riferimento per spostamento della mappa"

#: src/Dialogs/Settings/Panels/MapDisplayConfigPanel.cpp:129
msgid "Determines what is used to shift the glider from the map center"
msgstr ""
"Determina cosa viene utilizzato per spostare il velivolo dal centro della "
"mappa"

#: src/Dialogs/Settings/Panels/MapDisplayConfigPanel.cpp:135
msgid "Glider position offset"
msgstr "Decentramento posizione velivolo"

#: src/Dialogs/Settings/Panels/MapDisplayConfigPanel.cpp:136
msgid ""
"Defines the location of the glider drawn on the screen in percent from the "
"screen edge."
msgstr ""
"Definisce la posizione del velivolo sullo schermo in percentuale dal bordo."

#: src/Dialogs/Settings/Panels/MapDisplayConfigPanel.cpp:141
msgid "Max. auto zoom distance"
msgstr "Max. distanza zoom automatico"

#: src/Dialogs/Settings/Panels/MapDisplayConfigPanel.cpp:142
msgid "The upper limit for auto zoom distance."
msgstr "Limite superiore per la distanza di zoom automatico."

#: src/Dialogs/Settings/Panels/MapDisplayConfigPanel.cpp:147
msgid "Distinct page zoom"
msgstr "Zoom pagina distinto"

#: src/Dialogs/Settings/Panels/MapDisplayConfigPanel.cpp:148
msgid "Maintain one map zoom level on each page."
msgstr "Mantiene il livello di zoom della mappa distinto per ogni pagina."

#: src/Dialogs/Settings/Panels/PagesConfigPanel.cpp:200
msgid "Main area"
msgstr "Area principale"

#: src/Dialogs/Settings/Panels/PagesConfigPanel.cpp:201
msgid "Specifies what should be displayed in the main area."
msgstr "Specifica cosa debba essere visualizzato nell'area principale."

#: src/Dialogs/Settings/Panels/PagesConfigPanel.cpp:206
#, no-c-format
msgid "Displays either the Circling, Cruise or Final glide infoxboxes"
msgstr "Mostra l'InfoBox di termica, di crociera oppure di planata finale"

#: src/Dialogs/Settings/Panels/PagesConfigPanel.cpp:207
#, no-c-format
msgid "Show fullscreen (no InfoBoxes)"
msgstr "Visualizza a schermo intero (senza InfoBox)"

#: src/Dialogs/Settings/Panels/PagesConfigPanel.cpp:211
#: src/Dialogs/Settings/Panels/PagesConfigPanel.cpp:388
msgid "InfoBoxes"
msgstr "InfoBox"

#: src/Dialogs/Settings/Panels/PagesConfigPanel.cpp:212
msgid "Specifies which InfoBoxes should be displayed on this page."
msgstr "Specifica quali InfoBox debbano essere visualizzati in questa pagina."

#: src/Dialogs/Settings/Panels/PagesConfigPanel.cpp:216
#, no-c-format
msgid ""
"For cruise mode.  Displayed when 'Auto' is selected and ship is below final "
"glide altitude"
msgstr ""
"Per la modalità di crociera. Visualizzato quando è selezionato 'Auto' e "
"passa all'altezza di planata finale"

#: src/Dialogs/Settings/Panels/PagesConfigPanel.cpp:217
#, no-c-format
msgid ""
"For circling mode.  Displayed when 'Auto' is selected and ship is circling"
msgstr ""
"Per la modalità termica. Visualizzato quando è selezionato 'Auto' ed il "
"velivolo sta circuitando"

#: src/Dialogs/Settings/Panels/PagesConfigPanel.cpp:218
#, no-c-format
msgid ""
"For final glide mode.  Displayed when 'Auto' is selected and ship is above "
"final glide altitude"
msgstr ""
"Per la modalità di planata finale. Visualizzato quando è selezionato 'Auto' "
"ed il velivolo è sopra all'altitudine di planata finale"

#: src/Dialogs/Settings/Panels/PagesConfigPanel.cpp:220
#, no-c-format
msgid "A custom InfoBox set"
msgstr "Un set di InfoBox personalizzato"

#: src/Dialogs/Settings/Panels/PagesConfigPanel.cpp:238
#, no-c-format
msgid "Nothing"
msgstr "Niente"

#: src/Dialogs/Settings/Panels/PagesConfigPanel.cpp:240
#: src/Dialogs/Settings/Panels/PagesConfigPanel.cpp:404
#, no-c-format
msgid "Cross section"
msgstr "Sezione trasversale"

#: src/Dialogs/Settings/Panels/PagesConfigPanel.cpp:243
msgid "Bottom area"
msgstr "Area inferiore"

#: src/Dialogs/Settings/Panels/PagesConfigPanel.cpp:244
msgid "Specifies what should be displayed below the main area."
msgstr "Specifica cosa debba essere visualizzato sotto l'area principale."

#: src/Dialogs/Settings/Panels/RouteConfigPanel.cpp:104
#, no-c-format
msgid "Neither airspace nor terrain is used for route planning."
msgstr ""
"Né gli spazi aerei né l'orografia verranno considerati per il calcolo della "
"rotta."

#: src/Dialogs/Settings/Panels/RouteConfigPanel.cpp:106
#, no-c-format
msgid "Routes will avoid terrain."
msgstr "L'itinerario eviterà l'orografia."

#: src/Dialogs/Settings/Panels/RouteConfigPanel.cpp:108
#, no-c-format
msgid "Routes will avoid airspace."
msgstr "La rotta eviterà gli spazi aerei."

#: src/Dialogs/Settings/Panels/RouteConfigPanel.cpp:110
#, no-c-format
msgid "Routes will avoid airspace and terrain."
msgstr "La rotta eviterà spazi aerei e orografia."

#: src/Dialogs/Settings/Panels/RouteConfigPanel.cpp:114
msgid "Route mode"
msgstr "Modo rotta"

#: src/Dialogs/Settings/Panels/RouteConfigPanel.cpp:117
msgid "Route climb"
msgstr "Rotta con guadagno di quota"

#: src/Dialogs/Settings/Panels/RouteConfigPanel.cpp:118
msgid ""
"When enabled and MC is positive, route planning allows climbs between the "
"aircraft location and destination."
msgstr ""
"Quando è abilitata e MC è positivo, la pianificazione della rotta permetterà "
"risalite tra la posizione del velivolo e la destinazione."

#: src/Dialogs/Settings/Panels/RouteConfigPanel.cpp:123
msgid "Route ceiling"
msgstr "Plafond della rotta"

#: src/Dialogs/Settings/Panels/RouteConfigPanel.cpp:124
msgid ""
"When enabled, route planning climbs are limited to ceiling defined by "
"greater of current aircraft altitude plus 500 m and the thermal ceiling.  If "
"disabled, climbs are unlimited."
msgstr ""
"Se abilitato, la pianificazione della rotta sarà limitata dal plafond "
"definito dalla quota massima raggiunta durante il volo più 500 m, oltre "
"l'altezza massima in termica.  Se disabilitata, le quote saranno illimitate."

#: src/Dialogs/Settings/Panels/RouteConfigPanel.cpp:132
#, no-c-format
msgid "Reach calculations disabled."
msgstr "Calcolo della portata disabilitato."

#: src/Dialogs/Settings/Panels/RouteConfigPanel.cpp:133
#, no-c-format
msgid "Straight"
msgstr "Rettilineo"

#: src/Dialogs/Settings/Panels/RouteConfigPanel.cpp:134
#, no-c-format
msgid "The reach is from straight line paths from the glider."
msgstr "La portata è definita dal percorso in linea retta dal velivolo."

#: src/Dialogs/Settings/Panels/RouteConfigPanel.cpp:135
#, no-c-format
msgid "Turning"
msgstr "Virate"

#: src/Dialogs/Settings/Panels/RouteConfigPanel.cpp:136
#, no-c-format
msgid "The reach is calculated allowing turns around terrain obstacles."
msgstr ""
"La portata è calcolata valutando virate intorno agli ostacoli del terreno."

#. Spacer
#: src/Dialogs/Settings/Panels/RouteConfigPanel.cpp:142
msgid "Reach mode"
msgstr "Modalità portata"

#: src/Dialogs/Settings/Panels/RouteConfigPanel.cpp:143
msgid ""
"How calculations are performed of the reach of the glider with respect to "
"terrain."
msgstr ""
"Come i calcoli vengono eseguiti per la portata del velivolo rispetto al "
"terreno."

#: src/Dialogs/Settings/Panels/RouteConfigPanel.cpp:149
#, no-c-format
msgid "Uses task glide polar."
msgstr "Utilizza polare del velivolo nel tema."

#: src/Dialogs/Settings/Panels/RouteConfigPanel.cpp:150
#: src/Dialogs/Settings/Panels/SafetyFactorsConfigPanel.cpp:106
#, no-c-format
msgid "Safety MC"
msgstr "Mc Sicurezza"

#: src/Dialogs/Settings/Panels/RouteConfigPanel.cpp:151
#, no-c-format
msgid "Uses safety MacCready value"
msgstr "Usa il valore di sicurezza del MacCready"

#: src/Dialogs/Settings/Panels/RouteConfigPanel.cpp:155
msgid "Reach polar"
msgstr "Polare portata"

#: src/Dialogs/Settings/Panels/RouteConfigPanel.cpp:156
msgid ""
"This determines the glide performance used in reach, landable arrival, abort "
"and alternate calculations."
msgstr ""
"Determina la performance di planata utilizzata per la portata, il "
"raggiungimento degli atterrabili, l'abort ed il calcolo delle alternative."

#: src/Dialogs/Settings/Panels/RouteConfigPanel.cpp:162
#, no-c-format
msgid "Disables the reach display."
msgstr "Disattiva la visualizzazione della portata."

#: src/Dialogs/Settings/Panels/RouteConfigPanel.cpp:163
#, no-c-format
msgid "Terrain line"
msgstr "Linea al suolo"

#: src/Dialogs/Settings/Panels/RouteConfigPanel.cpp:164
#, no-c-format
msgid "Draws a dashed line at the terrain glide reach."
msgstr ""
"Disegna una linea tratteggiata per visualizzare il cono di efficienza al "
"suolo."

#: src/Dialogs/Settings/Panels/RouteConfigPanel.cpp:165
#, no-c-format
msgid "Terrain shade"
msgstr "Ombreggiatura al suolo"

#: src/Dialogs/Settings/Panels/RouteConfigPanel.cpp:166
#, no-c-format
msgid "Shades terrain outside glide reach."
msgstr "Ombreggia il terreno fuori dalla portata del volo."

#: src/Dialogs/Settings/Panels/RouteConfigPanel.cpp:167
#, no-c-format
msgid "Working line"
msgstr "Linea di lavoro"

#: src/Dialogs/Settings/Panels/RouteConfigPanel.cpp:168
#, no-c-format
msgid "Draws a dashed line at the working glide reach."
msgstr ""
"Disegna una linea tratteggiata per visualizzare il cono di efficienza di "
"lavoro."

#: src/Dialogs/Settings/Panels/RouteConfigPanel.cpp:169
#, no-c-format
msgid "Working line, terrain line"
msgstr "Linee di lavoro e al suolo"

#: src/Dialogs/Settings/Panels/RouteConfigPanel.cpp:170
#, no-c-format
msgid "Draws a dashed line at the working and terrain glide reaches."
msgstr ""
"Disegna una linea tratteggiata per visualizzare i coni di efficienza di "
"lavoro ed al suolo."

#: src/Dialogs/Settings/Panels/RouteConfigPanel.cpp:171
#, no-c-format
msgid "Working line, terrain shade"
msgstr "Linea di lavoro, ombreggiatura al suolo"

#: src/Dialogs/Settings/Panels/RouteConfigPanel.cpp:172
#, no-c-format
msgid "Draws a dashed line at working, and shade terrain, glide reaches."
msgstr ""
"Disegna una linea tratteggiata per visualizzare l'efficienza di lavoro ed "
"ombreggia il terreno fuori dell'efficienza al suolo."

#: src/Dialogs/Settings/Panels/RouteConfigPanel.cpp:176
msgid "Reach display"
msgstr "Visualizzazione efficienza"

#: src/Dialogs/Settings/Panels/SafetyFactorsConfigPanel.cpp:66
#: src/Dialogs/Settings/Panels/WaypointDisplayConfigPanel.cpp:132
msgid "Arrival height"
msgstr "Altitudine di arrivo"

#: src/Dialogs/Settings/Panels/SafetyFactorsConfigPanel.cpp:67
msgid ""
"The height above terrain that the glider should arrive at for a safe landing."
msgstr ""
"L'altezza al di sopra del terreno a cui il velivolo deve arrivare per un "
"atterraggio sicuro."

#: src/Dialogs/Settings/Panels/SafetyFactorsConfigPanel.cpp:72
msgid "Terrain height"
msgstr "Altezza dal suolo"

#: src/Dialogs/Settings/Panels/SafetyFactorsConfigPanel.cpp:73
msgid "The height above terrain that the glider must clear during final glide."
msgstr ""
"L'altezza al di sopra del terreno che il velivolo deve mantenere durante la "
"planata finale."

#: src/Dialogs/Settings/Panels/SafetyFactorsConfigPanel.cpp:79
#: src/Dialogs/Settings/Panels/SymbolsConfigPanel.cpp:119
#, no-c-format
msgid "Simple"
msgstr "Semplice"

#: src/Dialogs/Settings/Panels/SafetyFactorsConfigPanel.cpp:80
#, no-c-format
msgid ""
"The alternates will only be sorted by waypoint type (airport/outlanding "
"field) and arrival height."
msgstr "Gli alternati saranno ordinati solo per altezza di arrivo."

#: src/Dialogs/Settings/Panels/SafetyFactorsConfigPanel.cpp:82
#, no-c-format
msgid "The sorting will also take the current task direction into account."
msgstr "L'ordinamento terrà conto anche della direzione corrente del tema."

#: src/Dialogs/Settings/Panels/SafetyFactorsConfigPanel.cpp:83
#, no-c-format
msgid "Home"
msgstr "Base"

#: src/Dialogs/Settings/Panels/SafetyFactorsConfigPanel.cpp:84
#, no-c-format
msgid ""
"The sorting will try to find landing options in the current direction to the "
"configured home waypoint."
msgstr ""
"L'ordinamento cercherà opzioni di atterraggio nella direzione della boa "
"configurata come base."

#: src/Dialogs/Settings/Panels/SafetyFactorsConfigPanel.cpp:88
msgid "Alternates mode"
msgstr "Modo alternati"

#: src/Dialogs/Settings/Panels/SafetyFactorsConfigPanel.cpp:89
msgid ""
"Determines sorting of alternates in the alternates dialog and in abort mode."
msgstr ""
"Determina l'ordinamento degli atterraggi alternativi nella finestra di "
"dialogo e in modalità interruzione del tema."

#: src/Dialogs/Settings/Panels/SafetyFactorsConfigPanel.cpp:92
msgid "Polar degradation"
msgstr "Degradazione polare"

#: src/Dialogs/Settings/Panels/SafetyFactorsConfigPanel.cpp:93
#, no-c-format
msgid ""
"A permanent polar degradation. 0% means no degradation, 50% indicates the "
"glider's sink rate is doubled."
msgstr ""
"Degradazione permanente della polare. 0% significa non degradata, 50% "
"significa che il tasso di caduta del velivolo è raddoppiato."

#: src/Dialogs/Settings/Panels/SafetyFactorsConfigPanel.cpp:101
msgid "Auto bugs"
msgstr "Sporco autom."

#: src/Dialogs/Settings/Panels/SafetyFactorsConfigPanel.cpp:102
#, no-c-format
msgid ""
"If enabled, adds 1% to the bugs setting after each full hour while flying."
msgstr "Se abilitato, aggiunge 1% di sporco (insetti) ogni ora di volo."

#: src/Dialogs/Settings/Panels/SafetyFactorsConfigPanel.cpp:107
msgid ""
"The MacCready setting used, when safety MC is enabled for reach "
"calculations, in task abort mode and for determining arrival altitude at "
"airfields."
msgstr ""
"Il MacCready impostato in uso, quando l'MC di sicurezza è abilitato per i "
"calcoli dell'efficienza, in modalità interruzione del tema e per determinare "
"l'altezza di arrivo agli atterraggi."

#: src/Dialogs/Settings/Panels/SafetyFactorsConfigPanel.cpp:115
msgid "STF risk factor"
msgstr "Fattore rischio STF"

#: src/Dialogs/Settings/Panels/SafetyFactorsConfigPanel.cpp:116
msgid ""
"The STF risk factor reduces the MacCready setting used to calculate speed to "
"fly as the glider gets low, in order to compensate for risk. Set to 0.0 for "
"no compensation, 1.0 scales MC linearly with current height (with reference "
"to height of the maximum climb). If considered, 0.3 is recommended."
msgstr ""
"Il fattore di rischio STF riduce l'impostazione MacCready utilizzata per "
"calcolare la velocità via via che il velivolo perde quota, al fine di "
"compensare il rischio. Impostare 0.0 per nessuna compensazione, 1.0 per "
"bilanciare il MC linearmente con la quota corrente (con riferimento "
"all'altezza della maggior risalita). Se tenuto in considerazione, 0.3 è il "
"valore raccomandato."

#: src/Dialogs/Settings/Panels/SiteConfigPanel.cpp:68
msgid "Map database"
msgstr "Database mappa"

#: src/Dialogs/Settings/Panels/SiteConfigPanel.cpp:69
msgid ""
"The name of the file (.xcm) containing terrain, topography, and optionally "
"waypoints, their details and airspaces."
msgstr ""
"Il nome del file (.xcm) contenente geografia del terreno, topografia e "
"opzionalmente le boe, i loro dettagli e spazi aerei."

#: src/Dialogs/Settings/Panels/SiteConfigPanel.cpp:74
msgid ""
"Primary waypoints file.  Supported file types are Cambridge/WinPilot files (."
"dat), Zander files (.wpz) or SeeYou files (.cup)."
msgstr ""
"File principale delle boe. Sono supportati i tipi di file di SeeYou (.cup) "
"Cambridge/WinPilot (.dat) e Zander (.wpz)."

#: src/Dialogs/Settings/Panels/SiteConfigPanel.cpp:79
msgid "More waypoints"
msgstr "Boe aggiuntive"

#: src/Dialogs/Settings/Panels/SiteConfigPanel.cpp:80
msgid ""
"Secondary waypoints file.  This may be used to add waypoints for a "
"competition."
msgstr ""
"File secondario delle boe. Può essere usato per aggiungere le boe del "
"percorso per una gara."

#: src/Dialogs/Settings/Panels/SiteConfigPanel.cpp:85
msgid "Watched waypoints"
msgstr "Boe sorvegliate"

#: src/Dialogs/Settings/Panels/SiteConfigPanel.cpp:86
msgid ""
"Waypoint file containing special waypoints for which additional computations "
"like calculation of arrival height in map display always takes place. Useful "
"for waypoints like known reliable thermal sources (e.g. powerplants) or "
"mountain passes."
msgstr ""
"File che contiene tipi speciali di boe per le quali vengono sempre "
"effettuati calcoli aggiuntivi come il calcolo dell'altezza di arrivo nella "
"visualizzazione della mappa. Utile per boe come punti di termica affidabili "
"(es. centrali elettriche) o passi di montagna."

#: src/Dialogs/Settings/Panels/SiteConfigPanel.cpp:93
#: Data/Input/default.xci:875
msgid "Airspaces"
msgstr "Spazi aerei"

#: src/Dialogs/Settings/Panels/SiteConfigPanel.cpp:93
msgid "The file name of the primary airspace file."
msgstr "File principale dello spazio aereo."

#: src/Dialogs/Settings/Panels/SiteConfigPanel.cpp:97
msgid "More airspaces"
msgstr "Spazi aerei aggiuntivi"

#: src/Dialogs/Settings/Panels/SiteConfigPanel.cpp:97
msgid "The file name of the secondary airspace file."
msgstr "File secondario dello spazio aereo."

#: src/Dialogs/Settings/Panels/SiteConfigPanel.cpp:102
msgid "Waypoint details"
msgstr "Dettagli delle boe"

#: src/Dialogs/Settings/Panels/SiteConfigPanel.cpp:103
msgid ""
"The file may contain extracts from enroute supplements or other contributed "
"information about individual waypoints and airfields."
msgstr ""
"Il file può contenere estratti di integratori di rotta o altre informazioni "
"utili su singole boe e aviosuperfici."

#: src/Dialogs/Settings/Panels/SiteConfigPanel.cpp:109
msgid "FLARM Device Database"
msgstr "Database Dispositivo FLARM"

#: src/Dialogs/Settings/Panels/SiteConfigPanel.cpp:110
msgid ""
"The name of the file containing information about registered FLARM devices."
msgstr ""
"Il nome del file contenente informazioni riguardo ai dispositivi FLARM "
"registrati."

#: src/Dialogs/Settings/Panels/SymbolsConfigPanel.cpp:84
#, no-c-format
msgid "Disable display of ground track line."
msgstr "Disattiva la visualizzazione della traccia al suolo."

#: src/Dialogs/Settings/Panels/SymbolsConfigPanel.cpp:85
#, no-c-format
msgid "Always display ground track line."
msgstr "Mostra sempre la traccia al suolo."

#: src/Dialogs/Settings/Panels/SymbolsConfigPanel.cpp:86
#, no-c-format
msgid ""
"Display ground track line if there is a significant difference to plane "
"heading."
msgstr ""
"Visualizza una linea tracciata sulla mappa se c'è una differenza "
"significativa nell'orientamento del velivolo."

#: src/Dialogs/Settings/Panels/SymbolsConfigPanel.cpp:99
#, no-c-format
msgid "Vario #1"
msgstr "Vario #1"

#: src/Dialogs/Settings/Panels/SymbolsConfigPanel.cpp:99
#, no-c-format
msgid ""
"Within lift areas lines get displayed green and thicker, while sinking lines "
"are shown brown and thin. Zero lift is presented as a grey line."
msgstr ""
"In ascendenza la linea sarà di colore verde e più spessa, in discendenza "
"marrone e sottile. Il volo livellato viene mostrato come una linea grigia."

#: src/Dialogs/Settings/Panels/SymbolsConfigPanel.cpp:102
#, no-c-format
msgid "Vario #1 (with dots)"
msgstr "Vario #1 (con puntini)"

#: src/Dialogs/Settings/Panels/SymbolsConfigPanel.cpp:102
#: src/Dialogs/Settings/Panels/SymbolsConfigPanel.cpp:107
#, no-c-format
msgid ""
"The same colour scheme as the previous, but with dotted lines while sinking."
msgstr ""
"Lo stesso schema di colori precedente, ma con linee punteggiate in "
"discendenza."

#: src/Dialogs/Settings/Panels/SymbolsConfigPanel.cpp:104
#, no-c-format
msgid "Vario #2"
msgstr "Vario #2"

#: src/Dialogs/Settings/Panels/SymbolsConfigPanel.cpp:104
#, no-c-format
msgid ""
"The climb colour for this scheme is orange to red, sinking is displayed as "
"light blue to dark blue. Zero lift is presented as a yellow line."
msgstr ""
"In ascendenza la linea sarà di colore da arancione a rosso, in discendenza "
"da celeste a blu scuro. Il volo livellato viene mostrato come una linea "
"gialla."

#: src/Dialogs/Settings/Panels/SymbolsConfigPanel.cpp:107
#, no-c-format
msgid "Vario #2 (with dots)"
msgstr "Vario #2 (con puntini)"

#: src/Dialogs/Settings/Panels/SymbolsConfigPanel.cpp:110
#, no-c-format
msgid "Vario-scaled dots and lines"
msgstr "Punti e linee in funzione del vario"

#: src/Dialogs/Settings/Panels/SymbolsConfigPanel.cpp:111
#, no-c-format
msgid ""
"Vario-scaled dots with lines. Orange to red = climb. Light blue to dark blue "
"= sink. Zero lift is presented as a yellow line."
msgstr ""
"La scala del Vario con linee. Rosso = salita. Dal blu chiaro al blu scuro = "
"discendenza. Zero ascensione si presenta come una linea gialla.\n"
"Puntini di dimensione relativa al valore del vario. In ascendenza il colore "
"sarà da arancione a rosso, in discendenza da celeste a blu scuro. Il volo "
"livellato viene mostrato come una linea gialla."

#: src/Dialogs/Settings/Panels/SymbolsConfigPanel.cpp:114
#, no-c-format
msgid "The colour scheme corresponds to the height."
msgstr "Lo schema di colori corrisponde all'altitudine."

#: src/Dialogs/Settings/Panels/SymbolsConfigPanel.cpp:120
#, no-c-format
msgid "Simplified line graphics, black with white contours."
msgstr "Grafica a linee semplificate, nero con contorni bianchi."

#: src/Dialogs/Settings/Panels/SymbolsConfigPanel.cpp:121
#, no-c-format
msgid "Simple (large)"
msgstr "Semplice (grande)"

#: src/Dialogs/Settings/Panels/SymbolsConfigPanel.cpp:122
#, no-c-format
msgid "Enlarged simple graphics."
msgstr "Grafica semplice ingrandita."

#: src/Dialogs/Settings/Panels/SymbolsConfigPanel.cpp:123
#, no-c-format
msgid "Detailed"
msgstr "Dettagliato"

#: src/Dialogs/Settings/Panels/SymbolsConfigPanel.cpp:124
#, no-c-format
msgid "Detailed rendered aircraft graphics."
msgstr "Dettagli grafici dei velivoli."

#: src/Dialogs/Settings/Panels/SymbolsConfigPanel.cpp:125
#, no-c-format
msgid "HangGlider"
msgstr "Deltaplano"

#: src/Dialogs/Settings/Panels/SymbolsConfigPanel.cpp:126
#, no-c-format
msgid "Simplified hang glider as line graphics, white with black contours."
msgstr "Deltaplano stilizzato, bianco con contorni neri."

#: src/Dialogs/Settings/Panels/SymbolsConfigPanel.cpp:127
#, no-c-format
msgid "ParaGlider"
msgstr "Parapendio"

#: src/Dialogs/Settings/Panels/SymbolsConfigPanel.cpp:128
#, no-c-format
msgid "Simplified para glider as line graphics, white with black contours."
msgstr "Parapendio stilizzato, bianco con contorni neri."

#: src/Dialogs/Settings/Panels/SymbolsConfigPanel.cpp:133
#, no-c-format
msgid "No wind arrow is drawn."
msgstr "Nessuna freccia del vento viene disegnata."

#: src/Dialogs/Settings/Panels/SymbolsConfigPanel.cpp:134
#, no-c-format
msgid "Arrow head"
msgstr "Punta freccia"

#: src/Dialogs/Settings/Panels/SymbolsConfigPanel.cpp:134
#, no-c-format
msgid "Draws an arrow head only."
msgstr "Disegna solo una punta di freccia."

#: src/Dialogs/Settings/Panels/SymbolsConfigPanel.cpp:135
#, no-c-format
msgid "Full arrow"
msgstr "Freccia completa"

#: src/Dialogs/Settings/Panels/SymbolsConfigPanel.cpp:135
#, no-c-format
msgid "Draws an arrow head with a dashed arrow line."
msgstr "Disegna una freccia con il gambo tratteggiato."

#: src/Dialogs/Settings/Panels/SymbolsConfigPanel.cpp:140
#, no-c-format
msgid "No SkyLines traffic is drawn."
msgstr "Nessun traffico SkyLines viene mostrato."

#: src/Dialogs/Settings/Panels/SymbolsConfigPanel.cpp:141
#, no-c-format
msgid "Symbol"
msgstr "Simbolo"

#: src/Dialogs/Settings/Panels/SymbolsConfigPanel.cpp:141
#, no-c-format
msgid "Draws the SkyLines symbol only."
msgstr "Mostra solo il simbolo SkyLines."

#: src/Dialogs/Settings/Panels/SymbolsConfigPanel.cpp:142
#, no-c-format
msgid "Symbol and Name"
msgstr "Simbolo e Nome"

#: src/Dialogs/Settings/Panels/SymbolsConfigPanel.cpp:142
#, no-c-format
msgid "Draws the SkyLines symbol with name."
msgstr "Mostra il simbolo SkyLines con il nome."

#: src/Dialogs/Settings/Panels/SymbolsConfigPanel.cpp:152
msgid "Ground track"
msgstr "Traccia al suolo"

#: src/Dialogs/Settings/Panels/SymbolsConfigPanel.cpp:153
msgid "Display the ground track as a grey line on the map."
msgstr "Visualizza la traccia al suolo come una linea grigia sulla mappa."

#: src/Dialogs/Settings/Panels/SymbolsConfigPanel.cpp:156
msgid "FLARM traffic"
msgstr "Traffico FLARM"

#: src/Dialogs/Settings/Panels/SymbolsConfigPanel.cpp:156
msgid "This enables the display of FLARM traffic on the map window."
msgstr "Abilita la visualizzazione del traffico FLARM sulla mappa."

#: src/Dialogs/Settings/Panels/SymbolsConfigPanel.cpp:159
msgid "Trail length"
msgstr "Lunghezza Scia"

#: src/Dialogs/Settings/Panels/SymbolsConfigPanel.cpp:160
msgid ""
"Determines whether and how long a snail trail is drawn behind the glider."
msgstr "Determina quanto lunga verrà visualizzata la scia del velivolo."

#: src/Dialogs/Settings/Panels/SymbolsConfigPanel.cpp:172
msgid "Trail type"
msgstr "Tipo di scia"

#: src/Dialogs/Settings/Panels/SymbolsConfigPanel.cpp:173
msgid "Sets the type of the snail trail display."
msgstr "Imposta il tipo di scia mostrato."

#: src/Dialogs/Settings/Panels/SymbolsConfigPanel.cpp:176
msgid "Trail scaled"
msgstr "Scia in scala"

#: src/Dialogs/Settings/Panels/SymbolsConfigPanel.cpp:177
msgid ""
"If set to ON the snail trail width is scaled according to the vario signal."
msgstr ""
"Se impostato su ON la larghezza della scia varierà in base al valore del "
"vario."

#: src/Dialogs/Settings/Panels/SymbolsConfigPanel.cpp:181
msgid "Detour cost markers"
msgstr "Indicatori costo deviazione"

#: src/Dialogs/Settings/Panels/SymbolsConfigPanel.cpp:182
msgid ""
"If the aircraft heading deviates from the current waypoint, markers are "
"displayed at points ahead of the aircraft. The value of each marker is the "
"extra distance required to reach that point as a percentage of straight-line "
"distance to the waypoint."
msgstr ""
"Se l'orientamento del velivolo si discosta dalla direzione della boa "
"selezionata, vengono visualizzati gli indicatori davanti all'icona del "
"velivolo. Il valore di ognuno di questi indicatori corrisponde alla distanza "
"aggiuntiva necessaria per raggiungere il punto, mostrata in percentuale alla "
"distanza che occorrerebbe per raggiungerlo in linea retta."

#: src/Dialogs/Settings/Panels/SymbolsConfigPanel.cpp:188
msgid "Aircraft symbol"
msgstr "Simbolo del velivolo"

#: src/Dialogs/Settings/Panels/SymbolsConfigPanel.cpp:192
#: src/InfoBoxes/Content/Factory.cpp:938
#, no-c-format
msgid "Wind arrow"
msgstr "Freccia Vento"

#: src/Dialogs/Settings/Panels/SymbolsConfigPanel.cpp:192
msgid "Determines the way the wind arrow is drawn on the map."
msgstr ""
"Determina il modo in cui la freccia del vento viene disegnata sulla mappa."

#: src/Dialogs/Settings/Panels/SymbolsConfigPanel.cpp:196
msgid "SkyLines traffic mode"
msgstr "Modalità traffico SkyLines"

#: src/Dialogs/Settings/Panels/SymbolsConfigPanel.cpp:197
msgid ""
"Show the SkyLines traffic symbols/names on the map, downloaded from the "
"SkyLines server."
msgstr ""
"Mostra i simboli/nomi del traffico di SkyLines sulla mappa, scaricandoli dal "
"server SkyLines."

#: src/Dialogs/Settings/Panels/TaskRulesConfigPanel.cpp:68
#: src/Dialogs/Task/Manager/TaskPropertiesPanel.cpp:249
msgid "Start max. speed"
msgstr "velocità massima di partenza"

#: src/Dialogs/Settings/Panels/TaskRulesConfigPanel.cpp:68
#: src/Dialogs/Task/Manager/TaskPropertiesPanel.cpp:250
msgid "Maximum speed allowed in start observation zone. Set to 0 for no limit."
msgstr ""
"Velocità massima consentita nella zona di partenza. Impostare a 0 per non "
"aver limite."

#: src/Dialogs/Settings/Panels/TaskRulesConfigPanel.cpp:73
msgid "Start max. speed margin"
msgstr "Margine velocità massima di partenza"

#: src/Dialogs/Settings/Panels/TaskRulesConfigPanel.cpp:74
msgid ""
"Maximum speed above maximum start speed to tolerate.  Set to 0 for no "
"tolerance."
msgstr ""
"Velocità massima tollerata oltre la velocità massima di partenza. Impostare "
"a 0 per nessuna tolleranza."

#: src/Dialogs/Settings/Panels/TaskRulesConfigPanel.cpp:82
#: src/Dialogs/Task/Manager/TaskPropertiesPanel.cpp:254
msgid "Start max. height"
msgstr "Max. altezza partenza"

#: src/Dialogs/Settings/Panels/TaskRulesConfigPanel.cpp:83
#: src/Dialogs/Task/Manager/TaskPropertiesPanel.cpp:255
msgid ""
"Maximum height based on start height reference (AGL or MSL) while starting "
"the task.  Set to 0 for no limit."
msgstr ""
"Altezza massima rispetto all'altezza di riferimento di partenza (AGL o MSL) "
"durante l'avvio del tema.  Impostare a 0 per nessun limite."

#: src/Dialogs/Settings/Panels/TaskRulesConfigPanel.cpp:89
msgid "Start max. height margin"
msgstr "Margine altezza massima di partenza"

#: src/Dialogs/Settings/Panels/TaskRulesConfigPanel.cpp:90
msgid ""
"Maximum height above maximum start height to tolerate.  Set to 0 for no "
"tolerance."
msgstr ""
"Quota massima tollerata sopra l'altezza massima di partenza.  Impostare a 0 "
"per nessuna tolleranza."

#: src/Dialogs/Settings/Panels/TaskRulesConfigPanel.cpp:97
#: src/Dialogs/Task/Manager/TaskPropertiesPanel.cpp:261
#, no-c-format
msgid "Reference is the height above the task point."
msgstr "riferimento in altezza al di sopra al punto del tema."

#: src/Dialogs/Settings/Panels/TaskRulesConfigPanel.cpp:99
#: src/Dialogs/Task/Manager/TaskPropertiesPanel.cpp:263
#, no-c-format
msgid "Reference is altitude above mean sea level."
msgstr "Il riferimento è l'altitudine sul livello del mare."

#: src/Dialogs/Settings/Panels/TaskRulesConfigPanel.cpp:103
#: src/Dialogs/Task/Manager/TaskPropertiesPanel.cpp:267
msgid "Start height ref."
msgstr "Rif. altezza partenza"

#: src/Dialogs/Settings/Panels/TaskRulesConfigPanel.cpp:104
#: src/Dialogs/Task/Manager/TaskPropertiesPanel.cpp:268
msgid "Reference used for start max height rule."
msgstr ""
"Altitudine di riferimento per la regola di massima altezza di partenza."

#: src/Dialogs/Settings/Panels/TaskRulesConfigPanel.cpp:112
#: src/Dialogs/Task/Manager/TaskPropertiesPanel.cpp:271
msgid "Finish min. height"
msgstr "Altezza minima di arrivo"

#: src/Dialogs/Settings/Panels/TaskRulesConfigPanel.cpp:113
#: src/Dialogs/Task/Manager/TaskPropertiesPanel.cpp:272
msgid ""
"Minimum height based on finish height reference (AGL or MSL) while finishing "
"the task.  Set to 0 for no limit."
msgstr ""
"Altezza minima riferita all'altitudine di arrivo (AGL o MSL), nella "
"conclusione del tema.  Impostare a 0 per nessun limite."

#: src/Dialogs/Settings/Panels/TaskRulesConfigPanel.cpp:119
#: src/Dialogs/Task/Manager/TaskPropertiesPanel.cpp:276
msgid "Finish height ref."
msgstr "Riferimento altezza finale"

#: src/Dialogs/Settings/Panels/TaskRulesConfigPanel.cpp:120
#: src/Dialogs/Task/Manager/TaskPropertiesPanel.cpp:277
msgid "Reference used for finish min height rule."
msgstr "ALtitudine di riferimento per la regola di altezza minima di arrivo."

#: src/Dialogs/Settings/Panels/TaskRulesConfigPanel.cpp:128
#: src/Dialogs/Task/Manager/TaskPropertiesPanel.cpp:280
msgid "PEV start wait time"
msgstr "Tempo di attesa start PEV"

#: src/Dialogs/Settings/Panels/TaskRulesConfigPanel.cpp:129
#: src/Dialogs/Task/Manager/TaskPropertiesPanel.cpp:281
msgid ""
"Wait time in minutes after Pilot Event and before start gate opens. 0 means "
"start opens immediately."
msgstr ""
"Tempo di attesa in minuti dopo l'Evento Pilota e prima che apra lo start. 0 "
"significa che lo start apre immediatamente."

#: src/Dialogs/Settings/Panels/TaskRulesConfigPanel.cpp:135
#: src/Dialogs/Task/Manager/TaskPropertiesPanel.cpp:284
msgid "PEV start window"
msgstr "Finestra di start PEV"

#: src/Dialogs/Settings/Panels/TaskRulesConfigPanel.cpp:136
#: src/Dialogs/Task/Manager/TaskPropertiesPanel.cpp:285
msgid ""
"Number of minutes start remains open after Pilot Event and PEV wait time.0 "
"means start will never close after it opens."
msgstr ""
"Numero di minuti in cui lo start rimane aperto dopo un Evento Pilota e PEV. "
"0 significa che lo start non si chiuderà mai dopo l'apertura."

#: src/Dialogs/Settings/Panels/TaskDefaultsConfigPanel.cpp:81
#: src/Dialogs/Task/Widgets/LineSectorZoneEditWidget.cpp:42
#: src/Dialogs/Task/dlgTaskHelpers.cpp:191
#, no-c-format
msgid "Gate width"
msgstr "Larghezza porta"

#: src/Dialogs/Settings/Panels/TaskDefaultsConfigPanel.cpp:82
#: src/Dialogs/Task/Widgets/CylinderZoneEditWidget.cpp:43
#: src/Dialogs/Task/Widgets/SectorZoneEditWidget.cpp:47
#: src/Dialogs/Task/Widgets/KeyholeZoneEditWidget.cpp:43
#: src/Dialogs/Task/dlgTaskHelpers.cpp:185
#: src/Dialogs/Task/dlgTaskHelpers.cpp:197
#: src/Dialogs/Task/dlgTaskHelpers.cpp:207
#, no-c-format
msgid "Radius"
msgstr "Raggio"

#: src/Dialogs/Settings/Panels/TaskDefaultsConfigPanel.cpp:147
msgid "Default start type for new tasks you create."
msgstr "Tipo di partenza predefinito per i nuovi temi."

#: src/Dialogs/Settings/Panels/TaskDefaultsConfigPanel.cpp:152
msgid "Default radius or gate width of the start zone for new tasks."
msgstr ""
"Raggio di default o larghezza porta della zona di partenza per i nuovi temi."

#: src/Dialogs/Settings/Panels/TaskDefaultsConfigPanel.cpp:158
#: src/Dialogs/Task/TaskPointDialog.cpp:368
msgid "Finish point"
msgstr "Punto di arrivo"

#: src/Dialogs/Settings/Panels/TaskDefaultsConfigPanel.cpp:159
msgid "Default finish type for new tasks you create."
msgstr "Tipo predefinito di arrivo per i nuovi temi."

#: src/Dialogs/Settings/Panels/TaskDefaultsConfigPanel.cpp:164
msgid "Default radius or gate width of the finish zone in new tasks."
msgstr ""
"Raggio o larghezza porta della zona di arrivo predefiniti per i nuovi temi."

#: src/Dialogs/Settings/Panels/TaskDefaultsConfigPanel.cpp:170
msgid "Turn point"
msgstr "Boa"

#: src/Dialogs/Settings/Panels/TaskDefaultsConfigPanel.cpp:170
msgid "Default turn point type for new tasks you create."
msgstr "Tipo predefinito di boa per i nuovi temi."

#: src/Dialogs/Settings/Panels/TaskDefaultsConfigPanel.cpp:174
msgid "Default radius of turnpoint cylinders and sectors in new tasks."
msgstr "Raggio predefinito dei cilindri boa e settori nei nuovi temi."

#: src/Dialogs/Settings/Panels/TaskDefaultsConfigPanel.cpp:180
msgid "Default task type for new tasks you create."
msgstr "Tipo di tema predefinito per i nuovi temi."

#: src/Dialogs/Settings/Panels/TaskDefaultsConfigPanel.cpp:197
#: src/Dialogs/Task/Manager/TaskPropertiesPanel.cpp:233
msgid "AAT min. time"
msgstr "Tempo min. AAT"

#: src/Dialogs/Settings/Panels/TaskDefaultsConfigPanel.cpp:197
msgid "Default AAT min. time for new AAT tasks."
msgstr "Tempo minimo AAT predefinito minimo per i nuovi temi AAT."

#: src/Dialogs/Settings/Panels/TaskDefaultsConfigPanel.cpp:201
msgid "Optimisation margin"
msgstr "Margine Ottimizzazione"

#: src/Dialogs/Settings/Panels/TaskDefaultsConfigPanel.cpp:202
msgid ""
"Safety margin for AAT task optimisation.  Optimisation seeks to complete the "
"task at the minimum time plus this margin time."
msgstr ""
"Margine di sicurezza per l'ottimizzazione del tema AAT.  L'ottimizzazione "
"cercherà di far completare il tema nel minor tempo possibile più questo "
"margine di tempo."

#: src/Dialogs/Settings/Panels/ScoringConfigPanel.cpp:93
#, no-c-format
msgid "Disable contest calculations"
msgstr "Disattiva calcoli gara"

#: src/Dialogs/Settings/Panels/ScoringConfigPanel.cpp:95
#, no-c-format
msgid ""
"Conforms to FAI triangle rules. Three turns and common start and finish. No "
"leg less than 28% of total except for tasks longer than 500km: No leg less "
"than 25% or larger than 45%."
msgstr ""
"Conforme alle norme per triangolo FAI. Tre boe con partenza ed arrivo, senza "
"lati con meno del 28% della distanza totale, tranne per percorsi superiori a "
"500 km: Senza lati inferiori al 25% o superiori al 45%."

#: src/Dialogs/Settings/Panels/ScoringConfigPanel.cpp:98
#, no-c-format
msgid ""
"Up to seven points including start and finish, finish height must not be "
"lower than start height less 1000 meters."
msgstr ""
"Fino a sette punti, tra cui partenza e arrivo, l'altezza finale non deve "
"essere inferiore quella iniziale di più di 1000 metri."

#: src/Dialogs/Settings/Panels/ScoringConfigPanel.cpp:101
#, no-c-format
msgid "The most recent contest with Sprint task rules."
msgstr "La competizione più recente con le regole di tema Sprint."

#: src/Dialogs/Settings/Panels/ScoringConfigPanel.cpp:103
#, no-c-format
msgid ""
"A combination of Classic and FAI rules. 30% of the FAI score are added to "
"the Classic score."
msgstr ""
"Una combinazione di regole Classiche e FAI. Il 30% del punteggio FAI viene "
"aggiunto al punteggio Classico."

#: src/Dialogs/Settings/Panels/ScoringConfigPanel.cpp:108
#, no-c-format
msgid ""
"PG online contest with different track values: Free flight - 1 km = 1.0 "
"point; flat trianlge - 1 km = 1.2 p; FAI triangle - 1 km = 1.4 p."
msgstr ""
"Competizione on-line PG con valori traccia differenti: Volo libero - 1 km = "
"1,0 punti; Triangolo piatto - 1 km = 1,2 punti; Triangolo FAI - 1 km = 1.4 "
"punti."

#: src/Dialogs/Settings/Panels/ScoringConfigPanel.cpp:111
#, no-c-format
msgid ""
"European PG online contest of the DHV organization. Pretty much the same as "
"the XContest rules, but with different track values: 1 km = 1.5 points, 1.75 "
"p and 2.0 p for FAI triangles respectively."
msgstr ""
"Competizione on-line europea PG dell'organizzazione DHV. Più o meno le "
"stesse regole di XContest, ma con diversi valori delle tracce: 1 km = 1,5 "
"punti, 1,75 p e 2,0 p per i triangoli piatti e FAI rispettivamente."

#: src/Dialogs/Settings/Panels/ScoringConfigPanel.cpp:114
#, no-c-format
msgid ""
"Austrian online glider contest. Tracks around max. six waypoints are scored. "
"The bounding box part with 1 km = 1.0 point and the additional zick-zack "
"part with 1 km = 0.5 p."
msgstr ""
"Gara di aliante online austriaca. Valgono tracce con massimo sei boe. Ogni "
"bordo di 1 km equivale a 1 punto e la parte aggiuntiva a zig-zag vale 0.5 "
"punti ogni km."

#: src/Dialogs/Settings/Panels/ScoringConfigPanel.cpp:117
#, no-c-format
msgid "The FFVV NetCoupe \"libre\" competiton."
msgstr "La gara \"libre\" FFVV NetCoupe."

#: src/Dialogs/Settings/Panels/ScoringConfigPanel.cpp:119
#, no-c-format
msgid ""
"WeGlide combines multiple scoring systems in the WeGlide Free contest. The "
"free score is a combination of the free distance score and the area bonus. "
"For the area bonus, the scoring program determines the largest FAI triangle "
"and the largest Out & Return distance that can be fitted into the flight "
"route."
msgstr ""
"WeGlide combina multipli sistemi di punteggio nella competizione WeGlide "
"Free. Il punteggio è una combinazione della distanza libera e del bonus "
"area. Per il bonus area, il programma di punteggio determina il triangolo "
"FAI più ampio e la più grande distanza Out & Return che possono essere "
"ricavati nella traccia del volo."

#: src/Dialogs/Settings/Panels/ScoringConfigPanel.cpp:123
#, no-c-format
msgid ""
"A start point, one turn point and a finish point are chosen from the flight "
"path such that the distance between the start point and the turn point is "
"maximized"
msgstr ""
"Vengono scelti dalla traccia del volo un punto di start, una boa ed un punto "
"di arrivo, in modo che la distanza tra start e boa sia massima"

#: src/Dialogs/Settings/Panels/ScoringConfigPanel.cpp:126
#, no-c-format
msgid ""
"LVZC Charron.online, 5 legs under 200km 6 legs above. Minimum leg distance "
"is 20km, 5 points per km."
msgstr ""
"LVZC Charron.online, 5 tappe sotto i 200km 6 tappe sopra. La distanza minima "
"della tappa è 20km, 5 punti per km."

#: src/Dialogs/Settings/Panels/ScoringConfigPanel.cpp:129
msgid "Contest"
msgstr "Competizione"

#: src/Dialogs/Settings/Panels/ScoringConfigPanel.cpp:130
msgid "Select the rules used for calculating optimal points for a contest."
msgstr ""
"Selezionare le regole utilizzate per il calcolo dei punti ottimali per la "
"competizione."

#: src/Dialogs/Settings/Panels/ScoringConfigPanel.cpp:133
msgid "Predict Contest"
msgstr "Previsione Gara"

#: src/Dialogs/Settings/Panels/ScoringConfigPanel.cpp:134
msgid ""
"If enabled, then the next task point is included in the score calculation, "
"assuming that you will reach it."
msgstr ""
"Se abilitato, allora la prossima boa del tema è inclusa nel calcolo del "
"punteggio, col presupposto che si raggiungerà."

#: src/Dialogs/Settings/Panels/ScoringConfigPanel.cpp:141
msgid "FAI triangle areas"
msgstr "Aree triangolo FAI"

#: src/Dialogs/Settings/Panels/ScoringConfigPanel.cpp:142
msgid "Show FAI triangle areas on the map."
msgstr "Mostra aree triangolo FAI sulla mappa."

#: src/Dialogs/Settings/Panels/ScoringConfigPanel.cpp:146
msgid "FAI triangle threshold"
msgstr "Soglia triangolo FAI"

#: src/Dialogs/Settings/Panels/ScoringConfigPanel.cpp:147
msgid "Specifies which threshold is used for \"large\" FAI triangles."
msgstr ""
"Specifica quale soglia viene utilizzata per i \"grandi\" triangoli FAI."

#: src/Dialogs/Settings/Panels/TerrainDisplayConfigPanel.cpp:200
msgid "Terrain display"
msgstr "Visualizzazione terreno"

#: src/Dialogs/Settings/Panels/TerrainDisplayConfigPanel.cpp:201
msgid "Draw a digital elevation terrain on the map."
msgstr "Disegnare l'orografia altimetrica del terreno sulla mappa."

#: src/Dialogs/Settings/Panels/TerrainDisplayConfigPanel.cpp:205
msgid "Topography display"
msgstr "Visualizzazione topografia"

#: src/Dialogs/Settings/Panels/TerrainDisplayConfigPanel.cpp:206
msgid "Draw topographical features (roads, rivers, lakes etc.) on the map."
msgstr ""
"Disegna caratteristiche topografiche (strade, fiumi, laghi, ecc) sulla mappa."

#: src/Dialogs/Settings/Panels/TerrainDisplayConfigPanel.cpp:210
#, no-c-format
msgid "Low lands"
msgstr "Pianura"

#: src/Dialogs/Settings/Panels/TerrainDisplayConfigPanel.cpp:211
#, no-c-format
msgid "Mountainous"
msgstr "Montuoso"

#: src/Dialogs/Settings/Panels/TerrainDisplayConfigPanel.cpp:212
#, no-c-format
msgid "Imhof 7"
msgstr "Imhof 7"

#: src/Dialogs/Settings/Panels/TerrainDisplayConfigPanel.cpp:213
#, no-c-format
msgid "Imhof 4"
msgstr "Imhof 4"

#: src/Dialogs/Settings/Panels/TerrainDisplayConfigPanel.cpp:214
#, no-c-format
msgid "Imhof 12"
msgstr "Imhof 12"

#: src/Dialogs/Settings/Panels/TerrainDisplayConfigPanel.cpp:215
#, no-c-format
msgid "Imhof Atlas"
msgstr "Imhof Atlas"

#: src/Dialogs/Settings/Panels/TerrainDisplayConfigPanel.cpp:216
#, no-c-format
msgid "ICAO"
msgstr "ICAO"

#: src/Dialogs/Settings/Panels/TerrainDisplayConfigPanel.cpp:217
#, no-c-format
msgid "Vibrant"
msgstr "Vivace"

#: src/Dialogs/Settings/Panels/TerrainDisplayConfigPanel.cpp:218
#, no-c-format
msgid "Grey"
msgstr "Grigio"

#: src/Dialogs/Settings/Panels/TerrainDisplayConfigPanel.cpp:219
#, no-c-format
msgid "White"
msgstr "Bianco"

#: src/Dialogs/Settings/Panels/TerrainDisplayConfigPanel.cpp:220
#, no-c-format
msgid "Sandstone"
msgstr "Sabbia"

#: src/Dialogs/Settings/Panels/TerrainDisplayConfigPanel.cpp:221
#, no-c-format
msgid "Pastel"
msgstr "Pastello"

#: src/Dialogs/Settings/Panels/TerrainDisplayConfigPanel.cpp:222
#, no-c-format
msgid "Italian Avioportolano VFR Chart"
msgstr "Carte Avioportolano VFR"

#: src/Dialogs/Settings/Panels/TerrainDisplayConfigPanel.cpp:223
#, no-c-format
msgid "German DFS VFR Chart"
msgstr "Carte DFS VFR tedesche"

#: src/Dialogs/Settings/Panels/TerrainDisplayConfigPanel.cpp:224
#, no-c-format
msgid "French SIA VFR Chart"
msgstr "Carte SIA VFR francesi"

#: src/Dialogs/Settings/Panels/TerrainDisplayConfigPanel.cpp:228
msgid "Terrain colors"
msgstr "Colori naturali"

#: src/Dialogs/Settings/Panels/TerrainDisplayConfigPanel.cpp:229
msgid "Defines the color ramp used in terrain rendering."
msgstr "Definisce lo schema di colori utilizzato per il rendering del terreno."

#: src/Dialogs/Settings/Panels/TerrainDisplayConfigPanel.cpp:235
#, no-c-format
msgid "Fixed"
msgstr "Fissa"

#: src/Dialogs/Settings/Panels/TerrainDisplayConfigPanel.cpp:236
#, no-c-format
msgid "Sun"
msgstr "Sole"

#: src/Dialogs/Settings/Panels/TerrainDisplayConfigPanel.cpp:241
msgid "Slope shading"
msgstr "Ombreggiatura pendio"

#: src/Dialogs/Settings/Panels/TerrainDisplayConfigPanel.cpp:242
msgid ""
"The terrain can be shaded among slopes to indicate either wind direction, "
"sun position or a fixed shading from North-West."
msgstr ""
"Il terreno può essere ombreggiato per indicare la parte sottovento oppure il "
"pendio esposto al sole o un ombreggiamento fisso da nord-ovest."

#: src/Dialogs/Settings/Panels/TerrainDisplayConfigPanel.cpp:247
msgid "Terrain contrast"
msgstr "Contrasto terreno"

#: src/Dialogs/Settings/Panels/TerrainDisplayConfigPanel.cpp:248
msgid ""
"Defines the amount of Phong shading in the terrain rendering.  Use large "
"values to emphasise terrain slope, smaller values if flying in steep "
"mountains."
msgstr ""
"Definisce la quantità di ombreggiatura nel rendering terreno.  Utilizzare "
"valori più alti per enfatizzare la pendenza del terreno (se zona collinare), "
"scegliere valori più bassi per volare in una zona di montagne ripide."

#: src/Dialogs/Settings/Panels/TerrainDisplayConfigPanel.cpp:254
msgid "Terrain brightness"
msgstr "Luminosità terreno"

#: src/Dialogs/Settings/Panels/TerrainDisplayConfigPanel.cpp:255
msgid ""
"Defines the brightness (whiteness) of the terrain rendering.  This controls "
"the average illumination of the terrain."
msgstr "Definisce la luminosità media nel rendering del terreno."

#: src/Dialogs/Settings/Panels/TerrainDisplayConfigPanel.cpp:269
msgid "Contours"
msgstr "Contorni"

#: src/Dialogs/Settings/Panels/TerrainDisplayConfigPanel.cpp:270
msgid "If enabled, draws contour lines on the terrain."
msgstr "Se abilitato, saranno disegnati i contorni del terreno."

#: src/Dialogs/Settings/Panels/UnitsConfigPanel.cpp:128
msgid "Preset"
msgstr "Preset"

#: src/Dialogs/Settings/Panels/UnitsConfigPanel.cpp:128
msgid "Load a set of units."
msgstr "Caricare un set di unità."

#: src/Dialogs/Settings/Panels/UnitsConfigPanel.cpp:131
msgid "Custom"
msgstr "Personalizzato"

#: src/Dialogs/Settings/Panels/UnitsConfigPanel.cpp:131
msgid "My individual set of units."
msgstr "Set personalizzato di unità."

#: src/Dialogs/Settings/Panels/UnitsConfigPanel.cpp:144
#: src/Dialogs/Settings/Panels/UnitsConfigPanel.cpp:170
#: src/Dialogs/Settings/Panels/UnitsConfigPanel.cpp:202
#, no-c-format
msgid "knots"
msgstr "nodi"

#: src/Dialogs/Settings/Panels/UnitsConfigPanel.cpp:149
msgid "Aircraft/Wind speed"
msgstr "Velocita Velivolo/Vento"

#: src/Dialogs/Settings/Panels/UnitsConfigPanel.cpp:150
msgid ""
"Units used for airspeed and ground speed.  A separate unit is available for "
"task speeds."
msgstr ""
"Le unità di misura utilizzate per la velocità del vento e al suolo.  "
"Un'unità separata è disponibile per le velocità nei temi."

#: src/Dialogs/Settings/Panels/UnitsConfigPanel.cpp:163
msgid ""
"Units used for horizontal distances e.g. range to waypoint, distance to go."
msgstr ""
"Le unità di misura utilizzate per le distanze orizzontali, ad esempio per "
"indicare la distanza residua alla boa e la portata in planata."

#: src/Dialogs/Settings/Panels/UnitsConfigPanel.cpp:175
msgid "Lift"
msgstr "Risalita"

#: src/Dialogs/Settings/Panels/UnitsConfigPanel.cpp:175
msgid "Units used for vertical speeds (variometer)."
msgstr "L'unità di misura utilizzata per la velocità verticale (variometro)."

#: src/Dialogs/Settings/Panels/UnitsConfigPanel.cpp:181
#, no-c-format
msgid "feet"
msgstr "piedi"

#: src/Dialogs/Settings/Panels/UnitsConfigPanel.cpp:182
#, no-c-format
msgid "meters"
msgstr "metri"

#: src/Dialogs/Settings/Panels/UnitsConfigPanel.cpp:185
msgid "Units used for altitude and heights."
msgstr "Le unità utilizzate per le quote e le altezze."

#: src/Dialogs/Settings/Panels/UnitsConfigPanel.cpp:195
msgid "Units used for temperature."
msgstr "Le unità utilizzate per le temperature."

#: src/Dialogs/Settings/Panels/UnitsConfigPanel.cpp:207
msgid "Task speed"
msgstr "Velocita Tema"

#: src/Dialogs/Settings/Panels/UnitsConfigPanel.cpp:207
msgid "Units used for task speeds."
msgstr "L'unità di misura per le velocità nel tema."

#: src/Dialogs/Settings/Panels/UnitsConfigPanel.cpp:218
msgid "Units used for pressures."
msgstr "L'unità di misura utilizzata per la pressione."

#: src/Dialogs/Settings/Panels/UnitsConfigPanel.cpp:228
msgid "Units used for mass."
msgstr "Unità di misura del peso."

#: src/Dialogs/Settings/Panels/UnitsConfigPanel.cpp:238
msgid "Units used for wing loading."
msgstr "Unità di misura per il carico alare."

#: src/Dialogs/Settings/Panels/UnitsConfigPanel.cpp:254
msgid "Lat./Lon."
msgstr "Lat./Lon."

#: src/Dialogs/Settings/Panels/UnitsConfigPanel.cpp:254
msgid "Units used for latitude and longitude."
msgstr "Le unità di misura utilizzate per latitudine e longitudine."

#: src/Dialogs/Settings/Panels/TimeConfigPanel.cpp:85
#: src/Dialogs/Device/Vega/LoggerParameters.hpp:32
#, no-c-format
msgid "UTC offset"
msgstr "Fuso orario UTC"

#: src/Dialogs/Settings/Panels/TimeConfigPanel.cpp:86
msgid ""
"The UTC offset field allows the UTC local time offset to be specified.  The "
"local time is displayed below in order to make it easier to verify the "
"correct offset has been entered."
msgstr ""
"Permette di specificare il fuso orario per l'ora locale.  L'orario locale "
"viene visualizzato in basso, al fine di rendere più facile verificare se il "
"fuso inserito è corretto."

#: src/Dialogs/Settings/Panels/TimeConfigPanel.cpp:98
msgid "Use GPS time"
msgstr "Usa Ora GPS"

#: src/Dialogs/Settings/Panels/TimeConfigPanel.cpp:99
msgid ""
"If enabled sets the clock of the computer to the GPS time once a fix is set. "
"This is only necessary if your computer does not have a real-time clock with "
"battery backup or your computer frequently runs out of battery power or "
"otherwise loses time."
msgstr ""
"Se abilitato, quando viene raggiunto il fix l'orologio si regola sull'orario "
"del GPS. È necessario solo se il computer non dispone di un orologio in "
"tempo reale con batteria di backup, se le batterie si scaricano spesso o "
"comunque se il dispositivo perde la regolazione dell'orologio."

#: src/Dialogs/Settings/Panels/WaypointDisplayConfigPanel.cpp:87
#, no-c-format
msgid "Full name"
msgstr "Nome completo"

#: src/Dialogs/Settings/Panels/WaypointDisplayConfigPanel.cpp:88
#, no-c-format
msgid "The full name of each waypoint is displayed."
msgstr "Viene visualizzato il nome completo di ogni boa."

#: src/Dialogs/Settings/Panels/WaypointDisplayConfigPanel.cpp:90
#, no-c-format
msgid "First word of name"
msgstr "Prima parola del nome"

#: src/Dialogs/Settings/Panels/WaypointDisplayConfigPanel.cpp:91
#, no-c-format
msgid "The first word of the waypoint name is displayed."
msgstr "Viene visualizzata la prima parola del nome delle boe."

#: src/Dialogs/Settings/Panels/WaypointDisplayConfigPanel.cpp:93
#, no-c-format
msgid "First 3 letters"
msgstr "Le prime 3 lettere"

#: src/Dialogs/Settings/Panels/WaypointDisplayConfigPanel.cpp:94
#, no-c-format
msgid "The first 3 letters of the waypoint name are displayed."
msgstr "Vengono visualizzate le prime 3 lettere del nome delle boe."

#: src/Dialogs/Settings/Panels/WaypointDisplayConfigPanel.cpp:96
#, no-c-format
msgid "First 5 letters"
msgstr "Le prime 5 lettere"

#: src/Dialogs/Settings/Panels/WaypointDisplayConfigPanel.cpp:97
#, no-c-format
msgid "The first 5 letters of the waypoint name are displayed."
msgstr "Vengono visualizzate le prime 5 lettere del nome delle boe."

#: src/Dialogs/Settings/Panels/WaypointDisplayConfigPanel.cpp:99
#, no-c-format
msgid "No waypoint name is displayed."
msgstr "Non viene visualizzato alcun nome delle boe."

#: src/Dialogs/Settings/Panels/WaypointDisplayConfigPanel.cpp:102
#, no-c-format
msgid ""
"The short name of each waypoint is displayed. If unavailable, the first five "
"letters of the full name are displayed."
msgstr ""
"Viene mostrato il nome breve di ogni boa. Se non disponibile, vengono "
"mostrate le prime cinque lettere del nome completo."

#: src/Dialogs/Settings/Panels/WaypointDisplayConfigPanel.cpp:105
msgid "Label format"
msgstr "Formato etichetta"

#: src/Dialogs/Settings/Panels/WaypointDisplayConfigPanel.cpp:105
msgid "Determines how labels are displayed with each waypoint"
msgstr "Determina come le etichette vengono visualizzate con ogni boa"

#: src/Dialogs/Settings/Panels/WaypointDisplayConfigPanel.cpp:111
#, no-c-format
msgid "No arrival height is displayed."
msgstr "Non viene visualizzata alcuna quota di arrivo."

#: src/Dialogs/Settings/Panels/WaypointDisplayConfigPanel.cpp:113
#, no-c-format
msgid "Straight glide"
msgstr "Planata rettilinea"

#: src/Dialogs/Settings/Panels/WaypointDisplayConfigPanel.cpp:114
#, no-c-format
msgid "Straight glide arrival height (no terrain is considered)."
msgstr ""
"Altezza di arrivo in planata rettilinea (senza considerare l'orografia)."

#: src/Dialogs/Settings/Panels/WaypointDisplayConfigPanel.cpp:116
#, no-c-format
msgid "Terrain avoidance glide"
msgstr "Planata evitando il terreno"

#: src/Dialogs/Settings/Panels/WaypointDisplayConfigPanel.cpp:117
#, no-c-format
msgid ""
"Arrival height considering terrain avoidance. Requires \"Reach mode: "
"Turning\" in \"Glide Computer > Route\" settings."
msgstr ""
"Altezza di arrivo considerando di evitare il terreno. Richiede la \"Modalità "
"Efficienza: Volteggiando\" nelle impostazioni in \"Computer di Volo > "
"Percorso\"."

#: src/Dialogs/Settings/Panels/WaypointDisplayConfigPanel.cpp:120
#, no-c-format
msgid "Straight & terrain glide"
msgstr "Rettilineo ed evita terreno"

#: src/Dialogs/Settings/Panels/WaypointDisplayConfigPanel.cpp:121
#, no-c-format
msgid ""
"Both arrival heights are displayed. Requires \"Reach mode: Turning\" in "
"\"Glide Computer > Route\" settings."
msgstr ""
"Vengono visualizzate entrambe le altezze di arrivo. Richiede \"Modalità "
"Efficienza: Virate\" nelle impostazioni in \"Computer di Volo > Rotta\"."

#: src/Dialogs/Settings/Panels/WaypointDisplayConfigPanel.cpp:126
#, no-c-format
msgid "Required GR & terrain glide"
msgstr "Efficienza richiesta & planata al suolo"

#: src/Dialogs/Settings/Panels/WaypointDisplayConfigPanel.cpp:127
#, no-c-format
msgid ""
"Both Required glide ratio and terrain avoidance height are displayed. "
"Requires \"Reach mode: Turning\" in \"Glide Computer > Route\" settings."
msgstr ""
"Vengono visualizzate sia l'efficienza richiesta che l'altezza di evitazione "
"del terreno. Richiede \"Modalità Efficienza: Virate\" nelle impostazioni in "
"\"Computer di Volo > Rotta\"."

#: src/Dialogs/Settings/Panels/WaypointDisplayConfigPanel.cpp:132
msgid "Determines how arrival height is displayed in waypoint labels"
msgstr ""
"Determina come l'altezza di arrivo viene visualizzata nelle etichette delle "
"boe"

#: src/Dialogs/Settings/Panels/WaypointDisplayConfigPanel.cpp:137
#, no-c-format
msgid "Rounded rectangle"
msgstr "Rettangolo arrotondato"

#: src/Dialogs/Settings/Panels/WaypointDisplayConfigPanel.cpp:138
#, no-c-format
msgid "Outlined"
msgstr "Contornato"

#: src/Dialogs/Settings/Panels/WaypointDisplayConfigPanel.cpp:142
msgid "Label style"
msgstr "Stile etichetta"

#: src/Dialogs/Settings/Panels/WaypointDisplayConfigPanel.cpp:150
#, no-c-format
msgid "Task waypoints & airfields"
msgstr "Boe tema e aviosuperfici"

#: src/Dialogs/Settings/Panels/WaypointDisplayConfigPanel.cpp:151
#, no-c-format
msgid "All waypoints part of a task and all airfields will be displayed."
msgstr ""
"Verranno visualizzate tutte le boe che fanno parte del tema e tutte le "
"aviosuperfici."

#: src/Dialogs/Settings/Panels/WaypointDisplayConfigPanel.cpp:153
#, no-c-format
msgid "Task waypoints & landables"
msgstr "Boe e atterraggi"

#: src/Dialogs/Settings/Panels/WaypointDisplayConfigPanel.cpp:154
#, no-c-format
msgid "All waypoints part of a task and all landables will be displayed."
msgstr ""
"Verranno visualizzate tutte le boe che fanno parte del tema e tutti gli "
"atterraggi."

#: src/Dialogs/Settings/Panels/WaypointDisplayConfigPanel.cpp:156
#, no-c-format
msgid "Task waypoints"
msgstr "Boe del tema"

#: src/Dialogs/Settings/Panels/WaypointDisplayConfigPanel.cpp:157
#, no-c-format
msgid "All waypoints part of a task will be displayed."
msgstr "Verranno visualizzate tutte le boe appartenenti al tema."

#: src/Dialogs/Settings/Panels/WaypointDisplayConfigPanel.cpp:170
#, no-c-format
msgid "Purple circle"
msgstr "Cerchio viola"

#: src/Dialogs/Settings/Panels/WaypointDisplayConfigPanel.cpp:171
#, no-c-format
msgid ""
"Airports and outlanding fields are displayed as purple circles. If the "
"waypoint is reachable a bigger green circle is added behind the purple one. "
"If the waypoint is blocked by a mountain the green circle will be red "
"instead."
msgstr ""
"Aeroporti e campi atterrabili vengono visualizzati come cerchi viola. Se la "
"boa è raggiungibile appare un cerchio verde più grande aggiunto dietro "
"quello viola. Se il volo verso la boa è bloccato da una montagna il cerchio "
"verde diventerà rosso."

#: src/Dialogs/Settings/Panels/WaypointDisplayConfigPanel.cpp:175
#, no-c-format
msgid "B/W"
msgstr "Bianco e Nero"

#: src/Dialogs/Settings/Panels/WaypointDisplayConfigPanel.cpp:176
#, no-c-format
msgid ""
"Airports and outlanding fields are displayed in white/grey. If the waypoint "
"is reachable the color is changed to green. If the waypoint is blocked by a "
"mountain the color is changed to red instead."
msgstr ""
"Aeroporti e campi atterrabili vengono visualizzati in bianco e grigio. Se la "
"boa è raggiungibile il colore viene modificato in verde. Se il volo verso la "
"boa è bloccato da una montagna il cerchio diventerà rosso."

#: src/Dialogs/Settings/Panels/WaypointDisplayConfigPanel.cpp:180
#, no-c-format
msgid "Traffic lights"
msgstr "Semafori"

#: src/Dialogs/Settings/Panels/WaypointDisplayConfigPanel.cpp:181
#, no-c-format
msgid ""
"Airports and outlanding fields are displayed in the colors of a traffic "
"light. Green if reachable, Orange if blocked by mountain and red if not "
"reachable at all."
msgstr ""
"Aeroporti e campi atterrabili vengono visualizzati nei colori di un "
"semaforo. Verde se raggiungibili, arancione se bloccati da montagna e rosso "
"se non raggiungibili."

#: src/Dialogs/Settings/Panels/WaypointDisplayConfigPanel.cpp:185
msgid "Landable symbols"
msgstr "Simboli per campi atterrabili"

#: src/Dialogs/Settings/Panels/WaypointDisplayConfigPanel.cpp:186
msgid ""
"Three styles are available: Purple circles (WinPilot style), a high contrast "
"(monochrome) style, or orange. The rendering differs for landable field and "
"airport. All styles mark the waypoints within reach green."
msgstr ""
"Tre stili sono disponibili: cerchi viola (stile WinPilot), alto contrasto "
"(stile monocromatico), o arancione. La rappresentazione si differenzia per i "
"campi atterrabili e gli aeroporti. In tutti gli stili i punti raggiungibili "
"saranno marcati in verde."

#: src/Dialogs/Settings/Panels/WaypointDisplayConfigPanel.cpp:191
msgid "Detailed landables"
msgstr "Atterraggi dettagliati"

#: src/Dialogs/Settings/Panels/WaypointDisplayConfigPanel.cpp:192
msgid ""
"[Off] Display fixed icons for landables.\n"
"[On] Show landables with variable information like runway length and heading."
msgstr ""
"[Off] Mostra icone fisse per atterraggi. \n"
"[On] Mostra atterraggi con informazioni variabili, come la lunghezza della "
"pista e l'orientamento."

#: src/Dialogs/Settings/Panels/WaypointDisplayConfigPanel.cpp:197
msgid "Landable size"
msgstr "Dimensione atterraggi"

#: src/Dialogs/Settings/Panels/WaypointDisplayConfigPanel.cpp:198
msgid "A percentage to select the size landables are displayed on the map."
msgstr ""
"La percentuale per selezionare di che dimensione gli atterraggi verranno "
"visualizzati sulla mappa."

#: src/Dialogs/Settings/Panels/WaypointDisplayConfigPanel.cpp:202
msgid "Scale runway length"
msgstr "Scala lunghezza pista"

#: src/Dialogs/Settings/Panels/WaypointDisplayConfigPanel.cpp:203
msgid ""
"[Off] Display fixed length for runways.\n"
"[On] Scale displayed runway length based on real length."
msgstr ""
"[Off] Visualizza le piste di lunghezza fissa. \n"
"[On] Visualizza la lunghezza dell'atterraggio proporzionalmente alla "
"lunghezza reale."

#: src/Dialogs/Settings/Panels/TrackingConfigPanel.cpp:191
#, no-c-format
msgid "Hot-air balloon"
msgstr "Mongolfiera"

#: src/Dialogs/Settings/Panels/TrackingConfigPanel.cpp:192
#, no-c-format
msgid "Hangglider (Flex/FAI1)"
msgstr "Deltaplano (ala flessibile / FAI1)"

#: src/Dialogs/Settings/Panels/TrackingConfigPanel.cpp:193
#, no-c-format
msgid "Hangglider (Rigid/FAI5)"
msgstr "Deltaplano (ala rigida / FAI5)"

#: src/Dialogs/Settings/Panels/TrackingConfigPanel.cpp:212
#: src/Dialogs/Settings/Panels/TrackingConfigPanel.cpp:238
msgid "Tracking Interval"
msgstr "Intervallo di tracciamento"

#: src/Dialogs/Settings/Panels/TrackingConfigPanel.cpp:215
msgid "Track friends"
msgstr "Traccia amici"

#: src/Dialogs/Settings/Panels/TrackingConfigPanel.cpp:216
msgid "Download the position of your friends live from the SkyLines server."
msgstr ""
"Scarica la posizione dei tuoi amici dal server SkyLines in tempo reale."

#: src/Dialogs/Settings/Panels/TrackingConfigPanel.cpp:219
msgid "Show nearby traffic"
msgstr "Mostra traffico vicino"

#: src/Dialogs/Settings/Panels/TrackingConfigPanel.cpp:220
msgid ""
"Download the position of your nearby traffic live from the SkyLines server."
msgstr "Scarica la posizione del traffico nelle vicinanze dal server SkyLines."

#: src/Dialogs/Settings/Panels/TrackingConfigPanel.cpp:241
msgid "Vehicle Type"
msgstr "Tipo Velivolo"

#: src/Dialogs/Settings/Panels/TrackingConfigPanel.cpp:241
msgid "Type of vehicle used."
msgstr "Tipologia di velivolo utilizzato."

#: src/Dialogs/Settings/Panels/TrackingConfigPanel.cpp:243
msgid "Vehicle Name"
msgstr "Nome Velivolo"

#: src/Dialogs/Settings/Panels/TrackingConfigPanel.cpp:246
msgid "Server"
msgstr "Server"

#: src/Dialogs/Settings/Panels/CloudConfigPanel.cpp:84
msgid ""
"Participate in the XCSoar Cloud field test?  This transmits your location, "
"thermal/wave locations and other weather data to our test server."
msgstr ""
"Vuoi partecipare la test sul campo del Cloud XCSoar?  Verrà trasmessa la tua "
"posizione, le posizioni di termiche/onde ed altri dati meteorologici ai "
"nostri server di test."

#: src/Dialogs/Settings/Panels/CloudConfigPanel.cpp:89
msgid "Obtain and show thermal locations reported by others."
msgstr "Ottieni e mostra le posizioni delle termiche riportate da altri."

#: src/Dialogs/Settings/Panels/WeatherConfigPanel.cpp:87
msgid ""
"Show thermal locations downloaded from Thermal Information Map (thermalmap."
"info)."
msgstr ""
"Mostra le posizioni delle termiche scaricate da Thermal Information Map "
"(thermalmap.info)."

#: src/Dialogs/Settings/Panels/WeGlideConfigPanel.cpp:91
msgid "Automatic Upload"
msgstr "Caricamento Automatico"

#: src/Dialogs/Settings/Panels/WeGlideConfigPanel.cpp:92
msgid "Uploads flights automatically after download from logger?"
msgstr "Carica automaticamente i voli dopo averli scaricati dal logger?"

#: src/Dialogs/Settings/Panels/WeGlideConfigPanel.cpp:96
msgid "Take this from your WeGlide Profile. Or set to 0 if not used."
msgstr "Ottieni questo dal tuo profilo WeGlide o lascia a 0 se non utilizzato."

#: src/Dialogs/Settings/Panels/WeGlideConfigPanel.cpp:99
msgid "Pilot date of birth"
msgstr "Data di nascita del pilota"

#: src/Dialogs/Task/Widgets/CylinderZoneEditWidget.cpp:43
msgid "Radius of the OZ cylinder."
msgstr "Raggio del cilindro OZ."

#: src/Dialogs/Task/Widgets/LineSectorZoneEditWidget.cpp:42
msgid "Width of the start/finish gate."
msgstr "Larghezza della finestra di partenza e di arrivo."

#: src/Dialogs/Task/Widgets/SectorZoneEditWidget.cpp:47
#: src/Dialogs/Task/Widgets/KeyholeZoneEditWidget.cpp:43
msgid "Radius of the OZ sector."
msgstr "Raggio del settore OZ."

#: src/Dialogs/Task/Widgets/SectorZoneEditWidget.cpp:57
msgid "Start radial"
msgstr "Radiale start"

#: src/Dialogs/Task/Widgets/SectorZoneEditWidget.cpp:57
msgid "Start radial of the OZ area"
msgstr "Radiale di partenza dell'area OZ"

#: src/Dialogs/Task/Widgets/SectorZoneEditWidget.cpp:61
msgid "Finish radial"
msgstr "Radiale Arrivo"

#: src/Dialogs/Task/Widgets/SectorZoneEditWidget.cpp:61
msgid "Finish radial of the OZ area"
msgstr "Radiale di arrivo dell'area OZ"

#: src/Dialogs/Task/Widgets/SectorZoneEditWidget.cpp:69
#: src/Dialogs/Task/Widgets/KeyholeZoneEditWidget.cpp:49
msgid "Inner radius"
msgstr "Raggio interno"

#: src/Dialogs/Task/Widgets/SectorZoneEditWidget.cpp:69
#: src/Dialogs/Task/Widgets/KeyholeZoneEditWidget.cpp:49
msgid "Inner radius of the OZ sector."
msgstr "Raggio interno dell'area OZ."

#: src/Dialogs/Task/Widgets/KeyholeZoneEditWidget.cpp:55
msgid "Angle"
msgstr "Angolo"

#: src/Dialogs/Task/Manager/TaskManagerDialog.cpp:121
msgid "Turn Points"
msgstr "Boe"

#: src/Dialogs/Task/Manager/TaskManagerDialog.cpp:146
#: src/Dialogs/Task/Manager/TaskManagerDialog.cpp:149
#: src/Dialogs/Task/Manager/TaskManagerDialog.cpp:225
#: src/Dialogs/Task/Manager/TaskManagerDialog.cpp:256
#: Data/Input/default.xci:363
msgid "Task Manager"
msgstr "Gestore Tema"

#: src/Dialogs/Task/Manager/TaskManagerDialog.cpp:222
msgid "Validation Errors"
msgstr "Errori di convalida"

#: src/Dialogs/Task/Manager/TaskManagerDialog.cpp:224
msgid ""
"Task not valid. Changes will be lost.\n"
"Continue?"
msgstr ""
"Tema non valido. Le modifiche andranno perse.\n"
"Continuare?"

#: src/Dialogs/Task/Manager/TaskClosePanel.cpp:65
msgid "Task has been modified"
msgstr "Il tema è stato modificato"

#: src/Dialogs/Task/Manager/TaskClosePanel.cpp:65
msgid "Task unchanged"
msgstr "Tema non modificato"

#: src/Dialogs/Task/Manager/TaskClosePanel.cpp:97
msgid "Revert Changes"
msgstr "Ripristina modifiche"

#: src/Dialogs/Task/Manager/TaskEditPanel.cpp:129
msgid "Edit Point"
msgstr "Modifica Punto"

#: src/Dialogs/Task/Manager/TaskEditPanel.cpp:131
msgid "Make Finish"
msgstr "Imposta Arrivo"

#: src/Dialogs/Task/Manager/TaskEditPanel.cpp:137
msgid "Reverse"
msgstr "Inverti"

#: src/Dialogs/Task/Manager/TaskEditPanel.cpp:139
msgid "Clear All"
msgstr "Azzera"

#: src/Dialogs/Task/Manager/TaskEditPanel.cpp:223
msgid "Clear all points?"
msgstr "Cancellare tutti i punti?"

#: src/Dialogs/Task/Manager/TaskEditPanel.cpp:223
msgid "Task edit"
msgstr "Modifica tema"

#: src/Dialogs/Task/Manager/TaskEditPanel.cpp:246
msgid "Add Turnpoint"
msgstr "Aggiungi Boa"

#: src/Dialogs/Task/Manager/TaskPropertiesPanel.cpp:231
msgid "Task type"
msgstr "Tipo di tema"

#: src/Dialogs/Task/Manager/TaskPropertiesPanel.cpp:231
msgid "Sets the behaviour for the current task."
msgstr "Imposta il comportamento per il tema corrente."

#: src/Dialogs/Task/Manager/TaskPropertiesPanel.cpp:233
msgid "Minimum AAT task time in minutes."
msgstr "Tempo minimo tema AAT in minuti."

#: src/Dialogs/Task/Manager/TaskPropertiesPanel.cpp:236
msgid "Arm start manually"
msgstr "Armo manuale avvio"

#: src/Dialogs/Task/Manager/TaskPropertiesPanel.cpp:237
msgid "Configure whether the start must be armed manually or automatically."
msgstr ""
"Configura se l'avvio debba essere armato manualmente o automaticamente."

#: src/Dialogs/Task/Manager/TaskPropertiesPanel.cpp:240
msgid "Score start exit"
msgstr "Uscita punteggio start"

#: src/Dialogs/Task/Manager/TaskPropertiesPanel.cpp:244
msgid "Start open time"
msgstr "Ora apertura partenza"

#: src/Dialogs/Task/Manager/TaskPropertiesPanel.cpp:246
msgid "Start close time"
msgstr "Ora chiusura partenza"

#: src/Dialogs/Task/Manager/TaskPropertiesPanel.cpp:289
msgid "FAI start / finish rules"
msgstr "Regole part./arr. FAI"

#: src/Dialogs/Task/Manager/TaskPropertiesPanel.cpp:290
msgid ""
"If enabled, has no max start height or max start speed and requires the "
"minimum height above ground for finish to be greater than 1000m below the "
"start height."
msgstr ""
"Se abilitato, non ci sono altezza massima o velocità massima di partenza, ed "
"è richiesta un altezza minima dal suolo per l'arrivo che sia maggiore di "
"1000 m meno dell'altezza di partenza."

#: src/Dialogs/Task/Manager/TaskActionsPanel.cpp:72
msgid "Task not saved"
msgstr "Tema non salvato"

#: src/Dialogs/Task/Manager/TaskActionsPanel.cpp:87
msgid "Create new task?"
msgstr "Creare nuovo tema?"

#: src/Dialogs/Task/Manager/TaskActionsPanel.cpp:87
msgid "Task New"
msgstr "Nuovo Tema"

#: src/Dialogs/Task/Manager/TaskActionsPanel.cpp:162
msgid "New Task"
msgstr "Nuovo Tema"

#: src/Dialogs/Task/Manager/TaskActionsPanel.cpp:163
msgid "Declare"
msgstr "Dichiara"

#: src/Dialogs/Task/Manager/TaskActionsPanel.cpp:164
msgid "Browse"
msgstr "Sfoglia"

#: src/Dialogs/Task/Manager/TaskActionsPanel.cpp:168
#, fuzzy
msgid "Download WeGlide task"
msgstr "Scarica volo"

#: src/Dialogs/Task/Manager/TaskListPanel.cpp:97
msgid "Load"
msgstr "Carica"

#: src/Dialogs/Task/Manager/TaskListPanel.cpp:98
msgid "Rename"
msgstr "Rinomina"

#: src/Dialogs/Task/Manager/TaskListPanel.cpp:100
#: src/Dialogs/Task/Manager/TaskListPanel.cpp:315
#: src/Monitor/AirspaceWarningMonitor.cpp:89
msgid "More"
msgstr "Altro"

#: src/Dialogs/Task/Manager/TaskListPanel.cpp:210
msgid "Load the selected task?"
msgstr "Caricare il tema selezionato?"

#: src/Dialogs/Task/Manager/TaskListPanel.cpp:218
#: src/Dialogs/Task/Manager/TaskListPanel.cpp:252
msgid "Task Browser"
msgstr "Sfoglia Temi"

#: src/Dialogs/Task/Manager/TaskListPanel.cpp:243
msgid "Can't delete .CUP files"
msgstr "Impossibile eliminare file .CUP"

#: src/Dialogs/Task/Manager/TaskListPanel.cpp:251
msgid "Delete the selected task?"
msgstr "Eliminare il tema selezionato?"

#: src/Dialogs/Task/Manager/TaskListPanel.cpp:289
msgid "Can't rename .CUP files"
msgstr "Impossibile rinominare file .CUP"

#: src/Dialogs/Task/Manager/TaskListPanel.cpp:289
msgid "Rename Error"
msgstr "Errore di Rinominazione"

#: src/Dialogs/Task/Manager/TaskListPanel.cpp:315
msgid "Less"
msgstr "Meno"

#: src/Dialogs/Task/OptionalStartsDialog.cpp:53
#: src/Dialogs/Task/TaskPointDialog.cpp:245
#: src/InfoBoxes/Panel/ATCReference.cpp:86
msgid "Relocate"
msgstr "Ricolloca"

#: src/Dialogs/Task/OptionalStartsDialog.cpp:57
#: src/Dialogs/Task/TaskPointDialog.cpp:242
#: src/Dialogs/Weather/NOAAList.cpp:120 src/Dialogs/Weather/NOAAList.cpp:233
#: src/Dialogs/Weather/NOAADetails.cpp:69
#: src/Dialogs/Weather/NOAADetails.cpp:120
msgid "Remove"
msgstr "Rimuovi"

#: src/Dialogs/Task/OptionalStartsDialog.cpp:136
msgid "(Add Alternate Start)"
msgstr "(Aggiungi Partenza Alternativa)"

#: src/Dialogs/Task/OptionalStartsDialog.cpp:199
msgid "Alternate Start Points"
msgstr "Punti Partenza Alternativi"

#: src/Dialogs/Task/TaskPointDialog.cpp:215
#: src/Dialogs/Task/TaskPointDialog.cpp:252
msgid "Change Type"
msgstr "Modifica Tipologia"

#: src/Dialogs/Task/TaskPointDialog.cpp:261
#: src/Dialogs/Task/TaskPointDialog.cpp:334
msgid "Enable Alternate Starts"
msgstr "Abilita Partenze Alternative"

#: src/Dialogs/Task/TaskPointDialog.cpp:264
msgid "Score exit"
msgstr "Uscita Punteggio"

#: src/Dialogs/Task/TaskPointDialog.cpp:337
msgid "Edit Alternates"
msgstr "Modifica Alternative"

#: src/Dialogs/Task/TaskPointDialog.cpp:358
#: src/Dialogs/Task/TaskPointDialog.cpp:429
msgid "Task point"
msgstr "Boa del Tema"

#: src/Dialogs/Task/TaskPointDialog.cpp:363
msgid "Assigned area point"
msgstr "Punto di Area Assegnata"

#: src/Dialogs/Task/TaskPointDialog.cpp:429
msgid "Remove task point?"
msgstr "Rimuovere boa dal tema?"

#: src/Dialogs/Task/MutateTaskPointDialog.cpp:124
msgid "Task Point Type"
msgstr "Tipo di Boa del Tema"

#: src/Dialogs/Task/dlgTaskHelpers.cpp:64
msgid "Goal"
msgstr "Obiettivo"

#: src/Dialogs/Task/dlgTaskHelpers.cpp:71
msgid "Out and return"
msgstr "Andata e ritorno"

#: src/Dialogs/Task/dlgTaskHelpers.cpp:75
msgid "Two legs"
msgstr "Due tratte"

#: src/Dialogs/Task/dlgTaskHelpers.cpp:80
msgid "Three legs"
msgstr "Tre tratte"

#: src/Dialogs/Task/dlgTaskHelpers.cpp:86
msgid "non-FAI triangle"
msgstr "Triangolo non-FAI"

#: src/Dialogs/Task/dlgTaskHelpers.cpp:90
#, c-format
msgid "%d legs"
msgstr "%d tratte"

#: src/Dialogs/Task/dlgTaskHelpers.cpp:116
#, c-format
msgid "Task is empty (%s)"
msgstr "Il tema è vuoto (%s)"

#: src/Dialogs/Task/dlgTaskHelpers.cpp:128
msgid "max."
msgstr "max."

#: src/Dialogs/Task/dlgTaskHelpers.cpp:132
msgid "min."
msgstr "min."

#: src/Dialogs/Task/dlgTaskHelpers.cpp:142
msgid "dist."
msgstr "dist."

#: src/Dialogs/Task/dlgTaskHelpers.cpp:185
msgid "Sector"
msgstr "Settore"

#: src/Dialogs/Task/dlgTaskHelpers.cpp:191
msgid "Line"
msgstr "Linea"

#: src/Dialogs/Task/dlgTaskHelpers.cpp:197
msgid "Cylinder"
msgstr "Cilindro"

#: src/Dialogs/Task/dlgTaskHelpers.cpp:203
msgid "MAT cylinder"
msgstr "Cilindro MAT"

#: src/Dialogs/Task/dlgTaskHelpers.cpp:207
msgid "Keyhole"
msgstr "Buco di chiave"

#: src/Dialogs/Task/dlgTaskHelpers.cpp:213
msgid "DAeC Keyhole"
msgstr "DAeC buco di chiave"

#: src/Dialogs/Task/dlgTaskHelpers.cpp:217
msgid "BGA Fixed Course"
msgstr "BGA Rotta Fissa"

#: src/Dialogs/Task/dlgTaskHelpers.cpp:221
msgid "BGA Enhanced Option"
msgstr "BGA Opzione Migliorata"

#: src/Dialogs/Task/dlgTaskHelpers.cpp:225
msgid "BGA Start Sector"
msgstr "BGA Settore di avvio"

#: src/Dialogs/Task/dlgTaskHelpers.cpp:241
msgid "Enter a task name"
msgstr "Immettere un nome tema"

#: src/Dialogs/Task/TargetDialog.cpp:377
msgid ""
"For AAT tasks, this setting can be used to adjust the target points within "
"the AAT sectors.  Larger values move the target points to produce larger "
"task distances, smaller values move the target points to produce smaller "
"task distances."
msgstr ""
"Per i temi AAT, questa impostazione può essere utilizzata per regolare i "
"punti di riferimento nei settori AAT.  Valori più elevati spostano i punti "
"di riferimento per produrre distanze tema maggiori, valori più piccoli "
"spostano i punti di riferimento per produrre distanze tema più piccole."

#: src/Dialogs/Task/TargetDialog.cpp:382 src/InfoBoxes/Content/Factory.cpp:967
#, no-c-format
msgid "Radial"
msgstr "Radiale"

#: src/Dialogs/Task/TargetDialog.cpp:384
msgid ""
"For AAT tasks, this setting can be used to adjust the target points within "
"the AAT sectors.  Positive values rotate the range line clockwise, negative "
"values rotate the range line counterclockwise."
msgstr ""
"Per i temi AAT, questa impostazione può essere utilizzata per regolare i "
"punti di riferimento nei settori AAT.  Valori positivi ruotano la linea di "
"portata in senso orario, valori negativi la ruotano in senso antiorario."

#: src/Dialogs/Task/TargetDialog.cpp:389
msgid "ETE"
msgstr "ETE"

#: src/Dialogs/Task/TargetDialog.cpp:391
msgid "Estimated time en-route to the next AAT target."
msgstr "Tempo stimato in rotta al prossimo obiettivo AAT."

#: src/Dialogs/Task/TargetDialog.cpp:393
msgid "Delta T"
msgstr "Delta T"

#: src/Dialogs/Task/TargetDialog.cpp:395
msgid ""
"AAT Delta Time - Difference between estimated task time and AAT minimum "
"time. Colored red if negative (expected arrival too early), or blue if in "
"sector and can turn now with estimated arrival time greater than AAT time "
"plus 5 minutes."
msgstr ""
"AAT Delta Time - Differenza tra tempo tema stimato e tempo minimo AAT. Di "
"colore rosso se negativo (arrivo previsto troppo presto), blu se nel settore "
"e in possibilità di virare, col tempo di arrivo stimato maggiore del tempo "
"tema AAT più cinque minuti."

#: src/Dialogs/Task/TargetDialog.cpp:397
msgid "V rem."
msgstr "V rim."

#: src/Dialogs/Task/TargetDialog.cpp:401
msgid "V ach"
msgstr "V ragg"

#: src/Dialogs/Task/TargetDialog.cpp:403
msgid ""
"AA Speed - Assigned Area Task average speed achievable around target points "
"remaining in minimum AAT time."
msgstr ""
"Velocità AA - Velocità media ottenibile nel tema AAT intorno ai punti di "
"destinazione rimanenti nel tempo minimo AAT."

#: src/Dialogs/Task/TargetDialog.cpp:408
msgid "Optimized"
msgstr "Ottimizzato"

#: src/Dialogs/Task/AlternatesListDialog.cpp:178
#: src/InfoBoxes/Content/Alternate.cpp:49 Data/Input/default.xci:393
#: Data/Input/default.xci:1022
#, no-c-format
msgid "Alternates"
msgstr "Alternative"

#: src/Dialogs/Tracking/CloudEnableDialog.cpp:71
msgid ""
"The XCSoar project is currently developing a revolutionary service which "
"allows sharing thermal/wave locations and more with other pilots.\n"
"Do you wish to participate in the field test? This means that your position, "
"thermal/wave locations and other weather data will be transmitted to our "
"test server. You can disable it at any time in the \"Tracking\" settings.\n"
"Please help us improve XCSoar!"
msgstr ""
"Il progetto XCSoar sta attualmente sviluppando un servizio rivoluzionario "
"che consente di condividere le informazioni sulle posizioni di termiche/onde "
"ed altro tra piloti.\n"
"Vuoi partecipare alle prove sul campo? QUesto significa che la tua "
"posizione, le posizioni di termiche/onde ed altri dati meteorologici saranno "
"trasmessi ai nostri server di prova. Puoi disabilitare il servizio in "
"qualunque momento nelle impostazioni.\n"
"Per favore aiutaci a migliorare XCSoar!"

#: src/Dialogs/TimeEntry.cpp:68 src/Dialogs/Weather/RASPDialog.cpp:112
msgid "Now"
msgstr "Adesso"

#: src/Dialogs/DateEntry.cpp:64
msgid "Reset"
msgstr "Resetta"

#: src/Dialogs/Weather/WeatherDialog.cpp:79
#: src/Dialogs/Weather/NOAADetails.cpp:84
#: src/Dialogs/Weather/NOAADetails.cpp:142
msgid "METAR and TAF"
msgstr "METAR e TAF"

#: src/Dialogs/Weather/RASPDialog.cpp:158
msgid "Field"
msgstr "Campo"

#: src/Dialogs/dlgCredits.cpp:165 Data/Input/default.xci:867
msgid "Credits"
msgstr "Credits"

#: src/Dialogs/Settings/Panels/AudioVarioConfigPanel.cpp:71
msgid "Audio vario"
msgstr "Variometro audio"

#: src/Dialogs/Settings/Panels/AudioVarioConfigPanel.cpp:72
msgid "Emulate the sound of an electronic vario."
msgstr "Emula il suono di un variometro elettronico."

#: src/Dialogs/Settings/Panels/AudioVarioConfigPanel.cpp:78
msgid "Enable Deadband"
msgstr "Abilita Banda Morta"

#: src/Dialogs/Settings/Panels/AudioVarioConfigPanel.cpp:79
msgid ""
"Mute the audio output in when the current lift is in a certain range around "
"zero"
msgstr ""
"Disattiva l'uscita audio quando la corrente ascensionale è in un certo "
"intervallo intorno allo zero"

#: src/Dialogs/Settings/Panels/AudioVarioConfigPanel.cpp:85
msgid "Min. Frequency"
msgstr "Frequenza Min."

#: src/Dialogs/Settings/Panels/AudioVarioConfigPanel.cpp:86
msgid "The tone frequency that is played at maximum sink rate."
msgstr "La frequenza del tono del massimo tasso di caduta."

#: src/Dialogs/Settings/Panels/AudioVarioConfigPanel.cpp:91
msgid "Zero Frequency"
msgstr "Frequenza Zero"

#: src/Dialogs/Settings/Panels/AudioVarioConfigPanel.cpp:92
msgid "The tone frequency that is played at zero climb rate."
msgstr "La frequenza del tono del volo livellato."

#: src/Dialogs/Settings/Panels/AudioVarioConfigPanel.cpp:97
msgid "Max. Frequency"
msgstr "Frequenza Max."

#: src/Dialogs/Settings/Panels/AudioVarioConfigPanel.cpp:98
msgid "The tone frequency that is played at maximum climb rate."
msgstr "La frequenza del tono della massima velocità di risalita."

#: src/Dialogs/Settings/Panels/AudioVarioConfigPanel.cpp:106
msgid "Deadband min. lift"
msgstr "Banda morta min. risalita"

#: src/Dialogs/Settings/Panels/AudioVarioConfigPanel.cpp:107
msgid ""
"Below this lift threshold the vario will start to play sounds if the "
"'Deadband' feature is enabled."
msgstr ""
"Al di sotto di questa soglia il vario comincerà a riprodurre i suoni se la "
"funzione 'Banda Morta' è abilitata."

#: src/Dialogs/Settings/Panels/AudioVarioConfigPanel.cpp:116
msgid "Deadband max. lift"
msgstr "Banda morta max. risalita"

#: src/Dialogs/Settings/Panels/AudioVarioConfigPanel.cpp:117
msgid ""
"Above this lift threshold the vario will start to play sounds if the "
"'Deadband' feature is enabled."
msgstr ""
"Al di sopra di questa soglia il vario comincerà a riprodurre i suoni se la "
"funzione 'Banda Morta' è abilitata."

#: src/Dialogs/Settings/Panels/AudioConfigPanel.cpp:60
msgid "Master Volume"
msgstr "Volume Principale"

#: src/Dialogs/Weather/NOAAList.cpp:119 src/Dialogs/Weather/NOAADetails.cpp:68
#: src/Dialogs/Weather/MapOverlayWidget.cpp:232
msgid "Update"
msgstr "Aggiornamento"

#: src/Dialogs/Weather/NOAAList.cpp:182
msgid "Airport ICAO code"
msgstr "Codice aeroporto ICAO"

#: src/Dialogs/Weather/NOAAList.cpp:186
msgid "Please enter the FOUR letter code of the desired station."
msgstr "Inserire il codice di QUATTRO lettere della stazione desiderata."

#: src/Dialogs/Weather/NOAAList.cpp:192
msgid ""
"Please don't use special characters in the four letter code of the desired "
"station."
msgstr ""
"Si prega di non utilizzare caratteri speciali nel codice di quattro lettere "
"della stazione desiderata."

#: src/Dialogs/Weather/NOAAList.cpp:230 src/Dialogs/Weather/NOAADetails.cpp:117
#, c-format
msgid "Do you want to remove station %s?"
msgstr "Eliminare la stazione %s?"

#: src/Dialogs/Weather/NOAADetails.cpp:156
msgid "This function is not available on your platform yet."
msgstr "Questa funzione non è ancora disponibile sulla tua piattaforma."

#: src/Monitor/AirspaceWarningMonitor.cpp:56
msgid "Inside airspace"
msgstr "Dentro Spazio Aereo"

#: src/Monitor/AirspaceWarningMonitor.cpp:58
msgid "Near airspace"
msgstr "Spazio Aereo vicino"

#: src/Monitor/TaskConstraintsMonitor.cpp:57
msgid "Maximum start speed exceeded"
msgstr "Velocità massima di inizio superata"

#: src/Monitor/TaskAdvanceMonitor.cpp:41
msgid "In sector, arm advance when ready"
msgstr "Nel settore, armare avanzamento quando pronti"

#: src/Monitor/TaskAdvanceMonitor.cpp:43
msgid "Arm"
msgstr "Arma"

#: src/Monitor/TaskAdvanceMonitor.cpp:53 src/Monitor/MatTaskMonitor.cpp:62
msgid "Dismiss"
msgstr "Chiudi"

#: src/Monitor/MatTaskMonitor.cpp:50
msgid "Add this turn point?"
msgstr "Aggiungere questa boa?"

#: src/Dialogs/Weather/MapOverlayWidget.cpp:227
msgid "Use"
msgstr "Usa"

#: src/Renderer/NOAAListRenderer.cpp:46
msgid "No METAR available"
msgstr "Nessun METAR disponibile"

#: src/Weather/NOAAFormatter.cpp:135 src/Weather/NOAAFormatter.cpp:142
msgid "Dew Point"
msgstr "Punto di rugiada"

#: src/Weather/NOAAFormatter.cpp:169
msgid "Visibility"
msgstr "Visibilità"

#: src/Weather/NOAAFormatter.cpp:174
#, c-format
msgid "more than %s"
msgstr "più di %s"

#: src/Weather/NOAAFormatter.cpp:186
msgid "Sky Conditions"
msgstr "Condizioni del Cielo"

#: src/Weather/NOAAFormatter.cpp:249
#, c-format
msgid "METAR for %s:"
msgstr "METAR per %s:"

#: src/Weather/NOAAFormatter.cpp:275
msgid "No METAR available!"
msgstr "Nessun METAR disponibile!"

#: src/Weather/NOAAFormatter.cpp:289
msgid "No TAF available!"
msgstr "Nessun TAF disponibile!"

#: src/InfoBoxes/Content/Factory.cpp:136
#, no-c-format
msgid "Altitude GPS"
msgstr "Altitudine GPS"

#: src/InfoBoxes/Content/Factory.cpp:137
#: src/InfoBoxes/Panel/AltitudeInfo.cpp:83
#, no-c-format
msgid "Alt GPS"
msgstr "Alt GPS"

#: src/InfoBoxes/Content/Factory.cpp:138
#, no-c-format
msgid ""
"This is the altitude above mean sea level reported by the GPS. Touch-screen/"
"PC only: In simulation mode, this value is adjustable with the up/down arrow "
"keys and the right/left arrow keys also cause the glider to turn."
msgstr ""
"Questa è la quota sul livello medio del mare riportata dal GPS. Solo per "
"Touch-screen/PC: In modalità simulazione questo valore è modificabile con le "
"frecce su/giù mentre le frecce destra/sinistra fanno virare l'aliante."

#: src/InfoBoxes/Content/Factory.cpp:144
#, no-c-format
msgid "Height AGL"
msgstr "Altitudine AGL"

#: src/InfoBoxes/Content/Factory.cpp:145
#: src/InfoBoxes/Panel/AltitudeInfo.cpp:87
#, no-c-format
msgid "H AGL"
msgstr "H AGL"

#: src/InfoBoxes/Content/Factory.cpp:146
#, no-c-format
msgid ""
"This is the navigation altitude minus the terrain elevation obtained from "
"the terrain file. The value is coloured red when the glider is below the "
"terrain safety clearance height."
msgstr ""
"Questa e la quota di navigazione meno l'elevazione ottenuta dal file del "
"terreno. Il valore è colorato di rosso quando l'aliante si trova al di sotto "
"dell'altezza di sicurezza."

#: src/InfoBoxes/Content/Factory.cpp:153
#, no-c-format
msgid "Thermal climb, last 30 s"
msgstr "Risalita termica, ultimi 30 s"

#: src/InfoBoxes/Content/Factory.cpp:154
#, no-c-format
msgid "TC 30s"
msgstr "Risalita termica 30s"

#: src/InfoBoxes/Content/Factory.cpp:155
#, no-c-format
msgid ""
"A 30 second rolling average climb rate based of the reported GPS altitude, "
"or vario if available."
msgstr ""
"Tasso medio di salita degli ultimi 30 secondi basato sull'altezza GPS, o "
"Vario se disponibile."

#: src/InfoBoxes/Content/Factory.cpp:161
#, no-c-format
msgid "Next bearing"
msgstr "Prossima direzione"

#: src/InfoBoxes/Content/Factory.cpp:163
#, no-c-format
msgid ""
"True bearing of the next waypoint.  For AAT tasks, this is the true bearing "
"to the target within the AAT sector."
msgstr ""
"Direzione vera verso la boa successiva. Per i temi AAT , questa è la vera "
"direzione verso l'obiettivo all'interno del settore AAT."

#: src/InfoBoxes/Content/Factory.cpp:170
#, no-c-format
msgid "GR instantaneous"
msgstr "Efficienza istantanea"

#: src/InfoBoxes/Content/Factory.cpp:171
#, no-c-format
msgid "GR Inst"
msgstr "GR Ist"

#: src/InfoBoxes/Content/Factory.cpp:172
#, no-c-format
msgid ""
"Instantaneous glide ratio over ground, given by the ground speed divided by "
"the vertical speed (GPS speed) over the last 20 seconds. Negative values "
"indicate climbing cruise. If the vertical speed is close to zero, the "
"displayed value is '---'."
msgstr ""
"Efficienza al suolo istantanea, data dalla velocità a terra divisa per la "
"velocità verticale (velocità GPS) negli ultimi 20 secondi. Valori negativi "
"indicano salita. Se la velocità verticale è prossima allo zero, il valore "
"indicato è '---'."

#: src/InfoBoxes/Content/Factory.cpp:178
#, no-c-format
msgid "GR cruise"
msgstr "GR di crociera"

#: src/InfoBoxes/Content/Factory.cpp:179
#, no-c-format
msgid "GR Cruise"
msgstr "GR di crociera"

#: src/InfoBoxes/Content/Factory.cpp:180
#, no-c-format
msgid ""
"The distance from the top of the last thermal, divided by the altitude lost "
"since the top of the last thermal. Negative values indicate climbing cruise "
"(height gain since leaving the last thermal). If the vertical speed is close "
"to zero, the displayed value is '---'."
msgstr ""
"La distanza dall'apice dell'ultima termica, diviso l'altezza persa "
"dall'apice dell'ultima termica. Valori negativi indicano salita (altezza "
"guadagnata dopo aver lasciato l'ultima termica). Se la velocità verticale è "
"prossima allo zero, il valore visualizzato è '---'."

#: src/InfoBoxes/Content/Factory.cpp:186
#, no-c-format
msgid "Speed ground"
msgstr "Velocità al suolo"

#: src/InfoBoxes/Content/Factory.cpp:187
#, no-c-format
msgid "V GND"
msgstr "V GND"

#: src/InfoBoxes/Content/Factory.cpp:188
#, no-c-format
msgid ""
"Ground speed measured by the GPS. If this InfoBox is active in simulation "
"mode, pressing the up and down arrows adjusts the speed, and left and right "
"turn the glider."
msgstr ""
"Velocità al suolo misurata dal GPS. Se questo InfoBox è attivo in modalità "
"simulazione, premendo i tasti freccia su/giù si modifica la velocità, mentre "
"con freccia destra/sinistra si direziona l'aliante."

#: src/InfoBoxes/Content/Factory.cpp:194
#, no-c-format
msgid "Last thermal average"
msgstr "Media ultima termica"

#: src/InfoBoxes/Content/Factory.cpp:195
#, no-c-format
msgid "TL Avg"
msgstr "TL media"

#: src/InfoBoxes/Content/Factory.cpp:196
#, no-c-format
msgid ""
"Total altitude gain/loss in the last thermal divided by the time spent "
"circling."
msgstr ""
"Altitudine totale guadagnata/persa nell'ultima termica diviso il tempo "
"trascorso girando."

#: src/InfoBoxes/Content/Factory.cpp:202
#, no-c-format
msgid "Last thermal gain"
msgstr "Quota guadagnata nell'ultima termica"

#: src/InfoBoxes/Content/Factory.cpp:203
#, no-c-format
msgid "TL Gain"
msgstr "TL Gain"

#: src/InfoBoxes/Content/Factory.cpp:204
#, no-c-format
msgid "Total altitude gain/loss in the last thermal."
msgstr "Quota Totale guadagnata/persa nell'ultima termica."

#: src/InfoBoxes/Content/Factory.cpp:210
#, no-c-format
msgid "Last thermal duration"
msgstr "Durata ultima termica"

#: src/InfoBoxes/Content/Factory.cpp:211
#, no-c-format
msgid "TL duration"
msgstr "durata TL"

#: src/InfoBoxes/Content/Factory.cpp:212
#, no-c-format
msgid "Time spent circling in the last thermal."
msgstr "Tempo trascorso circuitando nell'ultima termica."

#: src/InfoBoxes/Content/Factory.cpp:218
#, no-c-format
msgid "MacCready setting"
msgstr "Impostazione MacCready"

#: src/InfoBoxes/Content/Factory.cpp:219
#, no-c-format
msgid "MC"
msgstr "MC"

#: src/InfoBoxes/Content/Factory.cpp:220
#, no-c-format
msgid ""
"The current MacCready setting and the current MacCready mode (manual or "
"auto). (Touch-screen/PC only) Also used to adjust the MacCready setting if "
"the InfoBox is active, by using the up/down cursor keys."
msgstr ""
"Impostazione e modo MacCready (manuale o auto) correnti. (solo per Touch-"
"screen/PC) Inoltre, se l'InfoBox è attivo, è utilizzato per regolare "
"l'impostazione MacCready tramite i tasti cursore su/giù."

#: src/InfoBoxes/Content/Factory.cpp:226
#, no-c-format
msgid "Next distance"
msgstr "Prossima distanza"

#: src/InfoBoxes/Content/Factory.cpp:227 src/InfoBoxes/Content/Task.cpp:182
#, no-c-format
msgid "WP Dist"
msgstr "WP Dist"

#: src/InfoBoxes/Content/Factory.cpp:228
#, no-c-format
msgid ""
"The distance to the currently selected waypoint. For AAT tasks, this is the "
"distance to the target within the AAT sector."
msgstr ""
"La distanza dall'attuale punto di virata selezionato. Per i temi AAT, questa "
"è la distanza dall'obiettivo entro il settore AAT."

#: src/InfoBoxes/Content/Factory.cpp:235
#, no-c-format
msgid "Next altitude difference"
msgstr "Prossima differenza di altitudine"

#: src/InfoBoxes/Content/Factory.cpp:236
#, no-c-format
msgid "WP AltD"
msgstr "WP AltD"

#: src/InfoBoxes/Content/Factory.cpp:237
#, no-c-format
msgid ""
"Arrival altitude at the next waypoint relative to the safety arrival height. "
"For AAT tasks, the target within the AAT sector is used."
msgstr ""
"Altitudine di arrivo al prossimo punto di virata relativamente all'altezza "
"sicura di arrivo. Per temi AAT, viene utilizzato l'obiettivo all'interno del "
"settore AAT."

#: src/InfoBoxes/Content/Factory.cpp:244
#, no-c-format
msgid "Next altitude required"
msgstr "Prossima altitudine richiesta"

#: src/InfoBoxes/Content/Factory.cpp:245
#, no-c-format
msgid "WP AltR"
msgstr "WP AltR"

#: src/InfoBoxes/Content/Factory.cpp:246
#, no-c-format
msgid ""
"Additional altitude required to reach the next turn point. For AAT tasks, "
"the target within the AAT sector is used."
msgstr ""
"Altitudine aggiuntiva richiesta per raggiungere la prossima boa. Per i temi "
"AAT, viene utilizzato l'obiettivo all'interno del settore AAT."

#: src/InfoBoxes/Content/Factory.cpp:253
#, no-c-format
msgid "Next waypoint"
msgstr "Prossima boa"

#: src/InfoBoxes/Content/Factory.cpp:254
#, no-c-format
msgid "Next WP"
msgstr "Prossimo WP"

#: src/InfoBoxes/Content/Factory.cpp:255
#, no-c-format
msgid ""
"The name of the currently selected turn point. When this InfoBox is active, "
"using the up/down cursor keys selects the next/previous waypoint in the "
"task. (Touch-screen/PC only) Pressing the enter cursor key brings up the "
"waypoint details."
msgstr ""
"Il nome della boaa attualmente selezionata. Quando la infoBox è attiva, "
"l'utilizzo dei tasti cursore su/giù seleziona il punto prossimo/precedente "
"nel tema. (solo per Touch-screen/PC) Premendo il tasto cursore enter "
"richiama i dettagli del punto."

#: src/InfoBoxes/Content/Factory.cpp:261
#, no-c-format
msgid "Final altitude difference"
msgstr "Differenza di Altitudine finale"

#: src/InfoBoxes/Content/Factory.cpp:262
#, no-c-format
msgid "Fin AltD"
msgstr "Fin AltD"

#: src/InfoBoxes/Content/Factory.cpp:263
#, no-c-format
msgid ""
"Arrival altitude at the final task turn point relative to the safety arrival "
"height."
msgstr ""
"Quota di arrivo all'ultima boa del tema calcolata al di sopra della quota di "
"sicurezza all'arrivo."

#: src/InfoBoxes/Content/Factory.cpp:269
#, no-c-format
msgid "Final altitude required"
msgstr "Altitudine finale richiesta"

#: src/InfoBoxes/Content/Factory.cpp:270
#, no-c-format
msgid "Fin AltR"
msgstr "Fin AltR"

#: src/InfoBoxes/Content/Factory.cpp:271
#, no-c-format
msgid "Additional altitude required to finish the task."
msgstr "Altitudine aggiuntiva richiesta per finire il tema."

#: src/InfoBoxes/Content/Factory.cpp:277
#, no-c-format
msgid "Speed task average"
msgstr "Velocità media del tema"

#: src/InfoBoxes/Content/Factory.cpp:278
#, no-c-format
msgid "V Task Avg"
msgstr "V Media Tema"

#: src/InfoBoxes/Content/Factory.cpp:279
#, no-c-format
msgid ""
"Average cross country speed while on current task, not compensated for "
"altitude."
msgstr ""
"Velocità media di cross country nel tema attuale, non compensata per la "
"quota."

#: src/InfoBoxes/Content/Factory.cpp:285
#, no-c-format
msgid "Final distance"
msgstr "Distanza finale"

#: src/InfoBoxes/Content/Factory.cpp:286
#, no-c-format
msgid "Fin Dist"
msgstr "Fin Dist"

#: src/InfoBoxes/Content/Factory.cpp:287
#, no-c-format
msgid "Distance to finish around remaining turn points."
msgstr "Distanza dall'arrivo attraverso le boe rimanenti."

#: src/InfoBoxes/Content/Factory.cpp:301
#, no-c-format
msgid "Terrain elevation"
msgstr "Elevazione del terreno"

#: src/InfoBoxes/Content/Factory.cpp:302
#, no-c-format
msgid "Terr Elev"
msgstr "Elev Terr"

#: src/InfoBoxes/Content/Factory.cpp:303
#, no-c-format
msgid ""
"This is the elevation of the terrain above mean sea level, obtained from the "
"terrain file at the current GPS location."
msgstr ""
"Questa è l'elevazione del terreno AMSL (sopra il livello medio del mare), "
"ottenuta dal file di elevazione alla posizione GPS attuale."

#: src/InfoBoxes/Content/Factory.cpp:309
#, no-c-format
msgid "Thermal average"
msgstr "Media termica"

#: src/InfoBoxes/Content/Factory.cpp:310
#, no-c-format
msgid "TC Avg"
msgstr "TC Avg"

#: src/InfoBoxes/Content/Factory.cpp:311
#, no-c-format
msgid ""
"Altitude gained/lost in the current thermal, divided by time spent "
"thermalling."
msgstr ""
"Altitudine guadagnata/persa nella termica attuale, divisa per il tempo "
"trascorso nella termica."

#: src/InfoBoxes/Content/Factory.cpp:317
#, no-c-format
msgid "Thermal gain"
msgstr "Guadagno in termica"

#: src/InfoBoxes/Content/Factory.cpp:318
#, no-c-format
msgid "TC Gain"
msgstr "TC Guadagno"

#: src/InfoBoxes/Content/Factory.cpp:319
#, no-c-format
msgid "The altitude gained/lost in the current thermal."
msgstr "Quota guadagnata/persa nella termica corrente."

#: src/InfoBoxes/Content/Factory.cpp:327
#, no-c-format
msgid ""
"Magnetic track reported by the GPS. (Touch-screen/PC only) If this InfoBox "
"is active in simulation mode, pressing the up and down  arrows adjusts the "
"track."
msgstr ""
"Rotta magnetica riportata dal GPS. (solo per Touch-screen/PC) Se questa Info "
"Box è attiva nella modalità simulazione, la pressione delle frecce su e giù "
"corregge la rotta."

#: src/InfoBoxes/Content/Factory.cpp:335
#, no-c-format
msgid ""
"Instantaneous vertical speed, as reported by the GPS, or the intelligent "
"vario total energy vario value if connected to one."
msgstr ""
"Velocità verticale istantanea ottenuta dal GPS o da un variometro "
"intelligente ad energia totale se connesso."

#: src/InfoBoxes/Content/Factory.cpp:341
#, no-c-format
msgid "Wind speed"
msgstr "Velocità del vento"

#: src/InfoBoxes/Content/Factory.cpp:343 src/InfoBoxes/Content/Factory.cpp:940
#, no-c-format
msgid ""
"Wind speed estimated by XCSoar. Manual adjustment is possible with the "
"connected InfoBox dialogue. Pressing the up/down cursor keys to cycle "
"through settings, adjust the values with left/right cursor keys."
msgstr ""
"Velocità del vento stimata da XCSoar. Modifiche manuali sono possibili "
"attraverso la casella di dialogo dell'InfoBox. Premere i tasti cursore su/"
"giù per scorrere le impostazioni, modificare i valori usando i tasti cursore "
"sinistra/destra."

#: src/InfoBoxes/Content/Factory.cpp:350
#, no-c-format
msgid "Wind bearing"
msgstr "Direzione del vento"

#: src/InfoBoxes/Content/Factory.cpp:352
#, no-c-format
msgid ""
"Wind bearing estimated by XCSoar. Manual adjustment is possible with the "
"connected InfoBox dialogue. Pressing the up/down cursor keys to cycle "
"through settings, adjust the values with left/right cursor keys."
msgstr ""
"Direzione del vento stimata da XCSoar. Modifiche manuali sono possibili "
"attraverso la casella di dialogo dell'InfoBox. Premere i tasti cursore su/"
"giù per scorrere le impostazioni, modificare i valori usando i tasti cursore "
"sinistra/destra."

#: src/InfoBoxes/Content/Factory.cpp:359
#, no-c-format
msgid "AAT time"
msgstr "Tempo AAT"

#: src/InfoBoxes/Content/Factory.cpp:360
#, no-c-format
msgid "AAT Time"
msgstr "Tempo AAT"

#: src/InfoBoxes/Content/Factory.cpp:361
#, no-c-format
msgid ""
"Assigned Area Task time remaining. Goes red when time remaining has expired."
msgstr ""
"Tempo rimanente del tema AAT. Diventa rossa quando il tempo rimanente è "
"terminato."

#: src/InfoBoxes/Content/Factory.cpp:367
#, no-c-format
msgid "AAT max. distance "
msgstr "Distanza AAT max. "

#: src/InfoBoxes/Content/Factory.cpp:368
#, no-c-format
msgid "AAT Dmax"
msgstr "Dmax AAT"

#: src/InfoBoxes/Content/Factory.cpp:369
#, no-c-format
msgid "Assigned Area Task maximum distance possible for remainder of task."
msgstr "Massima distanza possibile per la parte rimanente del tema AAT."

#: src/InfoBoxes/Content/Factory.cpp:375
#, no-c-format
msgid "AAT min. distance"
msgstr "Distanza AAT min."

#: src/InfoBoxes/Content/Factory.cpp:376
#, no-c-format
msgid "AAT Dmin"
msgstr "Dmin AAT"

#: src/InfoBoxes/Content/Factory.cpp:377
#, no-c-format
msgid "Assigned Area Task minimum distance possible for remainder of task."
msgstr "Minima distanza possibile per la parte rimanente del tema AAT."

#: src/InfoBoxes/Content/Factory.cpp:383
#, no-c-format
msgid "AAT speed max. distance"
msgstr "Velocità di massima distanza dell'AAT"

#: src/InfoBoxes/Content/Factory.cpp:384
#, no-c-format
msgid "AAT Vmax"
msgstr "Vmax AAT"

#: src/InfoBoxes/Content/Factory.cpp:385
#, no-c-format
msgid ""
"Assigned Area Task average speed achievable if flying maximum possible "
"distance remaining in minimum AAT time."
msgstr ""
"Velocità media realizzabile nel tema AAT se si vola alla massima distanza "
"possibile rimanendo in un tempo AAT minimo."

#: src/InfoBoxes/Content/Factory.cpp:391
#, no-c-format
msgid "AAT speed min. distance"
msgstr "AAT min velocità. distanza"

#: src/InfoBoxes/Content/Factory.cpp:392
#, no-c-format
msgid "AAT Vmin"
msgstr "AAT Vmin"

#: src/InfoBoxes/Content/Factory.cpp:393
#, no-c-format
msgid ""
"Assigned Area Task average speed achievable if flying minimum possible "
"distance remaining in minimum AAT time."
msgstr ""
"Velocità media realizzabile nel tema AAT se si vola alla minima distanza "
"possibile rimanendo in un tempo AAT minimo."

#: src/InfoBoxes/Content/Factory.cpp:399
#, no-c-format
msgid "Airspeed IAS"
msgstr "Velocità IAS"

#: src/InfoBoxes/Content/Factory.cpp:400
#, no-c-format
msgid "V IAS"
msgstr "V IAS"

#: src/InfoBoxes/Content/Factory.cpp:401
#, no-c-format
msgid "Indicated Airspeed reported by a supported external intelligent vario."
msgstr ""
"Velocità indicata riportata da un variometro intelligente esterno supportato."

#: src/InfoBoxes/Content/Factory.cpp:407
#, no-c-format
msgid "Barometric altitude"
msgstr "Quota barometrica"

#: src/InfoBoxes/Content/Factory.cpp:408
#: src/InfoBoxes/Panel/AltitudeInfo.cpp:84
#, no-c-format
msgid "Alt Baro"
msgstr "Alt Baro"

#: src/InfoBoxes/Content/Factory.cpp:409
#, no-c-format
msgid ""
"This is the barometric altitude obtained from a device equipped with a "
"pressure sensor."
msgstr ""
"Questa è la quota barometrica ottenuta da un dispositivo dotato di barometro."

#: src/InfoBoxes/Content/Factory.cpp:416
#, no-c-format
msgid "Speed MacCready"
msgstr "Velocità MacCready"

#: src/InfoBoxes/Content/Factory.cpp:417
#, no-c-format
msgid "V MC"
msgstr "V MC"

#: src/InfoBoxes/Content/Factory.cpp:418
#, no-c-format
msgid ""
"The MacCready speed-to-fly for optimal flight to the next waypoint. In "
"cruise flight mode, this speed-to-fly is calculated for maintaining "
"altitude. In final glide mode, this speed-to-fly is calculated for descent."
msgstr ""
"La velocità MacCready per la prossima boa. In modalità crociera questa "
"velocità è calcolata per mantenere la quota. In modalità planata finale è "
"calcolata per la discesa."

#: src/InfoBoxes/Content/Factory.cpp:424
#, no-c-format
msgid "Percentage climb"
msgstr "Percentuale risalita"

#: src/InfoBoxes/Content/Factory.cpp:425
#, no-c-format
msgid "% Climb"
msgstr "% risalita"

#: src/InfoBoxes/Content/Factory.cpp:426
#, no-c-format
msgid ""
"Percentage of time spent in climb mode. These statistics are reset upon "
"starting the task."
msgstr ""
"Percentuale del tempo speso in salita. Il valore viene azzerato all'inizio "
"del tema."

#: src/InfoBoxes/Content/Factory.cpp:432
#, no-c-format
msgid "Flight duration"
msgstr "Durata volo"

#: src/InfoBoxes/Content/Factory.cpp:433
#, no-c-format
msgid "Flt Duration"
msgstr "Durata volo"

#: src/InfoBoxes/Content/Factory.cpp:434
#, no-c-format
msgid "Time elapsed since takeoff was detected."
msgstr "Tempo trascorso dal decollo."

#: src/InfoBoxes/Content/Factory.cpp:440
#, no-c-format
msgid "G load"
msgstr "carico G"

#: src/InfoBoxes/Content/Factory.cpp:441
#, no-c-format
msgid "G"
msgstr "G"

#: src/InfoBoxes/Content/Factory.cpp:442
#, no-c-format
msgid ""
"Magnitude of G loading reported by a supported external intelligent vario. "
"This value is negative for pitch-down manoeuvres."
msgstr ""
"Fattore di carico (G) indicato da un variometro intelligente esterno. Il "
"valore è negativo per le manovre di picchiata."

#: src/InfoBoxes/Content/Factory.cpp:448
#, no-c-format
msgid "Next GR"
msgstr "Successivo GR"

#: src/InfoBoxes/Content/Factory.cpp:449
#, no-c-format
msgid "WP GR"
msgstr "WP GR"

#: src/InfoBoxes/Content/Factory.cpp:450
#, no-c-format
msgid ""
"The required glide ratio over ground to reach the next waypoint, given by "
"the distance to next waypoint divided by the height required to arrive at "
"the safety arrival height."
msgstr ""
"L'efficienza al suolo per raggiungere la boa successiva, dato dalla distanza "
"dalla prossima boa diviso per l'altezza necessaria per arrivare "
"all'altitudine di sicurezza."

#: src/InfoBoxes/Content/Factory.cpp:457
#, no-c-format
msgid "Time local"
msgstr "Ora locale"

#: src/InfoBoxes/Content/Factory.cpp:458
#, no-c-format
msgid "Time loc"
msgstr "Ora loc"

#: src/InfoBoxes/Content/Factory.cpp:459
#, no-c-format
msgid "GPS time expressed in local time zone."
msgstr "Ora GPS locale."

#: src/InfoBoxes/Content/Factory.cpp:465 src/InfoBoxes/Content/Factory.cpp:466
#, no-c-format
msgid "Time UTC"
msgstr "Ora UTC"

#: src/InfoBoxes/Content/Factory.cpp:467
#, no-c-format
msgid "GPS time expressed in UTC."
msgstr "Ora GPS in UTC."

#: src/InfoBoxes/Content/Factory.cpp:473
#, no-c-format
msgid "Task time to go"
msgstr "Tempo rimanente alla fine del tema"

#: src/InfoBoxes/Content/Factory.cpp:474
#, no-c-format
msgid "Fin ETE"
msgstr "ETE Finale"

#: src/InfoBoxes/Content/Factory.cpp:475
#, no-c-format
msgid ""
"Estimated time required to complete task, assuming performance of ideal "
"MacCready cruise/climb cycle."
msgstr ""
"Tempo stimato richiesto per completare il tema, assumendo le prestazioni di "
"un ciclo ideale crociera/salita di MacCready."

#: src/InfoBoxes/Content/Factory.cpp:481
#, no-c-format
msgid "Next time to go"
msgstr "Prossimo tempo rimanente"

#: src/InfoBoxes/Content/Factory.cpp:482
#, no-c-format
msgid "WP ETE"
msgstr "WP ETE"

#: src/InfoBoxes/Content/Factory.cpp:483
#, no-c-format
msgid ""
"Estimated time required to reach next waypoint, assuming performance of "
"ideal MacCready cruise/climb cycle."
msgstr ""
"Tempo stimato per raggiungere la prossima boa, assumendo le prestazioni di "
"un ciclo ideale crociera/salita di MacCready."

#: src/InfoBoxes/Content/Factory.cpp:490
#, no-c-format
msgid "Speed dolphin"
msgstr "Velocità di delfinamento"

#: src/InfoBoxes/Content/Factory.cpp:492
#, no-c-format
msgid ""
"The instantaneous MacCready speed-to-fly, making use of netto vario "
"calculations to determine dolphin cruise speed in the glider's current "
"bearing. In cruise flight mode, this speed-to-fly is calculated for "
"maintaining altitude. In final glide mode, this speed-to-fly is calculated "
"for descent. In climb mode, this switches to the speed for minimum sink at "
"the current load factor (if an accelerometer is connected). When Block mode "
"speed to fly is selected, this InfoBox displays the MacCready speed."
msgstr ""
"La velocità istantanea di MacCready da volare, utilizzando i calcoli del "
"vario netto per determinare la velocità di delfinamento nell'attuale "
"direzione del velivolo. In modalità volo di crociera, la velocità a cui "
"volare è calcolata per il mantenimento dell'altitudine. In modalità planata "
"finale, questa velocità è calcolata per la discesa. In modalità salita, "
"cambia alla velocità per il minimo tasso di caduta al fattore di carico "
"attuale (se un accelerometro è connesso). Quando è selezionata il blocco "
"della velocità a cui volare, questa Info Box indica la velocità MacCready."

#: src/InfoBoxes/Content/Factory.cpp:498
#, no-c-format
msgid "Netto vario"
msgstr "Variometro netto"

#: src/InfoBoxes/Content/Factory.cpp:499
#, no-c-format
msgid "Netto"
msgstr "Netto"

#: src/InfoBoxes/Content/Factory.cpp:500
#, no-c-format
msgid ""
"Instantaneous vertical speed of air-mass, equal to vario value less the "
"glider's estimated sink rate. Best used if airspeed, accelerometers and "
"vario are connected, otherwise calculations are based on GPS measurements "
"and wind estimates."
msgstr ""
"Velocità verticale istantanea della massa d'aria, uguale al valore del "
"variometro meno il rateo di discesa stimato del velivolo. Utilizzato al "
"meglio se anemometro, accelerometro e variometro sono collegati, altrimenti "
"i calcoli sono basati su misurazioni GPS e vento stimato."

#: src/InfoBoxes/Content/Factory.cpp:506
#, no-c-format
msgid "Task arrival time"
msgstr "Ora di arrivo del tema"

#: src/InfoBoxes/Content/Factory.cpp:507
#, no-c-format
msgid "Fin ETA"
msgstr "ETA finale"

#: src/InfoBoxes/Content/Factory.cpp:508
#, no-c-format
msgid ""
"Estimated arrival local time at task completion, assuming performance of "
"ideal MacCready cruise/climb cycle."
msgstr ""
"Ora locale di arrivo stimata al completamento del tema, assumendo le "
"prestazioni di un ciclo ideale crociera/salita di MacCready."

#: src/InfoBoxes/Content/Factory.cpp:514
#, no-c-format
msgid "Next arrival time"
msgstr "Prossimo tempo di arrivo"

#: src/InfoBoxes/Content/Factory.cpp:515
#, no-c-format
msgid "WP ETA"
msgstr "WP ETA"

#: src/InfoBoxes/Content/Factory.cpp:516
#, no-c-format
msgid ""
"Estimated arrival local time at next waypoint, assuming performance of ideal "
"MacCready cruise/climb cycle."
msgstr ""
"Ora locale di arrivo stimata alla prossima boa, assumendo le prestazioni di "
"un ciclo ideale crociera/salita di MacCready."

#: src/InfoBoxes/Content/Factory.cpp:523
#, no-c-format
msgid "Bearing difference"
msgstr "Differenza di direzione"

#: src/InfoBoxes/Content/Factory.cpp:524
#, no-c-format
msgid "Brng D"
msgstr "Brng D"

#: src/InfoBoxes/Content/Factory.cpp:525
#, no-c-format
msgid ""
"The difference between the glider's track bearing, to the bearing of the "
"next waypoint, or for AAT tasks, to the bearing to the target within the AAT "
"sector. GPS navigation is based on the track bearing across the ground, and "
"this track bearing may differ from the glider's heading when there is wind "
"present. Chevrons point to the direction the glider needs to alter course to "
"correct the bearing difference, that is, so that the glider's course made "
"good is pointing directly at the next waypoint. This bearing takes into "
"account the curvature of the Earth."
msgstr ""
"La differenza tra la direzione della traccia del velivolo e la direzione "
"della boa successiva, o per le attività di AAT, la direzione al target nel "
"settore AAT. La navigazione GPS si basa sulla direzione di volo al suolo, "
"questa direzione può differire dell'orientamento reale del velivolo quando "
"c'è vento per via dello scarroccio. La freccia punta nella direzione in cui "
"il velivolo ha bisogno di andare per correggere la differenza dovuto allo "
"scarroccio, in modo che la rotta reale del velivolo punti esattamente sulla "
"boa successiva. Questa correzione tiene conto della curvatura della Terra."

#: src/InfoBoxes/Content/Factory.cpp:531
#, no-c-format
msgid "Outside air temperature"
msgstr "Temperatura esterna"

#: src/InfoBoxes/Content/Factory.cpp:532
#, no-c-format
msgid "OAT"
msgstr "OAT"

#: src/InfoBoxes/Content/Factory.cpp:533
#, no-c-format
msgid ""
"Outside air temperature measured by a probe if supported by a connected "
"intelligent variometer."
msgstr ""
"Temperatura esterna misurata da una sonda se supportata da un variometro "
"intelligente connesso."

#: src/InfoBoxes/Content/Factory.cpp:539
#, no-c-format
msgid "Relative humidity"
msgstr "Umidità relativa"

#: src/InfoBoxes/Content/Factory.cpp:540
#, no-c-format
msgid "Rel Hum"
msgstr "Um. Rel."

#: src/InfoBoxes/Content/Factory.cpp:541
#, no-c-format
msgid ""
"Relative humidity of the air in percent as measured by a probe if supported "
"by a connected intelligent variometer."
msgstr ""
"Umidità relativa dell'aria in percentuale così come è misurata da una sonda "
"se supportata da un variometro intelligente connesso."

#: src/InfoBoxes/Content/Factory.cpp:548
#, no-c-format
msgid "Max Temp"
msgstr "T Max"

#: src/InfoBoxes/Content/Factory.cpp:549
#, no-c-format
msgid ""
"Forecast temperature of the ground at the home airfield, used in estimating "
"convection height and cloud base in conjunction with outside air temperature "
"and relative humidity probe. (Touch-screen/PC only) Pressing the up/down "
"cursor keys adjusts this forecast temperature."
msgstr ""
"Temperatura prevista al suolo al campo di volo base, utilizzata nella stima "
"dell'altezza di convezione e base cumulo in congiunzione a sonde per la "
"temperatura esterna dell'aria e di umidità relativa. (solo per Touch-screen/"
"PC) La pressione dei tasti cursore su/giù varia la temperatura prevista."

#: src/InfoBoxes/Content/Factory.cpp:555
#, no-c-format
msgid "AAT distance around target"
msgstr "Distanza AAT attorno all'obiettivo"

#: src/InfoBoxes/Content/Factory.cpp:556
#, no-c-format
msgid "AAT Dtgt"
msgstr "AAT Dtgt"

#: src/InfoBoxes/Content/Factory.cpp:557
#, no-c-format
msgid "Assigned Area Task distance around target points for remainder of task."
msgstr ""
"Distanza attorno ai punti obiettivo dell'Area Assegnata Tema per la parte "
"rimanente del tema."

#: src/InfoBoxes/Content/Factory.cpp:563
#, no-c-format
msgid "AAT speed around target"
msgstr "Velocità dell'AAT attorno all'obiettivo"

#: src/InfoBoxes/Content/Factory.cpp:564
#, no-c-format
msgid "AAT Vtgt"
msgstr "AAT Vtgt"

#: src/InfoBoxes/Content/Factory.cpp:565
#, no-c-format
msgid ""
"Assigned Area Task average speed achievable around target points remaining "
"in minimum AAT time."
msgstr ""
"Velocità media ottenibile attorno ai punti obiettivo dell'Area Assegnata "
"Tema rimanente nel minimo tempo AAT."

#: src/InfoBoxes/Content/Factory.cpp:571
#, no-c-format
msgid "L/D vario"
msgstr "variometro L/D"

#: src/InfoBoxes/Content/Factory.cpp:572
#, no-c-format
msgid "L/D Vario"
msgstr "L/D Vario"

#: src/InfoBoxes/Content/Factory.cpp:573
#, no-c-format
msgid ""
"Instantaneous lift/drag ratio, given by the indicated airspeed divided by "
"the total energy vertical speed, when connected to an intelligent "
"variometer. Negative values indicate climbing cruise. If the total energy "
"vario speed is close to zero, the displayed value is '---'."
msgstr ""
"Il rapporto istantaneo portanza/resistenza, ottenuto dalla velocità indicata "
"divisa per l'energia totale variometrica, quando connessa ad un variometro "
"intelligente. Valori negativi indicano salita in crociera. Se la velocità "
"del variometro ad energia totale è prossima allo zero, il valore indicato è "
"'---'."

#: src/InfoBoxes/Content/Factory.cpp:579
#, no-c-format
msgid "Airspeed TAS"
msgstr "Velocità TAS"

#: src/InfoBoxes/Content/Factory.cpp:580
#, no-c-format
msgid "V TAS"
msgstr "V TAS"

#: src/InfoBoxes/Content/Factory.cpp:581
#, no-c-format
msgid "True Airspeed reported by a supported external intelligent vario."
msgstr ""
"Velocità reale riportata da un variometro intelligente esterno supportato."

#: src/InfoBoxes/Content/Factory.cpp:587
#, no-c-format
msgid "Team code"
msgstr "Codice Team"

#: src/InfoBoxes/Content/Factory.cpp:589
#, no-c-format
msgid ""
"The current Team code for this aircraft. Use this to report to other team "
"members. The last team aircraft code entered is displayed underneath."
msgstr ""
"Il codice Team in vigore per questo velivolo. Utilizzarlo per comunicare con "
"gli altri membri del team. L'ultimo codice Team velivolo inserito è indicato "
"al di sotto."

#: src/InfoBoxes/Content/Factory.cpp:595
#, no-c-format
msgid "Team bearing"
msgstr "Direzione Team"

#: src/InfoBoxes/Content/Factory.cpp:596
#, no-c-format
msgid "Team Brng"
msgstr "Dir Team"

#: src/InfoBoxes/Content/Factory.cpp:597
#, no-c-format
msgid "The bearing to the team aircraft location at the last team code report."
msgstr ""
"la direzione verso la posizione del velivolo della squadra nell'ultimo "
"rilevamento del codice team."

#: src/InfoBoxes/Content/Factory.cpp:603
#, no-c-format
msgid "Team bearing difference"
msgstr "Differenza di direzione del Team"

#: src/InfoBoxes/Content/Factory.cpp:604
#, no-c-format
msgid "Team BrngD"
msgstr "Squadra BrngD"

#: src/InfoBoxes/Content/Factory.cpp:605
#, no-c-format
msgid ""
"The relative bearing to the team aircraft location at the last reported team "
"code."
msgstr ""
"Il la direzione relativa verso la posizione del velivolo della squadra "
"nell'ultimo rilevamento del codice team."

#: src/InfoBoxes/Content/Factory.cpp:611
#, no-c-format
msgid "Team range"
msgstr "Distanza Team"

#: src/InfoBoxes/Content/Factory.cpp:612
#, no-c-format
msgid "Team Dist"
msgstr "Dist Team"

#: src/InfoBoxes/Content/Factory.cpp:613
#, no-c-format
msgid "The range to the team aircraft location at the last reported team code."
msgstr ""
"La distanza dal luogo del velivolo del Team all'ultimo rilevamento del "
"codice team."

#: src/InfoBoxes/Content/Factory.cpp:619
#, no-c-format
msgid "Speed task instantaneous"
msgstr "Velocità istantanea del tema"

#: src/InfoBoxes/Content/Factory.cpp:620
#, no-c-format
msgid "V Task Inst"
msgstr "V Ist Tema"

#: src/InfoBoxes/Content/Factory.cpp:621
#, no-c-format
msgid ""
"Instantaneous cross country speed while on current task, compensated for "
"altitude. Equivalent to instantaneous Pirker cross-country speed."
msgstr ""
"Velocità istantanea del cross country nel tema corrente, compensata per "
"l'altitudine. Equivalente alla velocità istantanea di cross country di "
"Pirker."

#: src/InfoBoxes/Content/Factory.cpp:627
#, no-c-format
msgid "Distance home"
msgstr "Distanza dal punto di partenza"

#: src/InfoBoxes/Content/Factory.cpp:628
#, no-c-format
msgid "Home Dist"
msgstr "Distanza dal punto di partenza"

#: src/InfoBoxes/Content/Factory.cpp:629
#, no-c-format
msgid "Distance to home waypoint (if defined)."
msgstr "Distanza dal punto Base (se definito)."

#: src/InfoBoxes/Content/Factory.cpp:635
#, no-c-format
msgid "Speed task achieved"
msgstr "Velocità tema raggiunta"

#: src/InfoBoxes/Content/Factory.cpp:636
#, no-c-format
msgid "V Task Ach"
msgstr "V Tema Ragg"

#: src/InfoBoxes/Content/Factory.cpp:637
#, no-c-format
msgid ""
"Achieved cross country speed while on current task, compensated for "
"altitude.  Equivalent to Pirker cross-country speed remaining."
msgstr ""
"Velocità del cross country raggiunta nel tema corrente, compensata per "
"l'altitudine. Equivalente alla velocità rimanente di cross country di Pirker."

#: src/InfoBoxes/Content/Factory.cpp:643
#, no-c-format
msgid "AAT delta time"
msgstr "AAT differenza di tempo"

#: src/InfoBoxes/Content/Factory.cpp:644
#, no-c-format
msgid "AAT dT"
msgstr "AAT dT"

#: src/InfoBoxes/Content/Factory.cpp:645
#, no-c-format
msgid ""
"Difference between estimated task time and AAT minimum time. Coloured red if "
"negative (expected arrival too early), or blue if in sector and can turn now "
"with estimated arrival time greater than AAT time plus 5 minutes."
msgstr ""
"Differenza tra tempo stimato del tema e tempo minimo AAT. Colorato in rosso "
"se negativo (previsto arrivo troppo presto), o blu se nel settore ed è "
"possibile virare ora con un tempo stimato di arrivo maggiore del tempo AAT "
"più 5 minuti."

#: src/InfoBoxes/Content/Factory.cpp:651
#, no-c-format
msgid "Thermal average over all"
msgstr "Media termica su tutte"

#: src/InfoBoxes/Content/Factory.cpp:652
#, no-c-format
msgid "T Avg"
msgstr "T Media"

#: src/InfoBoxes/Content/Factory.cpp:653
#, no-c-format
msgid "Time-average climb rate in all thermals."
msgstr "Media temporale del rateo di salita in tutte le termiche."

#: src/InfoBoxes/Content/Factory.cpp:659
#, no-c-format
msgid "Task req. total height trend"
msgstr "Andamento totale richiesto altezza tema"

#: src/InfoBoxes/Content/Factory.cpp:660
#, no-c-format
msgid "RH Trend"
msgstr "RH Trend"

#: src/InfoBoxes/Content/Factory.cpp:661
#, no-c-format
msgid ""
"Trend (or neg. of the variation) of the total required height to complete "
"the task."
msgstr ""
"Andamento (o neg. della variazione) dell'altezza totale richiesta per "
"completare il tema di volo."

#: src/InfoBoxes/Content/Factory.cpp:667
#, no-c-format
msgid "Battery percent"
msgstr "Percentuale batteria"

#: src/InfoBoxes/Content/Factory.cpp:669
#, no-c-format
msgid ""
"Displays percentage of device battery remaining (where applicable) and "
"status/voltage of external power supply."
msgstr ""
"Indica la percentuale rimanente della batteria del dispositivo (quando "
"applicabile) e lo status/voltaggio della fonte energetica esterna."

#: src/InfoBoxes/Content/Factory.cpp:675
#, no-c-format
msgid "Final GR"
msgstr "GR Finale"

#: src/InfoBoxes/Content/Factory.cpp:676
#, no-c-format
msgid "Fin GR"
msgstr "Fin GR"

#: src/InfoBoxes/Content/Factory.cpp:677
#, no-c-format
msgid ""
"The required glide ratio over ground to finish the task, given by the "
"distance to go divided by the height required to arrive at the safety "
"arrival height."
msgstr ""
"L'efficienza al suolo per finire il tema, calcolato dalla distanza residua "
"diviso l'altezza necessaria per arrivare alla quota di sicurezza."

#: src/InfoBoxes/Content/Factory.cpp:683
#, no-c-format
msgid "Alternate 1"
msgstr "Alternativa 1"

#: src/InfoBoxes/Content/Factory.cpp:684
#, no-c-format
msgid "Altn 1"
msgstr "Alt 1"

#: src/InfoBoxes/Content/Factory.cpp:685
#, no-c-format
msgid "Displays name and bearing to the best alternate landing location."
msgstr "Mostra nome e direzione del migliore atterraggio alternativo."

#: src/InfoBoxes/Content/Factory.cpp:691
#, no-c-format
msgid "Alternate 2"
msgstr "Alternativa 2"

#: src/InfoBoxes/Content/Factory.cpp:692
#, no-c-format
msgid "Altn 2"
msgstr "Alt 2"

#: src/InfoBoxes/Content/Factory.cpp:693
#, no-c-format
msgid "Displays name and bearing to the second alternate landing location."
msgstr ""
"Indica nome e direzione del luogo di atterraggio del secondo alternato."

#: src/InfoBoxes/Content/Factory.cpp:699
#, no-c-format
msgid "Alternate 1 GR"
msgstr "GR alternativa 1"

#: src/InfoBoxes/Content/Factory.cpp:700
#, no-c-format
msgid "Altn1 GR"
msgstr "Altn1 GR"

#: src/InfoBoxes/Content/Factory.cpp:701
#, no-c-format
msgid ""
"Geometric gradient to the arrival height above the best alternate. This is "
"not adjusted for total energy."
msgstr ""
"Gradiente geometrico all'altezza di arrivo sopra la migliore alternativa. Il "
"valore non è corretto per l'energia totale."

#: src/InfoBoxes/Content/Factory.cpp:707
#, no-c-format
msgid "Height above take-off"
msgstr "Altezza sopra al decollo"

#: src/InfoBoxes/Content/Factory.cpp:708
#, no-c-format
msgid "H T/O"
msgstr "H T/O"

#: src/InfoBoxes/Content/Factory.cpp:709
#, no-c-format
msgid ""
"Height based on an automatic take-off reference elevation (like a QFE "
"reference)."
msgstr ""
"Altezza rispetto all'elevazione di riferimento automaticamente rilevata al "
"decollo (equivalente al QFE)."

#: src/InfoBoxes/Content/Factory.cpp:716
#, no-c-format
msgid "GR average"
msgstr "Media GR"

#: src/InfoBoxes/Content/Factory.cpp:717
#, no-c-format
msgid "GR Avg"
msgstr "GR media"

#: src/InfoBoxes/Content/Factory.cpp:718
#, no-c-format
msgid ""
"The distance made in the configured period of time , divided by the altitude "
"lost since then. Negative values are shown as ^^^ and indicate climbing "
"cruise (height gain). Over 200 of GR the value is shown as +++ . You can "
"configure the period of averaging in the system setup. Suggested values are "
"60, 90 or 120. Lower values will be closed to GR Inst, and higher values "
"will be closed to GR Cruise. Notice that the distance is NOT the straight "
"line between your old and current position, it's exactly the distance you "
"have made even in a zigzag glide. This value is not calculated while "
"circling."
msgstr ""
"La distanza percorsa durante il tempo configurato, diviso per l'altezza "
"persa in quel tempo. I valori negativi vengono visualizzati come ^^^ e "
"indicano volo in ascensione (guadagno di quota). Oltre il valore di 200 "
"viene visualizzato come +++. È possibile configurare il tempo di media nella "
"configurazione di sistema. I valori consigliati sono di 60, 90 o 120. Valori "
"bassi saranno vicini all'efficienza istantanea, valori più alti saranno "
"vicini all'ecfficienza di crociera. Si noti che la distanza non è la linea "
"retta tra la vecchia posizione e quella attuale, ma è esattamente la "
"distanza percorsa anche a zig-zag. Questo valore non viene calcolato mentre "
"si vola in circolo."

#: src/InfoBoxes/Content/Factory.cpp:724
#, no-c-format
msgid "Experimental 1"
msgstr "Sperimentale 1"

#: src/InfoBoxes/Content/Factory.cpp:725
#, no-c-format
msgid "Exp1"
msgstr "Sper1"

#: src/InfoBoxes/Content/Factory.cpp:732
#, no-c-format
msgid "Contest distance"
msgstr "Distanza competizione"

#: src/InfoBoxes/Content/Factory.cpp:733
#, no-c-format
msgid "Cont Dist"
msgstr "Dist Comp"

#: src/InfoBoxes/Content/Factory.cpp:734
#, no-c-format
msgid ""
"Instantaneous evaluation of the flown distance according to the configured "
"Contest rule set."
msgstr ""
"Valutazione istantanea della distanza percorsa in base alle regole impostate "
"per la gara."

#: src/InfoBoxes/Content/Factory.cpp:740
#, no-c-format
msgid "Experimental 2"
msgstr "Sperimentale 2"

#: src/InfoBoxes/Content/Factory.cpp:741
#, no-c-format
msgid "Exp2"
msgstr "Exp2"

#: src/InfoBoxes/Content/Factory.cpp:748
#, no-c-format
msgid "CPU load"
msgstr "Carico CPU"

#: src/InfoBoxes/Content/Factory.cpp:749
#, no-c-format
msgid "CPU"
msgstr "CPU"

#: src/InfoBoxes/Content/Factory.cpp:750
#, no-c-format
msgid "CPU load consumed by XCSoar averaged over 5 seconds."
msgstr "Carico della CPU utilizzato da XCSoar nella media di 5 secondi."

#: src/InfoBoxes/Content/Factory.cpp:756
#, no-c-format
msgid "Next altitude arrival"
msgstr "Prossima alitudine di arrivo"

#: src/InfoBoxes/Content/Factory.cpp:757
#, no-c-format
msgid "WP AltA"
msgstr "WP AltA"

#: src/InfoBoxes/Content/Factory.cpp:758
#, no-c-format
msgid ""
"Absolute arrival altitude at the next waypoint in final glide.  For AAT "
"tasks, the target within the AAT sector is used."
msgstr ""
"Altezza di arrivo assoluta al prossimo punto in planata finale. Per la AAT "
"viene utilizzato l'obiettivo  nel settore AAT."

#: src/InfoBoxes/Content/Factory.cpp:765 src/InfoBoxes/Content/Factory.cpp:766
#, no-c-format
msgid "Free RAM"
msgstr "RAM libera"

#: src/InfoBoxes/Content/Factory.cpp:767
#, no-c-format
msgid "Free RAM as reported by OS."
msgstr "RAM libera riportata dal sistema."

#: src/InfoBoxes/Content/Factory.cpp:773
#, no-c-format
msgid "Flight level"
msgstr "Livello di volo"

#: src/InfoBoxes/Content/Factory.cpp:774
#, no-c-format
msgid "FL"
msgstr "FL"

#: src/InfoBoxes/Content/Factory.cpp:775
#, no-c-format
msgid ""
"Pressure Altitude given as Flight Level. If barometric altitude is not "
"available, FL is calculated from GPS altitude, given that the correct QNH is "
"set. In case the FL is calculated from the GPS altitude, the FL label is "
"coloured red."
msgstr ""
"Altitudine barometrica mostrata come Flight Level. Se l'altitudine "
"barometrica non è disponibile, il FL è calcolato con l'altitudine GPS a "
"patto che sia impostato il corretto QNH. In questo caso, l'etichetta del FL "
"è colorata di rosso."

#: src/InfoBoxes/Content/Factory.cpp:782 src/InfoBoxes/Content/Factory.cpp:783
#, no-c-format
msgid "Barogram"
msgstr "Barogramma"

#: src/InfoBoxes/Content/Factory.cpp:784
#, no-c-format
msgid "Trace of altitude during flight"
msgstr "Traccia dell'altitudine durante il volo"

#: src/InfoBoxes/Content/Factory.cpp:790
#, no-c-format
msgid "Vario trace"
msgstr "Traccia del variometro"

#: src/InfoBoxes/Content/Factory.cpp:791
#, no-c-format
msgid "Vario Trace"
msgstr "Traccia del variometro"

#: src/InfoBoxes/Content/Factory.cpp:792
#, no-c-format
msgid ""
"Trace of vertical speed, as reported by the GPS, or the intelligent vario "
"total energy vario value if connected to one."
msgstr ""
"Traccia della velocità verticale, come riportata dal GPS, o il valore "
"dell'energia totale variometrica se connesso ad un variometro intelligente."

#: src/InfoBoxes/Content/Factory.cpp:798
#, no-c-format
msgid "Netto vario trace"
msgstr "Traccia del variometro netto"

#: src/InfoBoxes/Content/Factory.cpp:799
#, no-c-format
msgid "Netto Trace"
msgstr "Traccia netto"

#: src/InfoBoxes/Content/Factory.cpp:800
#, no-c-format
msgid ""
"Trace of vertical speed of air-mass, equal to vario value less the glider's "
"estimated sink rate."
msgstr ""
"Traccia della velocità verticale della massa d'aria, pari al valore "
"variometrico meno il rateo di discesa stimato del velivolo."

#: src/InfoBoxes/Content/Factory.cpp:806
#, no-c-format
msgid "Thermal climb trace"
msgstr "Traccia della salita in termica"

#: src/InfoBoxes/Content/Factory.cpp:807
#, no-c-format
msgid "TC Trace"
msgstr "Traccia TC"

#: src/InfoBoxes/Content/Factory.cpp:808
#, no-c-format
msgid ""
"Trace of average climb rate each turn in circling, based of the reported GPS "
"altitude, or vario if available."
msgstr ""
"Traccia della media del rateo di salita ad ogni giro della termica, basata "
"sull'altitudine riportata dal GPS, o dal variometro se disponibile."

#: src/InfoBoxes/Content/Factory.cpp:814
#, no-c-format
msgid "Climb band"
msgstr "Fascia di risalita"

#: src/InfoBoxes/Content/Factory.cpp:815
#, no-c-format
msgid "Climb Band"
msgstr "Fascia di risalita"

#: src/InfoBoxes/Content/Factory.cpp:816
#, no-c-format
msgid ""
"Graph of average circling climb rate (horizontal axis) as a function of "
"altitude (vertical axis)."
msgstr ""
"Grafico del rateo medio di risalita in termica (asse orizzontale) in "
"funzione della quota (asse verticale)."

#: src/InfoBoxes/Content/Factory.cpp:822
#, no-c-format
msgid "Task progress"
msgstr "Progressione tema"

#: src/InfoBoxes/Content/Factory.cpp:823
#, no-c-format
msgid "Progress"
msgstr "Progressione"

#: src/InfoBoxes/Content/Factory.cpp:824
#, no-c-format
msgid ""
"Clock-like display of distance remaining along task, showing achieved task "
"points."
msgstr ""
"Schermata ad orologio della distanza rimanente nel tema, indicando i punti "
"del tema raggiunti."

#: src/InfoBoxes/Content/Factory.cpp:830
#, no-c-format
msgid "Time under max. start height"
msgstr "Tempo al di sotto della massima altezza di partenza"

#: src/InfoBoxes/Content/Factory.cpp:831
#, no-c-format
msgid "Start Height"
msgstr "Altezza di partenza"

#: src/InfoBoxes/Content/Factory.cpp:832
#, no-c-format
msgid ""
"The contiguous period the ship has been below the task start max. height."
msgstr ""
"I periodi contigui nei quali il velivolo è stato sotto la massima altezza di "
"partenza del tema."

#: src/InfoBoxes/Content/Factory.cpp:838
#, no-c-format
msgid "Task time to go (ground speed)"
msgstr "Tempo rimanente del tema (velocità al suolo)"

#: src/InfoBoxes/Content/Factory.cpp:839
#, no-c-format
msgid "Fin ETE VMG"
msgstr "Fin ETE VMG"

#: src/InfoBoxes/Content/Factory.cpp:840
#, no-c-format
msgid ""
"Estimated time required to complete task, assuming current ground speed is "
"maintained."
msgstr ""
"Tempo stimato richiesto per completare il tema, considerando di mantenere "
"l'attuale velocità al suolo."

#: src/InfoBoxes/Content/Factory.cpp:846
#, no-c-format
msgid "Next time to go (ground speed)"
msgstr "Prossimo tempo rimanente (velocità al suolo)"

#: src/InfoBoxes/Content/Factory.cpp:847
#, no-c-format
msgid "WP ETE VMG"
msgstr "WP ETE VMG"

#: src/InfoBoxes/Content/Factory.cpp:848
#, no-c-format
msgid ""
"Estimated time required to reach next waypoint, assuming current ground "
"speed is maintained."
msgstr ""
"Tempo stimato richiesto per raggiungere la prossima boa, considerando di "
"mantenere l'attuale velocità al suolo."

#: src/InfoBoxes/Content/Factory.cpp:855
#, no-c-format
msgid "Attitude indicator"
msgstr "Indicatore di assetto"

#: src/InfoBoxes/Content/Factory.cpp:857
#, no-c-format
msgid ""
"Attitude indicator (artificial horizon) display calculated from flight path, "
"supplemented with acceleration and variometer data if available."
msgstr ""
"Indicatore di assetto (orizzonte artificiale) calcolato dal percorso di "
"volo, integrato dai dati di accelerazione e dal variometro se collegato."

#: src/InfoBoxes/Content/Factory.cpp:863
#, no-c-format
msgid "Nearest airspace horizontal"
msgstr "Spazio aereo orizzontalmente più vicino"

#: src/InfoBoxes/Content/Factory.cpp:864
#, no-c-format
msgid "Near AS H"
msgstr "SA O vicino"

#: src/InfoBoxes/Content/Factory.cpp:865
#, no-c-format
msgid "The horizontal distance to the nearest airspace."
msgstr "La distanza orizzontale dallo spazio aereo più vicino."

#: src/InfoBoxes/Content/Factory.cpp:871
#, no-c-format
msgid "Nearest airspace vertical"
msgstr "Spazio aereo verticalmente più vicino"

#: src/InfoBoxes/Content/Factory.cpp:872
#, no-c-format
msgid "Near AS V"
msgstr "SA V vicino"

#: src/InfoBoxes/Content/Factory.cpp:873
#, no-c-format
msgid ""
"The vertical distance to the nearest airspace.  A positive value means the "
"airspace is above you, and negative means the airspace is below you."
msgstr ""
"La distanza verticale dallo spazio aereo più vicino. Un valore positivo "
"indica che lo spazio aereo è al di sopra, un valore negativo indica che è al "
"di sotto."

#: src/InfoBoxes/Content/Factory.cpp:879
#, no-c-format
msgid "Next MC0 altitude difference"
msgstr "prossima differenza di altitudine MC0"

#: src/InfoBoxes/Content/Factory.cpp:880
#, no-c-format
msgid "WP MC0 AltD"
msgstr "WP MC0 AltD"

#: src/InfoBoxes/Content/Factory.cpp:881
#, no-c-format
msgid ""
"Arrival altitude at the next waypoint with MC 0 setting relative to the "
"safety arrival height.  For AAT tasks, the target within the AAT sector is "
"used."
msgstr ""
"Quota di arrivo alla prossima boa con MC 0 impostato rispetto alla quota di "
"arrivo di sicurezza. Per le attività di AAT, viene utilizzato l'obiettivo "
"dentro al settore AAT."

#: src/InfoBoxes/Content/Factory.cpp:888
#, no-c-format
msgid "Wind, head component"
msgstr "Componente frontale del vento"

#: src/InfoBoxes/Content/Factory.cpp:889
#, no-c-format
msgid "Head Wind"
msgstr "Vento frontale"

#: src/InfoBoxes/Content/Factory.cpp:890
#, no-c-format
msgid ""
"The current head wind component. Head wind is calculated from TAS and GPS "
"ground speed if airspeed is available from external device. Otherwise the "
"estimated wind is used for the calculation."
msgstr ""
"L'attuale componente di vento frontale. Il vento frontale è calcolato da TAS "
"e velocità al suolo GPS e dalla velocità del vento se disponibile da "
"dispositivi esterni, altrimenti per i calcoli verrà utilizzato il vento "
"stimato."

#: src/InfoBoxes/Content/Factory.cpp:897
#, no-c-format
msgid "Terrain collision"
msgstr "Collisione col terreno"

#: src/InfoBoxes/Content/Factory.cpp:898
#, no-c-format
msgid "Terr Coll"
msgstr "Coll Terr"

#: src/InfoBoxes/Content/Factory.cpp:899
#, no-c-format
msgid ""
"The distance to the next terrain collision along the current task leg. At "
"this location, the altitude will be below the configured terrain clearance "
"altitude."
msgstr ""
"La distanza dalla prossima collisione con il terreno lungo l'attuale tratta "
"del tema. In quel luogo, l'altitudine sarà al disotto della altitudine di "
"separazione dal terreno configurata."

#: src/InfoBoxes/Content/Factory.cpp:904
#, no-c-format
msgid "Altitude (Auto)"
msgstr "Altitudine (Auto)"

#: src/InfoBoxes/Content/Factory.cpp:905
#, no-c-format
msgid "Alt Auto"
msgstr "Alt Auto"

#: src/InfoBoxes/Content/Factory.cpp:906
#, no-c-format
msgid ""
"This is the barometric altitude obtained from a device equipped with a "
"pressure sensor or the GPS altitude if the barometric altitude is not "
"available."
msgstr ""
"L'altitudine barometrica ottenuta da un dispositivo equipaggiato con un "
"sensore di pressione oppure l'altezza GPS qualora l'altezza barometrica non "
"sia disponibile."

#: src/InfoBoxes/Content/Factory.cpp:913
#, no-c-format
msgid "Thermal next leg equivalent"
msgstr "Termica prossima tratta equivalente"

#: src/InfoBoxes/Content/Factory.cpp:914
#, no-c-format
msgid "T Next Leg"
msgstr "T Tratta Successiva"

#: src/InfoBoxes/Content/Factory.cpp:915
#, no-c-format
msgid ""
"The thermal rate of climb on next leg which is equivalent to a thermal equal "
"to the MacCready setting on current leg."
msgstr ""
"Il rateo di salita della termica nella prossima tratta che è equivalente ad "
"una termica uguale all'impostazione MacCready nella tratta attuale."

#: src/InfoBoxes/Content/Factory.cpp:921
#, no-c-format
msgid "Wind, head component (simplified)"
msgstr "Componente frontale del vento (semplificata)"

#: src/InfoBoxes/Content/Factory.cpp:922
#, no-c-format
msgid "Head Wind *"
msgstr "Vento frontale *"

#: src/InfoBoxes/Content/Factory.cpp:923
#, no-c-format
msgid ""
"The current head wind component. The simplified head wind is calculated by "
"subtracting GPS ground speed from the TAS if airspeed is available from "
"external device."
msgstr ""
"L'attuale componente di vento frontale. Il vento frontale semplificato è "
"calcolato sottraendo la velocità al suolo GPS dalla TAS se la velocità "
"all'aria è disponibile da un dispositivo esterno."

#: src/InfoBoxes/Content/Factory.cpp:929
#, no-c-format
msgid "Task cruise efficiency"
msgstr "Efficienza di crociera del tema"

#: src/InfoBoxes/Content/Factory.cpp:930
#, no-c-format
msgid "Cruise Eff"
msgstr "Eff di crociera"

#: src/InfoBoxes/Content/Factory.cpp:931
#, no-c-format
msgid ""
"Efficiency of cruise.  100 indicates perfect MacCready performance. This "
"value estimates your cruise efficiency according to the current flight "
"history with the set MC value.  Calculation begins after task is started."
msgstr ""
"Efficienza di crociera. 100 indica prestazioni di MacCready perfette. Questo "
"valore stima la tua efficienza di crociera in accordo con l'attuale "
"cronologia del volo con il valore di MC impostato. Il calcolo inizia dopo "
"che il tema è iniziato."

#: src/InfoBoxes/Content/Factory.cpp:947
#, no-c-format
msgid ""
"A circular thermal assistant that shows the lift distribution over each part "
"of the circle."
msgstr ""
"Assistente circolare per le termiche che mostra il rateo di salita lungo "
"ogni parte del cerchio."

#: src/InfoBoxes/Content/Factory.cpp:952
#, no-c-format
msgid "Start open/close countdown"
msgstr "Conto alla rovescia apertura/chiusura partenza"

#: src/InfoBoxes/Content/Factory.cpp:953
#, no-c-format
msgid "Start open"
msgstr "Apertura partenza"

#: src/InfoBoxes/Content/Factory.cpp:954
#, no-c-format
msgid "Shows the time left until the start point opens or closes."
msgstr ""
"Mostra il tempo rimanente prima che il punto di partenza venga aperto o "
"chiuso."

#: src/InfoBoxes/Content/Factory.cpp:959
#, no-c-format
msgid "Start open/close countdown at reaching"
msgstr ""
"Conto alla rovescia al raggiungimento di apertura/chiusura della partenza"

#: src/InfoBoxes/Content/Factory.cpp:960
#, no-c-format
msgid "Start reach"
msgstr "Inizia raggiungimento"

#: src/InfoBoxes/Content/Factory.cpp:961
#, no-c-format
msgid ""
"Shows the time left until the start point opens or closes, compared to the "
"calculated time to reach it."
msgstr ""
"Indica il tempo rimanente prima che il punto di inizio si apra o si chiuda, "
"rispetto al tempo calcolato per raggiungerlo."

#: src/InfoBoxes/Content/Factory.cpp:966
#, no-c-format
msgid "Next radial"
msgstr "Prossimo radiale"

#: src/InfoBoxes/Content/Factory.cpp:968
#, no-c-format
msgid "True bearing from the next waypoint to your position."
msgstr "Rotta reale alla prossima boa rispetto alla posizione attuale."

#: src/InfoBoxes/Content/Factory.cpp:974 src/InfoBoxes/Content/Factory.cpp:975
#, no-c-format
msgid "ATC radial"
msgstr "ATC radiale"

#: src/InfoBoxes/Content/Factory.cpp:976
#, no-c-format
msgid ""
"True bearing from the selected reference location to your position.  The "
"distance is displayed in nautical miles for communication with ATC."
msgstr ""
"Direzione reale dal riferimento selezionato alla posizione attuale. La "
"distanza viene mostrata in miglia nautiche per la comunicazione con ATC."

#: src/InfoBoxes/Content/Factory.cpp:982
#, no-c-format
msgid "Speed task last hour"
msgstr "Velocità del Tema nell'ultima ora"

#: src/InfoBoxes/Content/Factory.cpp:983
#, no-c-format
msgid "V Task H"
msgstr "V Task H"

#: src/InfoBoxes/Content/Factory.cpp:984
#, no-c-format
msgid ""
"Average cross country speed while on current task over the last hour, not "
"compensated for altitude."
msgstr ""
"Velocità media di cross durante il tema in corso nell'ultima ora, non "
"compensata per l'altitudine."

#: src/InfoBoxes/Content/Factory.cpp:990
#, no-c-format
msgid "Next distance (nominal)"
msgstr "Prossima Distanza (nominale)"

#: src/InfoBoxes/Content/Factory.cpp:991
#, no-c-format
msgid "WP Dist-N"
msgstr "WP Dist-N"

#: src/InfoBoxes/Content/Factory.cpp:992
#, no-c-format
msgid ""
"The distance to the currently selected waypoint. For AAT tasks, this is the "
"distance to the origin of the AAT sector."
msgstr ""
"La distanza dalla boa attualmente selezionata. Per le attività di AAT, "
"questa è la distanza dall'origine del settore AAT."

#: src/InfoBoxes/Content/Factory.cpp:998
#, no-c-format
msgid "Circle diameter"
msgstr "Diametro del circolo"

#: src/InfoBoxes/Content/Factory.cpp:999
#, no-c-format
msgid "Circle D"
msgstr "D. Circolo"

#: src/InfoBoxes/Content/Factory.cpp:1000
#, no-c-format
msgid ""
"Circle diameter. Displays estimated circle diameter and full circle flight "
"time. Useful for evaluating best thermalling mode with a glider at different "
"wing loading."
msgstr ""
"Diametro del circolo. Visualizzazione stimata del diametro del circolo e del "
"tempo per fare un giro. Utile per valutare il migliore modo di termicare con "
"un velivolo a diversi carichi alari."

#: src/InfoBoxes/Content/Factory.cpp:1005
#, no-c-format
msgid "Distance takeoff"
msgstr "Distanza dal decollo"

#: src/InfoBoxes/Content/Factory.cpp:1006
#, no-c-format
msgid "Takeoff Dist"
msgstr "Dist. Decollo"

#: src/InfoBoxes/Content/Factory.cpp:1007
#, no-c-format
msgid "Distance to where take-off was detected."
msgstr "Distanza da dove è stato rilevato il decollo."

#: src/InfoBoxes/Content/Factory.cpp:1013
#, no-c-format
msgid "Contest speed"
msgstr "Velocità competizione"

#: src/InfoBoxes/Content/Factory.cpp:1014
#, no-c-format
msgid "Cont Speed"
msgstr "Velocità Comp"

#: src/InfoBoxes/Content/Factory.cpp:1015
#, no-c-format
msgid ""
"Instantaneous evaluation of the flown speed according to the configured "
"Contest rule set."
msgstr ""
"Valutazione istantanea della velocità di volo secondo le regole di "
"competizione impostate."

#: src/InfoBoxes/Content/Factory.cpp:1020
#, no-c-format
msgid "Final MC0 altitude difference"
msgstr "differenza altezza finale MC0"

#: src/InfoBoxes/Content/Factory.cpp:1021
#, no-c-format
msgid "Fin MC0 AltD"
msgstr "Fin MC0 AltD"

#: src/InfoBoxes/Content/Factory.cpp:1022
#, no-c-format
msgid ""
"Arrival altitude at the final waypoint with MC 0 setting relative to the "
"safety arrival height."
msgstr ""
"Altezza di arrivo al punto finale con MC0 impostato secondo l'altezza di "
"sicurezza."

#: src/InfoBoxes/Content/Factory.cpp:1028
#: src/InfoBoxes/Content/Factory.cpp:1029 src/InfoBoxes/Content/Task.cpp:903
#, no-c-format
msgid "Next arrow"
msgstr "Prossima freccia"

#: src/InfoBoxes/Content/Factory.cpp:1030
#, no-c-format
msgid ""
"Arrow pointing to the currently selected waypoint. The name of the waypoint "
"and the distance are also shown. The position used is the optimized position "
"of the active waypoint in the current task, the center of a selected goto "
"waypoint or the target within the AAT sector for AAT tasks."
msgstr ""
"Freccia che punta verso la boa selezionata. Sono inoltre indicate il nome "
"della boa e la distanza. La posizione utilizzata è la posizione ottimizzata "
"della boa attiva nel tema corrente, il centro di una boa selezionata o "
"l'obiettivo entro il settore AAT per temi AAT."

#: src/InfoBoxes/Content/Factory.cpp:1040
#, no-c-format
msgid "Next waypoint arrival time (ground speed)"
msgstr "Tempo di arrivo alla prossima boa (velocità al suolo)"

#: src/InfoBoxes/Content/Factory.cpp:1041
#, no-c-format
msgid "WP ETA VMG"
msgstr "WP ETA VMG"

#: src/InfoBoxes/Content/Factory.cpp:1042
#, no-c-format
msgid ""
"Estimated arrival time at next waypoint, assuming current ground speed is "
"maintained."
msgstr ""
"Tempo di arrivo alla prossima boa, mantenendo l'attuale velocità al suolo."

#: src/InfoBoxes/Content/Factory.cpp:1049
#, no-c-format
msgid "Percentage non-circling climb"
msgstr "Percentuale di ascendenza senza spiralare"

#: src/InfoBoxes/Content/Factory.cpp:1050
#, no-c-format
msgid "% Str Climb"
msgstr "% ascendenza rettilinea"

#: src/InfoBoxes/Content/Factory.cpp:1051
#, no-c-format
msgid ""
"Percentage of time spent climbing without circling. These statistics are "
"reset upon starting the task."
msgstr ""
"Percentuale del tempo speso salendo senza girare. Queste statistiche vengono "
"azzerate all'inizio del tema."

#: src/InfoBoxes/Content/Factory.cpp:1057
#, no-c-format
msgid "Percentage climb chart"
msgstr "Grafico percentuale di risalita"

#: src/InfoBoxes/Content/Factory.cpp:1058
#, no-c-format
msgid "Climb %"
msgstr "Risalita %"

#: src/InfoBoxes/Content/Factory.cpp:1059
#, no-c-format
msgid ""
"Pie chart of time circling and climbing, circling and descending, and "
"climbing non-circling."
msgstr ""
"Grafico a torta del tempo passato girando e in crociera, girando e scendendo "
"e salendo senza girare."

#: src/InfoBoxes/Content/Factory.cpp:1065
#, no-c-format
msgid "Number of used satellites"
msgstr "Numero di satelliti usati"

#: src/InfoBoxes/Content/Factory.cpp:1066
#, no-c-format
msgid "Satellites"
msgstr "Satelliti"

#: src/InfoBoxes/Content/Factory.cpp:1067
#, no-c-format
msgid ""
"The number of actually used (seen) satellites by GPS module. If this "
"information is unavailable, the displayed value is '---'."
msgstr ""
"Numero di satelliti effettivamente usati (in vista) dal modulo GPS. Se "
"questa informazione non è disponibile, il valore mostrato è '---'."

#: src/InfoBoxes/Content/Factory.cpp:1073
#, no-c-format
msgid "Active Radio Frequency"
msgstr "Frequenza Radio Attiva"

#: src/InfoBoxes/Content/Factory.cpp:1074
#, no-c-format
msgid "Act Freq"
msgstr "Freq Att"

#: src/InfoBoxes/Content/Factory.cpp:1075
#, no-c-format
msgid "The currently active Radio Frequency"
msgstr "La frequenza radio attualmente attiva"

#: src/InfoBoxes/Content/Factory.cpp:1080
#, no-c-format
msgid "Standby Radio Frequency"
msgstr "Frequenza Radio di Standby"

#: src/InfoBoxes/Content/Factory.cpp:1081
#, no-c-format
msgid "Stby Freq"
msgstr "Freq Stby"

#: src/InfoBoxes/Content/Factory.cpp:1082
#, no-c-format
msgid "The currently standby Radio Frequency"
msgstr "La corrente frequenza radio di standby"

#: src/InfoBoxes/Content/Factory.cpp:1088
#, no-c-format
msgid "Thermal time"
msgstr "Tempo nell'ultima termica"

#: src/InfoBoxes/Content/Factory.cpp:1089
#, no-c-format
msgid "TC Time"
msgstr "Tempo TC"

#: src/InfoBoxes/Content/Factory.cpp:1090
#, no-c-format
msgid "The time spend in the current thermal."
msgstr "Il tempo trascorso nella termica corrente."

#: src/InfoBoxes/Content/Factory.cpp:1096
#, no-c-format
msgid "Alternate 2 GR"
msgstr "GR alternativa 2"

#: src/InfoBoxes/Content/Factory.cpp:1097
#, no-c-format
msgid "Altn2 GR"
msgstr "Altn2 GR"

#: src/InfoBoxes/Content/Factory.cpp:1098
#, no-c-format
msgid ""
"Geometric gradient to the arrival height above the second alternate. This is "
"not adjusted for total energy."
msgstr ""
"Gradiente geometrico all'altezza di arrivo sopra la seconda alternativa. Il "
"valore non è corretto per l'energia totale."

#: src/InfoBoxes/Content/Factory.cpp:1104
#, no-c-format
msgid "Heart Rate"
msgstr "Frequenza Cardiaca"

#: src/InfoBoxes/Content/Factory.cpp:1105
#, no-c-format
msgid "Heart"
msgstr "Cuore"

#: src/InfoBoxes/Content/Factory.cpp:1106
#, no-c-format
msgid "Heart rate in beats per minute."
msgstr "Frequenza cardiaca in battiti al minuto."

#: src/InfoBoxes/Content/Alternate.cpp:74
#, c-format
msgid "Altn %d"
msgstr "Altn %d"

#: src/InfoBoxes/Content/Altitude.cpp:46
#: src/MapWindow/GlueMapWindowOverlays.cpp:352
#, no-c-format
msgid "Simulator"
msgstr "Simulatore"

#: src/InfoBoxes/Content/Altitude.cpp:67 src/InfoBoxes/Content/Altitude.cpp:125
#: src/InfoBoxes/Content/Altitude.cpp:194
msgid "no QNH"
msgstr "nessun QNH"

#: src/InfoBoxes/Content/Altitude.cpp:148
msgid "Not flying"
msgstr "Non in volo"

#: src/InfoBoxes/Content/MacCready.cpp:71
msgid "MC AUTO"
msgstr "MC AUTO"

#: src/InfoBoxes/Content/MacCready.cpp:71
msgid "MC MANUAL"
msgstr "MC MANUALE"

#: src/InfoBoxes/Content/Other.cpp:78 src/InfoBoxes/Content/Other.cpp:81
msgid "AC Off"
msgstr "AC spento"

#: src/InfoBoxes/Content/Other.cpp:86
msgid "AC ON"
msgstr "AC acceso"

#: src/InfoBoxes/Content/Other.cpp:207
msgid "No GPS"
msgstr "No GPS"

#: src/InfoBoxes/Content/Speed.cpp:120
msgid "BLOCK"
msgstr "BLOCCO"

#: src/InfoBoxes/Content/Speed.cpp:122
msgid "DOLPHIN"
msgstr "DELFINO"

#: src/InfoBoxes/Content/Task.cpp:132
msgid "Next"
msgstr "Successivo"

#: src/InfoBoxes/Content/Task.cpp:691
msgid "Time Below"
msgstr "Tempo al di sotto"

#: src/InfoBoxes/Content/Task.cpp:819 src/InfoBoxes/Content/Task.cpp:864
msgid "Closed"
msgstr "Chiuso"

#: src/InfoBoxes/Content/Task.cpp:828 src/InfoBoxes/Content/Task.cpp:873
msgid "Open"
msgstr "Aperto"

#: src/InfoBoxes/Content/Task.cpp:833 src/InfoBoxes/Content/Task.cpp:878
msgid "Waiting"
msgstr "Attendere"

#: src/InfoBoxes/Content/Places.cpp:79
#, no-c-format
msgid "Reference"
msgstr "Riferimento"

#: src/InfoBoxes/InfoBoxSettings.cpp:80
#, no-c-format
msgid "Cruise"
msgstr "Crociera"

#: src/InfoBoxes/InfoBoxSettings.cpp:81
#, no-c-format
msgid "FinalGlide"
msgstr "PlanataFinale"

#: src/MapWindow/GlueMapWindowItems.cpp:121
msgid "There is nothing interesting near this location."
msgstr "Niente di interessante vicino a questo luogo."

#: src/MapWindow/GlueMapWindowOverlays.cpp:134
msgid "Elevation: "
msgstr "Elevazione: "

#: src/MapWindow/GlueMapWindowOverlays.cpp:173
msgid "GPS not connected"
msgstr "GPS non connesso"

#: src/MapWindow/GlueMapWindowOverlays.cpp:176
msgid "GPS waiting for fix"
msgstr "GPS in attesa del fix"

#: src/Computer/ConditionMonitor/ConditionMonitorAATTime.cpp:51
msgid "Expect early task arrival"
msgstr "Prevedi arrivo anticipato su obiettivo"

#: src/Computer/ConditionMonitor/ConditionMonitorSunset.cpp:69
msgid "Expect arrival past sunset"
msgstr "Prevedi arrivo dopo il tramonto"

#: src/Computer/ConditionMonitor/ConditionMonitorWind.cpp:54
msgid "Significant wind change"
msgstr "Cambiamento significativo del vento"

#: src/Dialogs/Device/Vega/AlertParameters.hpp:32
#, no-c-format
msgid "Gear on delay"
msgstr "Ritardo uscita carrello"

#: src/Dialogs/Device/Vega/AlertParameters.hpp:35
#, no-c-format
msgid "Gear off delay"
msgstr "Ritardo rientro carrello"

#: src/Dialogs/Device/Vega/AlertParameters.hpp:38
#, no-c-format
msgid "Interval; gear"
msgstr "Intervallo; carrello"

#: src/Dialogs/Device/Vega/AlertParameters.hpp:41
#, no-c-format
msgid "Radio com. max. delay"
msgstr "Max ritardo com. radio"

#: src/Dialogs/Device/Vega/AlertParameters.hpp:44
#, no-c-format
msgid "Battery low delay"
msgstr "Ritardo batteria bassa"

#: src/Dialogs/Device/Vega/AlertParameters.hpp:47
#, no-c-format
msgid "Battery empty delay"
msgstr "Ritardo batteria scarica"

#: src/Dialogs/Device/Vega/AlertParameters.hpp:50
#, no-c-format
msgid "Interval; battery"
msgstr "Intervallo; batteria"

#: src/Dialogs/Device/Vega/AudioDeadbandParameters.hpp:31
#, no-c-format
msgid "Step"
msgstr "Passo"

#: src/Dialogs/Device/Vega/AudioDeadbandParameters.hpp:32
#, no-c-format
msgid "Ramp"
msgstr "Rampa"

#: src/Dialogs/Device/Vega/AudioDeadbandParameters.hpp:39
#, no-c-format
msgid "Circling deadband type"
msgstr "Tipo di zona morta di termica"

#: src/Dialogs/Device/Vega/AudioDeadbandParameters.hpp:40
#, no-c-format
msgid "Type of dead band used in circling mode."
msgstr "Tipo di banda morta utilizzata in modalità termica."

#: src/Dialogs/Device/Vega/AudioDeadbandParameters.hpp:44
#, no-c-format
msgid "Circling hi cutoff"
msgstr "Limite alto termica"

#: src/Dialogs/Device/Vega/AudioDeadbandParameters.hpp:45
#, no-c-format
msgid "High limit of circling dead band"
msgstr "Limite superiore della banda morta di termica"

#: src/Dialogs/Device/Vega/AudioDeadbandParameters.hpp:49
#, no-c-format
msgid "Circling low cutoff"
msgstr "Limite basso termica"

#: src/Dialogs/Device/Vega/AudioDeadbandParameters.hpp:50
#, no-c-format
msgid "Low limit of circling dead band"
msgstr "Limite inferiore della banda morta di termica"

#: src/Dialogs/Device/Vega/AudioDeadbandParameters.hpp:55
#, no-c-format
msgid "Cruise deadband type"
msgstr "Tipo \"banda morta\" in crociera"

#: src/Dialogs/Device/Vega/AudioDeadbandParameters.hpp:56
#, no-c-format
msgid "Type of dead band used in cruise mode."
msgstr "Tipo di banda morta utilizzata in modalità di crociera."

#: src/Dialogs/Device/Vega/AudioDeadbandParameters.hpp:60
#, no-c-format
msgid "Cruise hi cutoff"
msgstr "Limite superiore crociera"

#: src/Dialogs/Device/Vega/AudioDeadbandParameters.hpp:61
#, no-c-format
msgid "High limit of cruise dead band"
msgstr "Limite superiore della banda morta di crociera"

#: src/Dialogs/Device/Vega/AudioDeadbandParameters.hpp:65
#, no-c-format
msgid "Cruise low cutoff"
msgstr "Limite inferiore crociera"

#: src/Dialogs/Device/Vega/AudioDeadbandParameters.hpp:66
#, no-c-format
msgid "Low limit of cruise dead band"
msgstr "Limite inferiore della banda morta di crociera"

#: src/Dialogs/Device/Vega/AudioModeParameters.hpp:71
#, no-c-format
msgid "Climb fast trigger"
msgstr "Innesco risalita veloce"

#: src/Dialogs/Device/Vega/AudioModeParameters.hpp:72
#, no-c-format
msgid ""
"Comparison method used to detect climb states (HIGH/LOW).\n"
"[NONE]: State LOW disabled\n"
"[MACCREADY]: State High if gross vario is greater than MacCready setting.\n"
"[AVERAGE]: State HIGH if gross vario value is greater than average gross "
"vario value."
msgstr ""
"Metodo di confronto utilizzato per rilevare gli stati di salita (alto/"
"basso). \n"
"[NESSUNO]: Stato LOW disabilitato \n"
"[MACCREADY]:. Stato HIGH se il vario è maggiore dell'impostazione "
"MacCready \n"
"[MEDIA]: Stato HIGH se il vario lordo istantaneo è superiore al vario medio "
"lordo."

#: src/Dialogs/Device/Vega/AudioModeParameters.hpp:76
#, no-c-format
msgid "Cruise lift trigger"
msgstr "Innesco ascensione in crociera"

#: src/Dialogs/Device/Vega/AudioModeParameters.hpp:77
#, no-c-format
msgid ""
"Comparison method used to detect cruise states for switching to lift tones "
"during cruise.\n"
"[NONE]: LIFT tone disabled in cruise\n"
"[RELATIVE ZERO] LIFT tone when relative vario greater than zero.\n"
"[GROSS ZERO] LIFT tone when glider is climbing.\n"
"[RELATIVE MC/2] LIFT tone when relative vario greater than half MC.\n"
"[NET MC/2] LIFT tone when airmass velocity greater than half MC."
msgstr ""
"Metodo di comparazione per rilevare gli assetti di volo per commutare i toni "
"del vario nella modalità risalita durante le planate. \n"
"[NESSUNO]: tono di ASCENDENZA disabilitato in volo \n"
"[ZERO RELATIVO] tono di ASCENDENZA quando il valore relativo del vario è "
"maggiore di zero. \n"
"[ZERO LORDO] tono di ASCENDENZA quando il velivolo sta salendo. \n"
"[RELATIVA MC/2] tono di ASCENDENZA quando il vario relativo è maggiore di "
"metà MC\n"
"[MC/2 NETTO] tono di ASCENDENZA quando la velocità alla massa d'aria è "
"superiore a metà MC."

#: src/Dialogs/Device/Vega/AudioModeParameters.hpp:81
#, no-c-format
msgid "Climb averager scale"
msgstr "Scala mediometro di ascendenza"

#: src/Dialogs/Device/Vega/AudioModeParameters.hpp:81
#, no-c-format
msgid "Time scale used for vario averager."
msgstr "temporizzatore usato per il calcolatore delle medie del vario."

#: src/Dialogs/Device/Vega/AudioModeParameters.hpp:85
#, no-c-format
msgid "Cruise averager scale"
msgstr "Scala mediometro di crociera"

#: src/Dialogs/Device/Vega/AudioModeParameters.hpp:86
#, no-c-format
msgid "Time scale used for cruise speed command averager."
msgstr ""
"Scala temporale utilizzata per il calcolatore delle medie dei comandi di "
"velocità."

#: src/Dialogs/Device/Vega/AudioModeParameters.hpp:90
#, no-c-format
msgid "Circling volume"
msgstr "Volume in termica"

#: src/Dialogs/Device/Vega/AudioModeParameters.hpp:91
#, no-c-format
msgid "Mean volume level in circling modes."
msgstr "Livello medio del volume in termica."

#: src/Dialogs/Device/Vega/AudioModeParameters.hpp:95
#, no-c-format
msgid "Cruise volume"
msgstr "Volume in crociera"

#: src/Dialogs/Device/Vega/AudioModeParameters.hpp:96
#, no-c-format
msgid ""
"Mean volume level in cruise modes.  If set to zero, scales with airspeed."
msgstr ""
"Livello medio del volume in modalità di crociera. Se impostato a zero, "
"rimane proporzionale alla velocità dell'aria."

#: src/Dialogs/Device/Vega/AudioModeParameters.hpp:100
#, no-c-format
msgid "Base frequency"
msgstr "Frequenza base"

#: src/Dialogs/Device/Vega/AudioModeParameters.hpp:101
#, no-c-format
msgid "Adjustment to base frequency of tones in all modes."
msgstr "Correzione della frequenza di base dei toni di tutte le modalità."

#: src/Dialogs/Device/Vega/AudioModeParameters.hpp:105
#, no-c-format
msgid "Filter circling"
msgstr "Filtro termica"

#: src/Dialogs/Device/Vega/AudioModeParameters.hpp:106
#, no-c-format
msgid "Variometer low pass filter time constant in circling mode."
msgstr ""
"Costante temporale per il filtro passa-basso del vario nella modalità "
"termica."

#: src/Dialogs/Device/Vega/AudioModeParameters.hpp:110
#, no-c-format
msgid "Filter cruise"
msgstr "Filtro crociera"

#: src/Dialogs/Device/Vega/AudioModeParameters.hpp:111
#, no-c-format
msgid "Variometer low pass filter time constant in cruise mode."
msgstr ""
"Costante temporale per il filtro passa-basso del vario nella modalità di "
"crociera."

#: src/Dialogs/Device/Vega/AudioModeParameters.hpp:115
#, no-c-format
msgid "Tone pitch scale"
msgstr "Scala timbro tono"

#: src/Dialogs/Device/Vega/AudioModeParameters.hpp:116
#, no-c-format
msgid "Adjustment to base pitch scale of tones in all modes."
msgstr "Correzione del timbro dei suoni in tutte le modalità."

#: src/Dialogs/Device/Vega/AudioParameters.hpp:105
msgid "Beep type"
msgstr "Tipo di Beep"

#: src/Dialogs/Device/Vega/AudioParameters.hpp:108
msgid "Pitch scheme"
msgstr "Schema del timbro"

#: src/Dialogs/Device/Vega/AudioParameters.hpp:111
msgid "Pitch scale"
msgstr "Scala del timbro"

#: src/Dialogs/Device/Vega/AudioParameters.hpp:114
msgid "Period scheme"
msgstr "Schema Periodo"

#: src/Dialogs/Device/Vega/AudioParameters.hpp:117
msgid "Period scale"
msgstr "Scala Periodo"

#: src/Dialogs/Device/Vega/CalibrationParameters.hpp:33
#, no-c-format
msgid "TE mixing"
msgstr "Mix TE"

#: src/Dialogs/Device/Vega/CalibrationParameters.hpp:34
#, no-c-format
msgid ""
"Proportion of TE probe value used in total energy mixing with pitot/static "
"total energy."
msgstr ""
"Percentuale di dati provenienti dalla sonda TE utilizzati nel mix per il "
"calcolo dell'energia totale con tubo di Pitot/energia statica totale."

#: src/Dialogs/Device/Vega/CalibrationParameters.hpp:38
#, no-c-format
msgid "ASI cal."
msgstr "ASI cal."

#: src/Dialogs/Device/Vega/CalibrationParameters.hpp:39
#, no-c-format
msgid ""
"Calibration factor applied to measured airspeed to obtain indicated airspeed."
msgstr ""
"Fattore di calibrazione applicato alla velocità dell'aria misurata per "
"ottenere la velocità dell'aria indicata."

#: src/Dialogs/Device/Vega/CalibrationParameters.hpp:43
#, no-c-format
msgid "TE static cal."
msgstr "Cal. statica TE"

#: src/Dialogs/Device/Vega/CalibrationParameters.hpp:44
#, no-c-format
msgid ""
"Calibration factor applied to static pressure used in total energy "
"calculation."
msgstr ""
"Fattore di taratura applicato alla pressione statica utilizzata nel calcolo "
"dell'energia totale."

#: src/Dialogs/Device/Vega/CalibrationParameters.hpp:48
#, no-c-format
msgid "TE dynamic cal."
msgstr "Cal. dinamica TE"

#: src/Dialogs/Device/Vega/CalibrationParameters.hpp:49
#, no-c-format
msgid ""
"Calibration factor applied to dynamic pressure used in total energy "
"calculation."
msgstr ""
"Fattore di taratura applicato alla pressione dinamica utilizzato nel calcolo "
"dell'energia totale."

#: src/Dialogs/Device/Vega/DisplayParameters.hpp:39
#, no-c-format
msgid "Needle gauge type"
msgstr "Tipo di ago dell'indicatore"

#: src/Dialogs/Device/Vega/DisplayParameters.hpp:41
#, no-c-format
msgid "LED bright"
msgstr "LED luminoso"

#: src/Dialogs/Device/Vega/FlarmAlertParameters.hpp:41
#, no-c-format
msgid "Max. objects reported"
msgstr "Max. oggetti rapportati"

#: src/Dialogs/Device/Vega/FlarmAlertParameters.hpp:43
#, no-c-format
msgid "Max. reported"
msgstr "Max rapporto"

#: src/Dialogs/Device/Vega/FlarmAlertParameters.hpp:45
#, no-c-format
msgid "Flarm interface"
msgstr "Interfaccia FLARM"

#: src/Dialogs/Device/Vega/FlarmAlertParameters.hpp:47
#, no-c-format
msgid "Disable circling"
msgstr "Disabilita termica"

#: src/Dialogs/Device/Vega/FlarmAlertParameters.hpp:49
#, no-c-format
msgid "No mode reports"
msgstr "Nessun rapporto di modalità"

#: src/Dialogs/Device/Vega/FlarmAlertParameters.hpp:51
#, no-c-format
msgid "No aircraft type"
msgstr "Nessun tipo di velivolo"

#: src/Dialogs/Device/Vega/FlarmIdentificationParameters.hpp:51
#, no-c-format
msgid "Privacy"
msgstr "Privacy"

#: src/Dialogs/Device/Vega/FlarmIdentificationParameters.hpp:53
#, no-c-format
msgid "Aircraft type"
msgstr "Tipo velivolo"

#: src/Dialogs/Device/Vega/FlarmRepeatParameters.hpp:32
#, no-c-format
msgid "Interval; info"
msgstr "Intervallo; Info"

#: src/Dialogs/Device/Vega/FlarmRepeatParameters.hpp:35
#, no-c-format
msgid "Interval; caution"
msgstr "Intervallo; attenzione"

#: src/Dialogs/Device/Vega/FlarmRepeatParameters.hpp:38
#, no-c-format
msgid "Interval; warning"
msgstr "Intervallo; avviso"

#: src/Dialogs/Device/Vega/HardwareParameters.hpp:51
#, no-c-format
msgid "TE port"
msgstr "Porta TE"

#: src/Dialogs/Device/Vega/HardwareParameters.hpp:51
#, no-c-format
msgid "Whether the Total Energy port is connected."
msgstr "Se la porta Energia Totale è collegata."

#: src/Dialogs/Device/Vega/HardwareParameters.hpp:54
#, no-c-format
msgid "Pitot port"
msgstr "Porta Pitot"

#: src/Dialogs/Device/Vega/HardwareParameters.hpp:54
#, no-c-format
msgid "Whether the Pitot port is connected."
msgstr "Se la porta Pitot è collegata."

#: src/Dialogs/Device/Vega/HardwareParameters.hpp:57
#, no-c-format
msgid "Static port"
msgstr "Porta Statica"

#: src/Dialogs/Device/Vega/HardwareParameters.hpp:57
#, no-c-format
msgid "Whether the Static port is connected."
msgstr "Se la porta Statica è collegata."

#: src/Dialogs/Device/Vega/HardwareParameters.hpp:60
#, no-c-format
msgid "Stall port"
msgstr "Porta Stallo"

#: src/Dialogs/Device/Vega/HardwareParameters.hpp:60
#, no-c-format
msgid "Whether the Stall pressure port is connected."
msgstr "Se la porta di pressione di Stallo è collegata."

#: src/Dialogs/Device/Vega/HardwareParameters.hpp:63
#, no-c-format
msgid "Accelerometer"
msgstr "Accelerometro"

#: src/Dialogs/Device/Vega/HardwareParameters.hpp:64
#, no-c-format
msgid ""
"Whether the internal accelerometer is used.  Only change this if the "
"accelerometer has malfunctioned or the instrument cannot be installed with "
"correct alignment."
msgstr ""
"Se venga utilizzato l'accelerometro interno.  Modificare solo se "
"l'accelerometro non funziona correttamente o lo strumento non può essere "
"installato con il corretto allineamento."

#: src/Dialogs/Device/Vega/HardwareParameters.hpp:68
#, no-c-format
msgid ""
"Whether a temperature and humidity sensor is installed.  Set to 0 to "
"disable, 255 to enable auto-detect; otherwise the 1Wire device ID can be "
"specified."
msgstr ""
"Se un sensore di temperatura ed umidità è installato. Impostare a 0 per "
"disabilitare, 255 per consentire il rilevamento automatico; altrimenti è "
"possibile specificare l'ID 1Wire del dispositivo.."

#: src/Dialogs/Device/Vega/HardwareParameters.hpp:72
#, no-c-format
msgid "Baud rate Vega"
msgstr "Velocità di trasmissione Vega"

#: src/Dialogs/Device/Vega/HardwareParameters.hpp:73
#, no-c-format
msgid ""
"Baud rate of serial device connected to Vega port X1.  Use this as necessary "
"when using a third party GPS or data-logger instead of FLARM.  If FLARM is "
"connected the baud rate will be fixed at 38400.  For OzFLARM, the value can "
"be set to 19200."
msgstr ""
"Velocità di trasmissione del dispositivo seriale collegato alla porta Vega "
"X1.  Utilizzare quando necessario se si utilizza un GPS o data-logger di "
"terze parti invece del FLARM. Se è collegato un dispositivo FLARM la "
"velocità di trasmissione sarà fissa a 38400. Per OzFLARM, il valore può "
"essere impostato a 19200."

#: src/Dialogs/Device/Vega/HardwareParameters.hpp:77
#, no-c-format
msgid "FLARM connected"
msgstr "FLARM connesso"

#: src/Dialogs/Device/Vega/HardwareParameters.hpp:78
#, no-c-format
msgid ""
"Enable detection of FLARM.  Disable only if FLARM is not used or "
"disconnected."
msgstr ""
"Abilita il rilevamento di FLARM. Disattivare solo se FLARM non viene "
"utilizzato o se è scollegato."

#: src/Dialogs/Device/Vega/HardwareParameters.hpp:81
#, no-c-format
msgid "PDA power"
msgstr "Alimentazione PDA"

#: src/Dialogs/Device/Vega/HardwareParameters.hpp:82
#, no-c-format
msgid ""
"Enable output of +5V power supply for PDA etc. at Vega connector~X2.  If "
"Vega is connected to Altair, this should be set to False."
msgstr ""
"Abilita l'uscita di alimentazione +5V per dispositivi esterni (Tablet, PDA "
"etc..) al connettore Vega ~X2.  Se Vega è collegato ad Altair, dovrebbe "
"essere impostato su False."

#: src/Dialogs/Device/Vega/LimitParameters.hpp:31
#, no-c-format
msgid "VNE"
msgstr "VNE"

#: src/Dialogs/Device/Vega/LimitParameters.hpp:33
#, no-c-format
msgid "V terrain"
msgstr "V suolo"

#: src/Dialogs/Device/Vega/LimitParameters.hpp:35
#, no-c-format
msgid "Height terrain"
msgstr "Altezza suolo"

#: src/Dialogs/Device/Vega/LimitParameters.hpp:37
#, no-c-format
msgid "V manoeuvering"
msgstr "V manovra"

#: src/Dialogs/Device/Vega/LimitParameters.hpp:39
#, no-c-format
msgid "V airbrake"
msgstr "V aerofreni"

#: src/Dialogs/Device/Vega/LimitParameters.hpp:41
#, no-c-format
msgid "V flap"
msgstr "V flap"

#: src/Dialogs/Device/Vega/LoggerParameters.hpp:36
#, no-c-format
msgid "IGC logging"
msgstr "Registrazione IGC"

#: src/Dialogs/Device/Vega/MixerParameters.hpp:31
#, no-c-format
msgid "Mute vario on voice"
msgstr "Silenzia vario su voce"

#: src/Dialogs/Device/Vega/MixerParameters.hpp:32
#, no-c-format
msgid "Mute vario on radio"
msgstr "Silenzia vario su radio"

#: src/Dialogs/Device/Vega/MixerParameters.hpp:33
#, no-c-format
msgid "Vario muting"
msgstr "Silenziatore vario"

#: src/Dialogs/Device/Vega/MixerParameters.hpp:35
#, no-c-format
msgid "Voice muting"
msgstr "Silenziatore voce"

#: src/Dialogs/Device/Vega/MixerParameters.hpp:37
#, no-c-format
msgid "Speaker threshold"
msgstr "Soglia altoparlante"

#: src/Dialogs/Device/Vega/MixerParameters.hpp:39
#, no-c-format
msgid "Headset threshold"
msgstr "Soglia cuffia"

#: src/Dialogs/Device/Vega/MixerParameters.hpp:41
#, no-c-format
msgid "Urgent min. volume"
msgstr "Volume minimo urgenza"

#: Data/Input/default.xci:48
msgid "Takeoff"
msgstr "Decollo"

<<<<<<< HEAD
#: Data/Input/default.xci:59
msgid "Above final glide"
msgstr "Sopra Planata Finale"

#: Data/Input/default.xci:64
msgid "Below final glide"
msgstr "Sotto Planata Finale"

#: Data/Input/default.xci:69
msgid "Final glide through terrain"
msgstr "Planata Finale Attraverso Terreno"
=======
#: Data/Input/default.xci:694
msgid "Manual Demo"
msgstr "Demo Manuale"
>>>>>>> 3cd697d5

#: Data/Input/default.xci:128 Data/Input/default.xci:135
#: Data/Input/default.xci:459 Data/Input/default.xci:466
#: Data/Input/default.xci:474 Data/Input/default.xci:952
#: Data/Input/default.xci:959 Data/Input/default.xci:966
#: Data/Input/default.xci:1055
msgid "Zoom"
msgstr "Zoom"

<<<<<<< HEAD
#: Data/Input/default.xci:142 Data/Input/default.xci:790
#, fuzzy
msgid "What's here?"
msgstr ""
"Cosa c'è\n"
"qui?"
=======
#: Data/Input/default.xci:687
msgid "Airframe Switches"
msgstr "Interruttori Velivolo"
>>>>>>> 3cd697d5

#: Data/Input/default.xci:355
msgid ""
"Nav\n"
"Page 2/2"
msgstr ""
"Config\n"
"Pag. 3/3"

#: Data/Input/default.xci:385 Data/Input/default.xci:1014
#, fuzzy
msgid "Waypoint List"
msgstr "Lista Boe"

<<<<<<< HEAD
#: Data/Input/default.xci:419 Data/Input/default.xci:1062
msgid "Dropped marker"
msgstr "Segnaposto Rilasciato"

#: Data/Input/default.xci:422 Data/Input/default.xci:1065
#, fuzzy
msgid "Marker Drop"
msgstr ""
"Aggiungi\n"
"Segnaposto"

#: Data/Input/default.xci:429
msgid "Pilot event announced"
msgstr "Pilot event annunciato"

#: Data/Input/default.xci:432
#, fuzzy
msgid "Pilot Event Announce"
msgstr "Pilot event annunciato"

#: Data/Input/default.xci:440 Data/Input/default.xci:1046
#, fuzzy
msgid "Target Show"
msgstr "Obiettivo"
=======
#: Data/Input/default.xci:701
msgid "Setup Stall"
msgstr "Impostazioni di Stallo"

#: Data/Input/default.xci:756
msgid "Climb Demo"
msgstr "Demo Risalita"

#: Data/Input/default.xci:922
msgid "Lock Screen"
msgstr ""
"Blocco\n"
"Schermo"
>>>>>>> 3cd697d5

#: Data/Input/default.xci:451
#, fuzzy
msgid ""
"Display\n"
"Page 2/2"
msgstr "Mostra"

#: Data/Input/default.xci:481
msgid "Page Show"
msgstr ""

#: Data/Input/default.xci:488 Data/Input/default.xci:1072
msgid "Pan Mode"
msgstr "Modo Sposta"

#: Data/Input/default.xci:507 Data/Input/default.xci:1080
msgid "Labels"
msgstr "Etichette"

#: Data/Input/default.xci:515 Data/Input/default.xci:1088
msgid "Trail"
msgstr "Scia"

#: Data/Input/default.xci:529 Data/Input/default.xci:1102
msgid "Topo."
msgstr "Topografia"

#: Data/Input/default.xci:546
msgid ""
"Config\n"
"Page 2/3"
msgstr ""

#: Data/Input/default.xci:596
msgid ""
"Config\n"
"Page 3/3"
msgstr ""

#: Data/Input/default.xci:653 Data/Input/default.xci:1158
msgid "Raw Logger"
msgstr "Logger Grezzo"

#: Data/Input/default.xci:661
msgid "Lua"
msgstr "Lua"

#: Data/Input/default.xci:668 Data/Input/default.xci:719
msgid "Vega"
msgstr "Vega"

#: Data/Input/default.xci:679
msgid ""
"Vega\n"
"Page 2/2"
msgstr ""
"Vega\n"
"Pag. 2/2"

<<<<<<< HEAD
#: Data/Input/default.xci:687
#, fuzzy
msgid "Airframe Switches"
msgstr ""
"Interruttori\n"
"Velivolo"

#: Data/Input/default.xci:694
#, fuzzy
msgid "Manual Demo"
msgstr ""
"Demo\n"
"Manuale"

#: Data/Input/default.xci:701
#, fuzzy
msgid "Setup Stall"
msgstr ""
"Impostazioni \n"
"di Stallo"

#: Data/Input/default.xci:708
msgid "Accel"
msgstr "Scorciatoia"
=======
#: Data/Input/default.xci:1135
msgid "Setup System"
msgstr ""
"Imposta\n"
"Sistema"

#: Data/Input/default.xci:515 Data/Input/default.xci:1088
msgid "Trail"
msgstr "Scia"

#: Data/Input/default.xci:440 Data/Input/default.xci:1046
msgid "Target Show"
msgstr "Mostra Obiettivo"

#: Data/Input/default.xci:64
msgid "Below final glide"
msgstr "Sotto Planata Finale"

#: Data/Input/default.xci:432
msgid "Pilot Event Announce"
msgstr "Annuncio Pilot Event"

#: Data/Input/default.xci:481
msgid "Page Show"
msgstr "Mostra Pagina"
>>>>>>> 3cd697d5

#: Data/Input/default.xci:726
msgid "Vario ASI zeroed"
msgstr "Vario ASI azzerato"

#: Data/Input/default.xci:727
#, fuzzy
msgid "ASI Zero"
msgstr ""
<<<<<<< HEAD
"ASI\n"
"Zero"
=======
"Nav\n"
"Pag. 2/2"
>>>>>>> 3cd697d5

#: Data/Input/default.xci:733
msgid "Accelerometer leveled"
msgstr "Accelerometro livellato"

<<<<<<< HEAD
#: Data/Input/default.xci:734
#, fuzzy
msgid "Accel Zero"
=======
#: Data/Input/default.xci:142 Data/Input/default.xci:790
msgid "What's here?"
>>>>>>> 3cd697d5
msgstr ""
"Scorciatoia\n"
"Zero"

#: Data/Input/default.xci:741
msgid "Stored to EEPROM"
msgstr "Salvato in EEPROM"

<<<<<<< HEAD
#: Data/Input/default.xci:742
msgid "Store"
msgstr "Salva"

#: Data/Input/default.xci:749
#, fuzzy
msgid "Cruise Demo"
msgstr ""
"Demo\n"
"Crociera"
=======
#: Data/Input/default.xci:1127
msgid "Setup Wind"
msgstr ""
"Imposta\n"
"Vento"

#: Data/Input/default.xci:840
msgid "Traffic List"
msgstr "Lista Traffico"
>>>>>>> 3cd697d5

#: Data/Input/default.xci:756
#, fuzzy
msgid "Climb Demo"
msgstr ""
"Demo\n"
"Risalita"

#: Data/Input/default.xci:766
#, fuzzy
msgid ""
"Info\n"
"Page 2/3"
msgstr "Pagine InfoBoxes"

<<<<<<< HEAD
#: Data/Input/default.xci:774 Data/Input/default.xci:1181
msgid "FLARM Radar"
msgstr "Radar FLARM"

#: Data/Input/default.xci:816
#, fuzzy
msgid ""
"Info\n"
"Page 3/3"
msgstr "Pagine InfoBoxes"

#: Data/Input/default.xci:840
msgid "Traffic List"
msgstr "Lista Traffico"

#: Data/Input/default.xci:848 Data/Input/default.xci:1229
msgid "Thermal Assistant"
msgstr "Assistente Termica"
=======
#: Data/Input/default.xci:422 Data/Input/default.xci:1065
msgid "Marker Drop"
msgstr ""
"Aggiungi\n"
"Segnaposto"
>>>>>>> 3cd697d5

#: Data/Input/default.xci:882
msgid "Message Repeat"
msgstr "Ripeti Messaggio"

#: Data/Input/default.xci:893
msgid "Nav"
msgstr "Naviga"

<<<<<<< HEAD
#: Data/Input/default.xci:907
msgid "Config"
msgstr "Config"

#: Data/Input/default.xci:922
#, fuzzy
msgid "Lock Screen"
=======
#: Data/Input/default.xci:546
msgid ""
"Config\n"
"Page 2/3"
msgstr ""
"Config\n"
"Pag. 2/3"

#: Data/Input/default.xci:1197
msgid "Nearest Airspace"
>>>>>>> 3cd697d5
msgstr ""
"Blocco\n"
"Schermo"

<<<<<<< HEAD
#: Data/Input/default.xci:980
msgid "AVG/ALT"
msgstr "AVG/ALT"

#: Data/Input/default.xci:1127
#, fuzzy
msgid "Setup Wind"
msgstr ""
"Impost.\n"
"Vento"

#: Data/Input/default.xci:1135
#, fuzzy
msgid "Setup System"
msgstr ""
"Impostaz.\n"
"Sistema"
=======
#: Data/Input/default.xci:451
msgid ""
"Display\n"
"Page 2/2"
msgstr ""
"Mostra\n"
"Pag. 2/2"

#: Data/Input/default.xci:727
msgid "ASI Zero"
msgstr "ASI Zero"

#: Data/Input/default.xci:507 Data/Input/default.xci:1080
msgid "Labels"
msgstr "Etichette"

#: Data/Input/default.xci:385 Data/Input/default.xci:1014
msgid "Waypoint List"
msgstr "Lista Boe"

#: Data/Input/default.xci:661
msgid "Lua"
msgstr "Lua"

#: Data/Input/default.xci:653 Data/Input/default.xci:1158
msgid "Raw Logger"
msgstr "Logger Grezzo"

#: Data/Input/default.xci:774 Data/Input/default.xci:1181
msgid "FLARM Radar"
msgstr "Radar FLARM"

#: Data/Input/default.xci:529 Data/Input/default.xci:1102
msgid "Topo."
msgstr "Topografia"

#: Data/Input/default.xci:419 Data/Input/default.xci:1062
msgid "Dropped marker"
msgstr "Segnaposto Rilasciato"
>>>>>>> 3cd697d5

#: Data/Input/default.xci:1143
msgid "Settings Airspace"
msgstr ""
"Impostazioni\n"
"Spazio Aereo"

<<<<<<< HEAD
#: Data/Input/default.xci:1174
msgid "Setup Plane"
msgstr "Impostazioni Velivolo"

#: Data/Input/default.xci:1197
#, fuzzy
msgid "Nearest Airspace"
msgstr ""
"Spazio Aereo\n"
"più Vicino"
=======
#: Data/Input/default.xci:749
msgid "Cruise Demo"
msgstr ""
"Demo\n"
"Crociera"

#: Data/Input/default.xci:816
msgid ""
"Info\n"
"Page 3/3"
msgstr ""
"Info\n"
"Pag. 3/3"

#: Data/Input/default.xci:907
msgid "Config"
msgstr "Config"

#: Data/Input/default.xci:429
msgid "Pilot event announced"
msgstr "Pilot event annunciato"

#: Data/Input/default.xci:742
msgid "Store"
msgstr "Salva"

#: Data/Input/default.xci:766
msgid ""
"Info\n"
"Page 2/3"
msgstr ""
"Info\n"
"Pag. 2/3"
>>>>>>> 3cd697d5

#~ msgid ""
#~ "Team\n"
#~ "Code"
#~ msgstr ""
#~ "Codice\n"
#~ "Team"

#~ msgid ""
#~ "Flight\n"
#~ "Setup"
#~ msgstr ""
#~ "Impostaz.\n"
#~ "Volo"

#, no-c-format
#~ msgid ""
#~ "When the algorithm is switched off, the pilot is responsible for setting "
#~ "the wind estimate."
#~ msgstr ""
#~ "Quando l'algoritmo è disattivato, è responsabilità del pilota impostare "
#~ "la stima del vento."

#, no-c-format
#~ msgid "Requires only a GPS source."
#~ msgstr "Richiede solo una sorgente GPS."

#, no-c-format
#~ msgid "Requires GPS and an intelligent vario with airspeed output."
#~ msgstr ""
#~ "Richiede un GSP e un variometro intelligente con output della velocità "
#~ "dell'aria."

#, no-c-format
#~ msgid "Use ZigZag and circling."
#~ msgstr "Utilizza ZigZag e Termica."

#~ msgid "Auto wind"
#~ msgstr "Vento automatico"

#~ msgid "This allows switching on or off the automatic wind algorithm."
#~ msgstr ""
#~ "Questo consente di attivare o disattivare l'algoritmo del vento "
#~ "automatico."

#~ msgid "Loading Topography File..."
#~ msgstr "Caricamento File Topografia..."

#, no-c-format
#~ msgid "Unkown"
#~ msgstr "Sconosciuto"

#~ msgid "Dry Mass"
#~ msgstr "Massa a Secco"

#~ msgid "Dry all-up flying mass of your plane"
#~ msgstr "Il peso complessivo a secco in volo"

#~ msgid ""
#~ "Pan\n"
#~ "Off"
#~ msgstr ""
#~ "Pan \n"
#~ "Off"

#~ msgid ""
#~ "Zoom\n"
#~ "In"
#~ msgstr ""
#~ "Zoom\n"
#~ "In"

#~ msgid ""
#~ "Zoom\n"
#~ "Out"
#~ msgstr ""
#~ "Zoom\n"
#~ "Out"

#~ msgid ""
#~ "Check\n"
#~ "list"
#~ msgstr ""
#~ "Check\n"
#~ "list"

#~ msgid ""
#~ "Pilot\n"
#~ "Event"
#~ msgstr ""
#~ "Pilot\n"
#~ "Event"

#~ msgid ""
#~ "Pan\n"
#~ "On"
#~ msgstr ""
#~ "Pan \n"
#~ "On"

#~ msgid "Parse Error at Line"
#~ msgstr "Errore di sintassi alla linea"

#~ msgid "Failed to erase waypoints."
#~ msgstr "Impossibile cancellare boe."

#~ msgid "Task calc"
#~ msgstr "Calcolo tema"

#, no-c-format
#~ msgid "24 Right (Landscape)"
#~ msgstr "24 Destra (Orizzontale)"

#~ msgid "Failed to download file."
#~ msgstr "Scaricamento file fallito."

#, no-c-format
#~ msgid "Wind V"
#~ msgstr "V vento"

#, no-c-format
#~ msgid "Wind Brng"
#~ msgstr "Direz Vento"

#~ msgid "Bluetooth LE"
#~ msgstr "Bluetooth LE"

#~ msgid "Logger inactive, insufficient storage!"
#~ msgstr "Logger non attivo: memoria insufficiente!"

#~ msgid "Logger Error"
#~ msgstr "Errore Logger"

#, no-c-format
#~ msgid "OLC Dist"
#~ msgstr "OLC Dist"

#, no-c-format
#~ msgid "OLC Speed"
#~ msgstr "Velocità OLC"

#~ msgid "On-Line Contest"
#~ msgstr "Competizione On-Line"

#~ msgid ""
#~ "Pressure Altitude given as Flight Level. Only available if barometric "
#~ "altitude available and correct QNH set."
#~ msgstr ""
#~ "Altitudine barometrica riportata come Livello di Volo. Utilizzabile solo "
#~ "se l'altitudine barometrica è disponibile e il corretto QNH è impostato."

#~ msgid "The file manager requires Android 2.3."
#~ msgstr "Il gestore file richiede Android 2.3."

#~ msgid "I2C Bus"
#~ msgstr "Bus I2C"

#~ msgid "I2C Addr"
#~ msgstr "Indir. I2C"

#~ msgid "This enables the display of the thermal assistant gauge."
#~ msgstr ""
#~ "Questo abilita la visualizzazione dell'indicatore assistente termica."

#~ msgid "Battery voltage"
#~ msgstr "Voltaggio batteria"

#~ msgid "Enable voice read-back of the average climb rate when circling."
#~ msgstr ""
#~ "Attiva la rilettura vocale del tasso medio di salita quando è in "
#~ "rotazione."

#~ msgid "Enable warnings for final glide through terrain."
#~ msgstr "attiva l'allarme per la planata finale attraverso il terreno."

#~ msgid "Waypoint distance"
#~ msgstr "distanza dal punto"

#~ msgid ""
#~ "Enable voice read-back of the distance to next waypoint when in cruise "
#~ "mode."
#~ msgstr ""
#~ "Attiva voce rilettura della distanza dal prossimo waypoint in modalità "
#~ "crociera."

#~ msgid "Task altitude difference"
#~ msgstr "Task dislivello"

#~ msgid ""
#~ "Enable voice read-back of height above/below final glide when in final "
#~ "glide."
#~ msgstr ""
#~ "Attiva voce rilettura di altezza sopra / sotto planata finale quando in "
#~ "planata finale."

#~ msgid "MacCready"
#~ msgstr "MacCready"

#~ msgid "Enable voice read-back of MacReady setting after it is adjusted."
#~ msgstr ""
#~ "Attiva voce rilettura di impostazione MacReady dopo che è stato regolato."

#~ msgid "New waypoint"
#~ msgstr "Nuovo Pilone"

#~ msgid "Enable voice announcement that the task waypoint has changed."
#~ msgstr "Abilita annuncio vocale che il waypoint compito è cambiato."

#~ msgid "In sector"
#~ msgstr "Nel Settore"

#~ msgid ""
#~ "Enable voice announcement that the glider is within the task observation "
#~ "sector."
#~ msgstr ""
#~ "Abilita annuncio vocale che la vela è nel settore dell'osservazione "
#~ "compito."

#~ msgid "Enable voice warnings for airspace incursions."
#~ msgstr "Attiva gli avvisi vocali per incursioni dello spazio aereo."

#~ msgid "Vega Voice Extensions"
#~ msgstr "Vega estensioni vocali"

#~ msgid "Experimental Features"
#~ msgstr "Caratteristiche sperimentali"

#~ msgid "Enables automatic backlight, responsive to light sensor."
#~ msgstr ""
#~ "Attiva retroilluminazione automatica, sensibile al sensore luminosità."

#~ msgid "Brightness"
#~ msgstr "Luminosità"

#~ msgid ""
#~ "Adjusts backlight. When automatic backlight is enabled, this biases the "
#~ "backlight algorithm. When the automatic backlight is disabled, this "
#~ "controls the backlight directly."
#~ msgstr ""
#~ "Regola retroilluminazione. Quando la retroilluminazione automatica è "
#~ "abilitata, ciò porta a sottovalutare l'algoritmo di retroilluminazione. "
#~ "Quando la retroilluminazione automatica è disabilitata, è possibile "
#~ "controllare la retroilluminazione direttamente."

#~ msgid "Screen Brightness"
#~ msgstr "Luminosità dello schermo"

#~ msgid "Could not open IGC file!"
#~ msgstr "Impossibile aprire il file IGC!"

#~ msgid "Generic"
#~ msgstr "Generico"

#~ msgid "Device model"
#~ msgstr "Modello Strumento"

#~ msgid ""
#~ "Select your PNA model to make full use of its hardware capabilities. If "
#~ "it is not included, use Generic type."
#~ msgstr ""
#~ "Seleziona il tuo dispositivo di navigazione per permettere il massimo "
#~ "utilizzo delle sue capacità hardware. Se non è incluso, utilizza il tipo "
#~ "Generico."

#~ msgid "Auto. blank"
#~ msgstr "Blank automatico"

#~ msgid ""
#~ "This determines whether to blank the display after a long period of "
#~ "inactivity when operating on internal battery power."
#~ msgstr ""
#~ "Quando operando con l'alimentazione interna delle batterie, questo "
#~ "determina se disattivare lo schermo dopo un lungo periodo di inattività."

#~ msgid "Shade"
#~ msgstr "Ombra"

#~ msgid "foot"
#~ msgstr "piede"

#~ msgid "Weather Forecast"
#~ msgstr "Previsioni Meteo"

#~ msgid "Display terrain on map, no weather data displayed."
#~ msgstr "Visualizza il terreno sulla mappa, nessun dato meteo visualizzato."

#~ msgid "Scanning weather forecast"
#~ msgstr "Ricerca previsioni meteo"

#~ msgid ""
#~ "METAR\n"
#~ "TAF"
#~ msgstr ""
#~ "METAR\n"
#~ "TAF"

#~ msgid "Setup Audio"
#~ msgstr "Impostaz. Audio"

#~ msgid "Delete Waypoint?"
#~ msgstr "Cancella Pilone?"

#~ msgid "Task Point"
#~ msgstr "Piloni Tema"

#~ msgid "Weather parameters"
#~ msgstr "Parametri Meteo"

#~ msgid "Edit Font"
#~ msgstr "Edita stile"

#~ msgid "V rough air"
#~ msgstr "V Turbolenza"

#~ msgid "Waypoint Info"
#~ msgstr "Info Pilone"

#~ msgid "Dump time"
#~ msgstr "Tempo scarico"

#~ msgid "Sunset"
#~ msgstr "Tramonto"

#~ msgid "Height"
#~ msgstr "Quota"

#~ msgid "ACK Warn"
#~ msgstr "Ok alarm"

#~ msgid "Lookup"
#~ msgstr "Ricerca"

#~ msgid "Fonts"
#~ msgstr "Caratteri"

#~ msgid "Filter..."
#~ msgstr "Filtro..."

#~ msgid "ACK Space"
#~ msgstr "Ok spazio"

#~ msgid "Edit text"
#~ msgstr "Edita testo"

#~ msgid "MANUAL"
#~ msgstr "Manuale"

#~ msgid "Wind At Altitude"
#~ msgstr "Vento in Quota"

#~ msgid "Set As New Home"
#~ msgstr "Set = nuova casa"

#~ msgid "Insert In Task"
#~ msgstr "Inserisci nel tema"

#~ msgid "Customize fonts"
#~ msgstr "Customizza Stili"

#~ msgid "Remove From Task"
#~ msgstr "Rimuovi dal Tema"

#~ msgid "Fly"
#~ msgstr "VOLO"

#~ msgid "Append To Task"
#~ msgstr "Aggiungi al tema"

#~ msgid "Replace In Task"
#~ msgstr "Sostit.nel tema"

#~ msgid "Line skipped."
#~ msgstr "Linea saltata."

#~ msgid ""
#~ "This is the navigation altitude minus the terrain height obtained from "
#~ "the terrain file. The value is coloured red when the glider is below the "
#~ "terrain safety clearance height."
#~ msgstr ""
#~ "Questa è l'altezza di navigazione meno l'altezza dal terreno ottenuta dal "
#~ "file terreno. Il valore è colorato di rosso quando l'aliante è sotto "
#~ "l'altezza di sicurezza dal terreno."

#~ msgid "Height GPS"
#~ msgstr "Altezza GPS"

#~ msgid "Status message"
#~ msgstr "Messaggio stato"

#~ msgid "L/D average period"
#~ msgstr "Tempo x Media L/D"

#~ msgid ""
#~ "Waypoint\n"
#~ "Details"
#~ msgstr ""
#~ "Piloni\n"
#~ "Dettagli"

#~ msgid "Start rules violated"
#~ msgstr "Regole di partenza violate"

#~ msgid "H GND"
#~ msgstr "H GND"

#~ msgid ""
#~ "FLARM\n"
#~ "Details"
#~ msgstr ""
#~ "Dettagli\n"
#~ "FLARM"

#~ msgid "Return"
#~ msgstr "Indietro"

#~ msgid ""
#~ "This is the height above mean sea level reported by the GPS. Touch-screen/"
#~ "PC only: In simulation mode, this value is adjustable with the up/down "
#~ "arrow keys and the right/left arrow keys also cause the glider to turn."
#~ msgstr ""
#~ "Questa è l'altezza riferita al livello medio del mare, riportata dal GPS. "
#~ "Touch-screen/Solo PC: In modalità simulazione, questo valore può essere "
#~ "variato con i tasti freccia su/giù mentre i tasti freccia destra/sinistra "
#~ "consentono la virata dell'aliante."

#~ msgid ""
#~ "Start rules slightly violated\n"
#~ "but within margin"
#~ msgstr ""
#~ "Regole di partenza leggermente violate\n"
#~ "ma all'interno dei margini"

#~ msgid ""
#~ "Wind speed estimated by XCSoar. (Touch-screen/PC only) Manual adjustment "
#~ "is possible by pressing the up/down cursor keys to adjust magnitude and "
#~ "left/right cursor keys to adjust bearing when the InfoBox is active. "
#~ "Pressing the enter cursor key saves the wind value as the initial value "
#~ "when XCSoar next starts."
#~ msgstr ""
#~ "Velocità del vento stimata da XCSoar. (Touch-screen/Solo PC) La "
#~ "correzione manuale è possibile premendo i tasti cursore su/giù per "
#~ "variarne la magnitudo e  quando la Info Box è attiva i tasti cursore "
#~ "sinistra/destra per variare la direzione. La pressione del tasto cursore "
#~ "enter salva il valore del vento come valore iniziale al successivo avvio "
#~ "di XCSoar"

#~ msgid ""
#~ "Wind bearing estimated by XCSoar. (Touch-screen/PC only) Manual "
#~ "adjustment is possible by pressing the up/down cursor keys to adjust "
#~ "bearing when the InfoBox is active."
#~ msgstr ""
#~ "Direzione del vento stimata da XCSoar. (Touch-screen/Solo PC) Correzioni "
#~ "manuali sono possibili quando la Info Box è attiva premendo i tasti "
#~ "cursore su/giù per variare la direzione."

#~ msgid ""
#~ "Automatic QFE. This altitude value is constantly reset to 0 on ground "
#~ "BEFORE taking off. After takeoff, it is no more reset automatically even "
#~ "if on ground. During flight you can change QFE with up and down keys. "
#~ "Bottom line shows QNH altitude. Changing QFE does not affect QNH altitude."
#~ msgstr ""
#~ "QFE automatico. Questo valore di altitudine è costantemente azzerato a "
#~ "suolo PRIMA di decollare. Dopo il decollo, non è più azzerato "
#~ "automaticamente anche se al suolo. Durante il volo puoi cambiare il QFE "
#~ "con i tasti su e giù. La riga in fondo indica altitudine sul QNH. "
#~ "Cambiando il QFE non influenza l'altitudine del QNH."

#~ msgid ""
#~ "The distance made in the configured period of time , divided by the "
#~ "altitude lost since then. Negative values are shown as ^^^ and indicate "
#~ "climbing cruise (height gain). Over 200 of L/D the value is shown as ++"
#~ "+ . You can configure the period of averaging in the system setup. "
#~ "Suggested values are 60, 90 or 120. Lower values will be closed to L/D "
#~ "INST, and higher values will be closed to L/D Cruise. Notice that the "
#~ "distance is NOT the straight line between your old and current position, "
#~ "it's exactly the distance you have made even in a zigzag glide. This "
#~ "value is not calculated while circling."
#~ msgstr ""
#~ "La distanza percorsa nel periodo di tempo configurato, diviso per la "
#~ "perdita di quota dall'inizio dello stesso. Valori negativi sono indicati "
#~ "come ^^^ e indicano salita in crociera (altezza guadagnata). Per valori "
#~ "di L/D speriori a 200 il valore è indicato come +++. Puoi configurare il "
#~ "periodo di calcolo della media nel system setup. Valori suggeriti sono "
#~ "60, 90 o 120. Valori inferiori saranno prossimi al L/D IST, e valori "
#~ "superiori saranno prossimi al L/D Crociera. Nota che la distanza NON è la "
#~ "linea retta tra la tua posizione vecchia e quella corrente, è esattamente "
#~ "la distanza che hai percorso anche in planata a zigzag. Questo valore non "
#~ "è calcolato circuitando."

#~ msgid ""
#~ "Graph of average circling climb rate (horizontal axis) as a function of "
#~ "height (vertical axis)."
#~ msgstr ""
#~ "Grafico della media del rateo di salita in circuitazione (asse "
#~ "orizzontale) come funz"

#~ msgid "No help available on this item"
#~ msgstr "Nessun aiuto disponibile per questo elemento"

#~ msgid "Auto. wind"
#~ msgstr "Auto. vento"

#~ msgid "AUTO"
#~ msgstr "AUTO"

#~ msgid "Show details:"
#~ msgstr "Mostra dettagli:"

#~ msgid ""
#~ "Determines whether the snail trail is drifted with the wind when "
#~ "displayed in circling mode."
#~ msgstr ""
#~ "Determina se il tracciato del volo sia scarrocciato con il vento quando "
#~ "visualizzato nel modo circuitazione."

#~ msgid "Unknown competition number"
#~ msgstr "Numero di competizione sconosciuto"

#~ msgid "Marker"
#~ msgstr "Marker"

#~ msgid "Ignore checksum"
#~ msgstr "Ignora controllo integrità"

#~ msgid ""
#~ "If your GPS device outputs invalid NMEA checksums, this will allow it's "
#~ "data to be used anyway."
#~ msgstr ""
#~ "Se il tuo dispositivo GPS  trasmette controlli di integrità NMEA "
#~ "invalidi, questo permetterà ti utilizzare comunque i suoi dati."

#~ msgid ""
#~ "Enable this if you would like to log the communication with the device."
#~ msgstr ""
#~ "Abilitare questo se desideri registrare le comunicazioni con il "
#~ "dispositivo."

#~ msgid ""
#~ "If enabled, then the wind vector received from external devices overrides "
#~ "XCSoar's internal wind calculation."
#~ msgstr ""
#~ "Se abilitato, allora il vettore vento ricevuto dai dispositivi esterni ha "
#~ "precedenza sul calcolo del vento interno di XCSoar."

#~ msgid "No further information"
#~ msgstr "Non ci sono ulteriori informazioni"

#~ msgid "Create xcsoar-checklist.txt\n"
#~ msgstr "Crea xcsoar-checklist.txt\n"

#~ msgid "Plane profile \"%s\" activated."
#~ msgstr "Profilo aliante \"%s\" attivato."

#~ msgid "A plane profile \"%s\" already exists. Do you want to overwrite it?"
#~ msgstr "Un profilo aliante \"%s\" già esiste. Vuoi sovrascriverlo?"

#~ msgid "Do you want to load plane profile \"%s\"?"
#~ msgstr "Vuoi caricare il profilo aliante \"%s\"?"

#~ msgid "Do you really want to delete plane profile \"%s\"?"
#~ msgstr "Vuoi veramente cancellare il profilo aliante \"%s\"?"

#~ msgid "InfoBox Modes"
#~ msgstr "Modi InfoBoxes"

#~ msgid "Logger Info"
#~ msgstr "Informazioni registro"

#~ msgid "English"
#~ msgstr "Inglese"

#~ msgid ""
#~ "The status file can be used to define sounds to be played when certain "
#~ "events occur, and how long various status messages will appear on screen."
#~ msgstr ""
#~ "Il file di stato può essere utilizzato per definire suoni da riprodurre "
#~ "quanto occorrono certi eventi. e per quanto a lungo i vari messaggi di "
#~ "stati appaiono sullo schermo."

#~ msgid "Longitude"
#~ msgstr "Longit."

#~ msgid "Latitude"
#~ msgstr "Latit."

#~ msgid "Calc"
#~ msgstr "Calcola"

#~ msgid "Waypoints not editable"
#~ msgstr "Punto di virata non modificabile"

#~ msgid "Loading of plane profile \"%s\" failed!"
#~ msgstr "Impossibile caricare il profilo aliante \"%s\"!"

#~ msgid "Clear current task?"
#~ msgstr "Elimino il tema corrente?"

#~ msgid "Unknown error creating task."
#~ msgstr "Errore sconosciuto durante la creazione del tema."

#~ msgid "Calculator"
#~ msgstr "Calcolatore"

#~ msgid "Calculator excludes unsaved task changes!"
#~ msgstr "Il calcolatore non include le modifiche non salvate!"

#~ msgid "Font Configuration"
#~ msgstr "Configurazione caratteri"

#~ msgid "Font not found."
#~ msgstr "Carattere non trovato"

#~ msgid "Font face"
#~ msgstr "Tipo di carattere"

#~ msgid "8 Top + Bottom (Portrait)"
#~ msgstr "8 Alto + Basso (Verticale)"

#~ msgid "8 Bottom (Portrait)"
#~ msgstr "8 Basso (Verticale)"

#~ msgid "8 Left + Right (Landscape)"
#~ msgstr "8 Sinistra + Destra (Orizzontale)"

#~ msgid "8 Top (Portrait)"
#~ msgstr "8 Alto (Verticale)"

#~ msgid "12 Right (Landscape)"
#~ msgstr "12 Destra (Orizzontale)"

#~ msgid "8 Left (Landscape)"
#~ msgstr "8 Sinistra (Orizzontale)"

#~ msgid "8 Right (Landscape)"
#~ msgstr "8 Destra (Orizzontale)"

#~ msgid "4 Top (Portrait)"
#~ msgstr "4 Alto (Verticale)"

#~ msgid "12 Top (Portrait)"
#~ msgstr "12 Alto (Verticale)"

#~ msgid "12 Bottom (Portrait)"
#~ msgstr "12 Basso (Verticale)"

#~ msgid "4 Right (Landscape)"
#~ msgstr "4 Destra (Orizzontale)"

#~ msgid "4 Bottom (Portrait)"
#~ msgstr "4 Basso (Verticale)"

#~ msgid "4 Left (Landscape)"
#~ msgstr "4 Sinistra (Orizzontale)"

#~ msgid "Dialog text"
#~ msgstr "Testo dialogo"

#~ msgid "Topography labels, normal"
#~ msgstr "Testo mappa, normale"

#~ msgid "InfoBox values, normal"
#~ msgstr "Valori InfoBox, normali"

#~ msgid "Topography labels, important"
#~ msgstr "Testo mappa, piccolo"

#~ msgid "InfoBox values, small"
#~ msgstr "Valori InfoBox, piccoli"

#~ msgid "left %s ago"
#~ msgstr "sinistra % s fa"

#~ msgid "Prefer external wind"
#~ msgstr "priorità vento esterno"

#~ msgid "dropped %s ago"
#~ msgstr "dropped %s ago"

#~ msgid "Goto and clear task"
#~ msgstr "Vai e cancella il tema"

#~ msgid "Waypts."
#~ msgstr "Waypoint."

#~ msgid "No waypoint labels will be displayed."
#~ msgstr "Non verranno visualizzate le boe e waypoint se non hanno etichette."

#~ msgid "All waypoint labels will be displayed."
#~ msgstr "Verranno visualizzate tutte le etichette dei waypoint."

#~ msgid ""
#~ "Determines what waypoint labels are displayed for each waypoint (space "
#~ "permitting)."
#~ msgstr ""
#~ "Determina quello che viene visualizzato nelle etichette per ciascun "
#~ "waypoint (spazio permettendo)."

#~ msgid "InfoBox titles"
#~ msgstr "Titoli InfoBox"

#~ msgid "Normal"
#~ msgstr "Normale"

#~ msgid "Large"
#~ msgstr "Grande"

#~ msgid "Small"
#~ msgstr "Piccolo"

#~ msgid "InfoBox values"
#~ msgstr "Valori InfoBox"

#~ msgid "Overlay text"
#~ msgstr "testo in sovrimpressione"

#~ msgid "Bold"
#~ msgstr "Grassetto"

#~ msgid "Italic"
#~ msgstr "Corsivo"

#, fuzzy
#~ msgid "Do you want to activate plane profile \"%s\"?"
#~ msgstr "Vuoi caricare il profilo aliante \"%s\"?"

#, fuzzy
#~ msgid "Landpoint"
#~ msgstr "Prossimo punto di atterraggio"

#, fuzzy
#~ msgid "Start open arr"
#~ msgstr "Avvia Logger"

#~ msgid "Map labels on"
#~ msgstr "Etichet.mappa ON"

#~ msgid "Flight replay"
#~ msgstr "Replay Volo"

#~ msgid "Task Status"
#~ msgstr "Stato Tema"

#~ msgid "System Status"
#~ msgstr "Stato Sistema"

#~ msgid "Speed achieved"
#~ msgstr "Velocita conseguita"

#~ msgid "Edit Text"
#~ msgstr "Edita testo"

#~ msgid "Aircraft Status"
#~ msgstr "Stato Velivolo"

#~ msgid "Final GR (TE Compensated)"
#~ msgstr "GR finale (Compensata per TE)"

#~ msgid ""
#~ "The required glide ratio over ground to finish the task, given by the "
#~ "distance to go divided by the height required to arrive at the safety "
#~ "arrival height. Negative values indicate a climb is necessary to finish. "
#~ "If the height required is close to zero, the displayed value is '---'. "
#~ "Note that this calculation may be optimistic because it reduces the "
#~ "height required to finish by the excess energy height of the glider if "
#~ "its true airspeed is greater than the MacCready and best L/D speeds."
#~ msgstr ""
#~ "Il rateo di planata richiesto al suolo per completare il tema, ottenuto "
#~ "dividendo la distanza rimanente per l'altezza necessaria  ad arrivare "
#~ "all'altezza di sicurezza. Valori negativi indicano che è necessaria una "
#~ "salita per l'arrivo. Se l'altezza richiesta è prossima allo zero, il "
#~ "valore visualizzato è '---'. Da notare che questo calcolo potrebbe essere "
#~ "ottimistico in quanto riduce l'altezza richiesta all'arrivo dell'eccesso "
#~ "di altezza energia dell'aliante se la velocità vera è maggiore di quella "
#~ "di MacCready e delle migliori velocità L/D."

#~ msgid ""
#~ "Geometric gradient to the arrival height above the final waypoint. This "
#~ "is not adjusted for total energy."
#~ msgstr ""
#~ "Gradiente geometrico all'altezza di arrivo sopra il punto finale. Questo "
#~ "non è corretto per l'energia totale."

#~ msgid "Declare Task?"
#~ msgstr "Dichiara Tema?"

#~ msgid "Task Declared!"
#~ msgstr "Tema Dichiarato!"

#~ msgid "OK to invalidate declaration?"
#~ msgstr "OK per invalidare dichiarazione?"

#~ msgid "Task declared"
#~ msgstr "Tema Dichiarato"

#~ msgid "SnailTrail OFF"
#~ msgstr "Scia OFF"

#~ msgid "SnailTrail ON Long"
#~ msgstr "Scia ON Lunga"

#~ msgid "SnailTrail ON Short"
#~ msgstr "Scia ON Corta"

#~ msgid "SnailTrail ON Full"
#~ msgstr "Scia ON Completa"

#~ msgid "Circling Zoom ON"
#~ msgstr "Zoom Termica ON"

#~ msgid "Circling Zoom OFF"
#~ msgstr "Zoom Termica OFF"

#~ msgid "Pan mode OFF"
#~ msgstr "Modo sposta OFF"

#~ msgid "No Active Waypoint!"
#~ msgstr "Nessun pilone attivo!"

#~ msgid "No Task"
#~ msgstr "Nessun tema"

#~ msgid "Map labels ON"
#~ msgstr "Etichet.mappa ON"

#~ msgid "Map labels OFF"
#~ msgstr "Etichet.mappa OFF"

#~ msgid "Task Start"
#~ msgstr "Start Tema"

#~ msgid "Task Finish"
#~ msgstr "Tema Completato"

#~ msgid "Loading Topology File..."
#~ msgstr "Caricando File della Topologia..."

#~ msgid "Best LD"
#~ msgstr "Miglior L/D"

#~ msgid "Min sink"
#~ msgstr "Min caduta"

#~ msgid "Configuration saved"
#~ msgstr "Configurazione Salvata"

#~ msgid "Acknowledge for day?"
#~ msgstr "Silenzia oggi?"

#~ msgid "Set wind"
#~ msgstr "Setup vento"

#~ msgid "Temp trace"
#~ msgstr "Grafico Temperatura"

#~ msgid "Terrain Display"
#~ msgstr "Display Terreno"

#~ msgid "Safety factors"
#~ msgstr "Fattori di Sicurezza"

#~ msgid "ON/Fixed"
#~ msgstr "ON/Fisso"

#~ msgid "ON/Scaled"
#~ msgstr "ON/Scalato"

#~ msgid "Names"
#~ msgstr "Nomi"

#~ msgid "Numbers"
#~ msgstr "Numeri"

#~ msgid "First 5"
#~ msgstr "Prime 5"

#~ msgid "First 3"
#~ msgstr "Prime 3"

#~ msgid "Names in task"
#~ msgstr "Nomi nel tema"

#~ msgid "Statute"
#~ msgstr "Statutario"

#~ msgid "Nautical"
#~ msgstr "Nautico"

#~ msgid "Metric"
#~ msgstr "Metrico"

#~ msgid "15 seconds"
#~ msgstr "15 secondi"

#~ msgid "30 seconds"
#~ msgstr "30 secondi"

#~ msgid "60 seconds"
#~ msgstr "60 secondi"

#~ msgid "90 seconds"
#~ msgstr "90 secondi"

#~ msgid "3 minutes"
#~ msgstr "3 minuti"

#~ msgid "White outline"
#~ msgstr "Riquadro Bianco"

#~ msgid "Alternate"
#~ msgstr "Alternato"

#~ msgid "Changes to configuration saved."
#~ msgstr "Cambio di configurazione salvato"

#~ msgid "TRUE"
#~ msgstr "VERO"

#~ msgid "FALSE"
#~ msgstr "FALSO"

#~ msgid "add waypoint"
#~ msgstr "aggiungi pilone"

#~ msgid "FAI Sector"
#~ msgstr "Settore FAI"

#~ msgid "Append to task"
#~ msgstr "Aggiungi al tema"

#~ msgid "Info box titles"
#~ msgstr "Titoli info box"

#~ msgid "Aircraft/wind speed"
#~ msgstr "Velocita Aereo/Vento"

#~ msgid "Start max height"
#~ msgstr "Max quota start"

#~ msgid "Start max speed"
#~ msgstr "Max velocita start"

#~ msgid "Start Anyway"
#~ msgstr "Start comunque"

#~ msgid "File browser"
#~ msgstr "Esplora files"

#~ msgid "Infobox Geometry"
#~ msgstr "Geometria InfoBox"

#~ msgid "Map waypoints"
#~ msgstr "Piloni mappa"

#~ msgid "New Waypoint"
#~ msgstr "Nuovo Pilone"

#~ msgid "Device A"
#~ msgstr "Strum A"

#~ msgid "Acknowledge time*"
#~ msgstr "Tempo Silenziato*"

#~ msgid "Device B"
#~ msgstr "Strum B"

#~ msgid "Finish alt min"
#~ msgstr "Min.quota arriv."

#~ msgid "V rem"
#~ msgstr "V rim"

#~ msgid "Achieved Speed"
#~ msgstr "Velocita volata"

#~ msgid "Refresh"
#~ msgstr "Aggiorna"

#~ msgid "Declared"
#~ msgstr "Dichiarato"

#~ msgid "Set speed remaining"
#~ msgstr "Set veloc.rimanente"

#~ msgid "Finish min height"
#~ msgstr "Min Quota Arrivo"

#~ msgid "Select colour"
#~ msgstr "Selez. Colore"

#~ msgid "Customize Fonts"
#~ msgstr "Customizza Stili"

#~ msgid "Polar file"
#~ msgstr "File Polare"

#~ msgid "FAI finish height"
#~ msgstr "Quota arrivo FAI"

#~ msgid "Free"
#~ msgstr "Libero"

#~ msgid "Select pattern"
#~ msgstr "Selez. Motivo"

#~ msgid "Baudrate"
#~ msgstr "Velocita"

#~ msgid "Dialog boxes"
#~ msgstr "Finestre dialogo"

#~ msgid "Topology labels"
#~ msgstr "Cartigli topologia"

#~ msgid "Insert in task"
#~ msgstr "Inserisci nel tema"

#~ msgid "Warning time*"
#~ msgstr "Tempo allarme*"

#~ msgid "Topology display"
#~ msgstr "Topologia"

#~ msgid "Start height ref"
#~ msgstr "Quota Rif Start"

#~ msgid "Safety lock"
#~ msgstr "Blocca Setup volo"

#~ msgid "Use black outline*"
#~ msgstr "Usa riquadro nero*"

#~ msgid "AAT min time"
#~ msgstr "AAT tempo min"

#~ msgid "Task Calculator"
#~ msgstr "Calcolo Tema"

#~ msgid "Info box values small"
#~ msgstr "InfoBox valori piccoli"

#~ msgid "Glider position"
#~ msgstr "Posizione Aliante"

#~ msgid "Below Final Glide"
#~ msgstr "Sotto Planata Finale"

#~ msgid "Waiting for GPS Connection"
#~ msgstr "Attesa di connessione GPS"

#~ msgid "Above Final Glide"
#~ msgstr "Sopra Planata Finale"

#~ msgid "Restarting Comm Ports"
#~ msgstr "Ri-inizializzando porte Com"

#~ msgid "Marks cleared"
#~ msgstr "Segnap.cancel."

#~ msgid "Waiting for GPS Fix"
#~ msgstr "In attesa del fix GPS"

#~ msgid "Final Glide Through Terrain"
#~ msgstr "Planata Finale Attraverso Terreno"

#~ msgid "Unknown Filetype."
#~ msgstr "Tipo file sconosciuto"

#~ msgid ""
#~ "This is the height above mean sea level reported by the GPS. Touchscreen/"
#~ "PC only: in simulation mode, this value is adjustable with the up/down "
#~ "arrow keys and the right/left arrow keys also cause the glider to turn."
#~ msgstr ""
#~ "Questa è l'altezza sul mare riportata dal GPS. Solo Touchscreen/PC: in "
#~ "modalità simulazione, questo valore è aggiustabile con tasti freccia su/"
#~ "giù mentre con tasti freccia destra/sinistra si fa girare l'aliante."

#~ msgid "L/D Inst"
#~ msgstr "L/D Inst"

#~ msgid ""
#~ "Instantaneous glide ratio, given by the ground speed divided by the "
#~ "vertical speed (GPS speed) over the last 20 seconds. Negative values "
#~ "indicate climbing cruise. If the vertical speed is close to zero, the "
#~ "displayed value is '---'."
#~ msgstr ""
#~ "Efficienza istantanea, ottenuta dividendo la velocità rispetto terra con "
#~ "la velocità verticale (GPS) degli ultimi 20 secondi. Valori negativi "
#~ "indicano salita. Se la velocità verticale è prossima allo zero, il valore "
#~ "visualizzato è '---'."

#~ msgid "V Gnd"
#~ msgstr "V Gnd"

#~ msgid "L/D instantaneous"
#~ msgstr "L/D istantaneo"

#~ msgid "Additional altitude required to reach the next turn point."
#~ msgstr ""
#~ "Altitudine addizionale richiesta per raggiungere il prossimo punto di "
#~ "aggiramento."

#~ msgid "Fin LD"
#~ msgstr "Fin LD"

#~ msgid ""
#~ "Altitude gained/lost in the current thermal, divided by time spent "
#~ "thermaling."
#~ msgstr ""
#~ "Quota guadagnata/persa nella termica corrente, divisa per il tempo speso "
#~ "in termica."

#~ msgid "Time of flight"
#~ msgstr "Tempo di volo"

#~ msgid "Could not open NMEA file!"
#~ msgstr "Impossibile aprire il file NMEA!"<|MERGE_RESOLUTION|>--- conflicted
+++ resolved
@@ -8,13 +8,8 @@
 msgstr ""
 "Project-Id-Version: xcsoar\n"
 "Report-Msgid-Bugs-To: \n"
-<<<<<<< HEAD
 "POT-Creation-Date: 2022-09-20 21:13+0200\n"
-"PO-Revision-Date: 2022-07-26 22:14+0000\n"
-=======
-"POT-Creation-Date: 2022-09-19 20:45+0200\n"
-"PO-Revision-Date: 2022-09-20 19:32+0000\n"
->>>>>>> 3cd697d5
+"PO-Revision-Date: 2022-09-20 21:39+0200\n"
 "Last-Translator: ulipo <uli.peru@gmail.com>\n"
 "Language-Team: Italian <https://hosted.weblate.org/projects/xcsoar/"
 "translations/it/>\n"
@@ -473,14 +468,8 @@
 msgstr "ID Comp."
 
 #. upload successful!
-<<<<<<< HEAD
 #: src/net/client/WeGlide/UploadIGCFile.cpp:118
 #: src/net/client/WeGlide/UploadIGCFile.cpp:176
-#, fuzzy
-=======
-#: src/contest/weglide/UploadIGCFile.cpp:118
-#: src/contest/weglide/UploadIGCFile.cpp:176
->>>>>>> 3cd697d5
 msgid "WeGlide Upload"
 msgstr "Caricamento WeGlide"
 
@@ -488,12 +477,7 @@
 msgid "Not found"
 msgstr "Non trovato"
 
-<<<<<<< HEAD
 #: src/net/client/WeGlide/UploadIGCFile.cpp:149
-#, fuzzy
-=======
-#: src/contest/weglide/UploadIGCFile.cpp:149
->>>>>>> 3cd697d5
 msgid "Upload Flight"
 msgstr "Carica Volo"
 
@@ -10533,7 +10517,6 @@
 msgid "Takeoff"
 msgstr "Decollo"
 
-<<<<<<< HEAD
 #: Data/Input/default.xci:59
 msgid "Above final glide"
 msgstr "Sopra Planata Finale"
@@ -10545,11 +10528,6 @@
 #: Data/Input/default.xci:69
 msgid "Final glide through terrain"
 msgstr "Planata Finale Attraverso Terreno"
-=======
-#: Data/Input/default.xci:694
-msgid "Manual Demo"
-msgstr "Demo Manuale"
->>>>>>> 3cd697d5
 
 #: Data/Input/default.xci:128 Data/Input/default.xci:135
 #: Data/Input/default.xci:459 Data/Input/default.xci:466
@@ -10559,33 +10537,24 @@
 msgid "Zoom"
 msgstr "Zoom"
 
-<<<<<<< HEAD
 #: Data/Input/default.xci:142 Data/Input/default.xci:790
 #, fuzzy
 msgid "What's here?"
 msgstr ""
 "Cosa c'è\n"
 "qui?"
-=======
-#: Data/Input/default.xci:687
-msgid "Airframe Switches"
-msgstr "Interruttori Velivolo"
->>>>>>> 3cd697d5
 
 #: Data/Input/default.xci:355
 msgid ""
 "Nav\n"
 "Page 2/2"
 msgstr ""
-"Config\n"
-"Pag. 3/3"
 
 #: Data/Input/default.xci:385 Data/Input/default.xci:1014
 #, fuzzy
 msgid "Waypoint List"
 msgstr "Lista Boe"
 
-<<<<<<< HEAD
 #: Data/Input/default.xci:419 Data/Input/default.xci:1062
 msgid "Dropped marker"
 msgstr "Segnaposto Rilasciato"
@@ -10610,325 +10579,188 @@
 #, fuzzy
 msgid "Target Show"
 msgstr "Obiettivo"
-=======
+
+#: Data/Input/default.xci:451
+#, fuzzy
+msgid ""
+"Display\n"
+"Page 2/2"
+msgstr "Mostra"
+
+#: Data/Input/default.xci:481
+msgid "Page Show"
+msgstr ""
+
+#: Data/Input/default.xci:488 Data/Input/default.xci:1072
+msgid "Pan Mode"
+msgstr "Modo Sposta"
+
+#: Data/Input/default.xci:507 Data/Input/default.xci:1080
+msgid "Labels"
+msgstr "Etichette"
+
+#: Data/Input/default.xci:515 Data/Input/default.xci:1088
+msgid "Trail"
+msgstr "Scia"
+
+#: Data/Input/default.xci:529 Data/Input/default.xci:1102
+msgid "Topo."
+msgstr "Topografia"
+
+#: Data/Input/default.xci:546
+msgid ""
+"Config\n"
+"Page 2/3"
+msgstr ""
+
+#: Data/Input/default.xci:596
+msgid ""
+"Config\n"
+"Page 3/3"
+msgstr ""
+"Config\n"
+"Pag. 3/3"
+
+#: Data/Input/default.xci:653 Data/Input/default.xci:1158
+msgid "Raw Logger"
+msgstr "Logger Grezzo"
+
+#: Data/Input/default.xci:661
+msgid "Lua"
+msgstr "Lua"
+
+#: Data/Input/default.xci:668 Data/Input/default.xci:719
+msgid "Vega"
+msgstr "Vega"
+
+#: Data/Input/default.xci:679
+msgid ""
+"Vega\n"
+"Page 2/2"
+msgstr ""
+"Vega\n"
+"Pag. 2/2"
+
+#: Data/Input/default.xci:687
+msgid "Airframe Switches"
+msgstr "Interruttori Velivolo"
+
+#: Data/Input/default.xci:694
+msgid "Manual Demo"
+msgstr "Demo Manuale"
+
 #: Data/Input/default.xci:701
 msgid "Setup Stall"
 msgstr "Impostazioni di Stallo"
 
+#: Data/Input/default.xci:708
+msgid "Accel"
+msgstr "Scorciatoia"
+
+#: Data/Input/default.xci:726
+msgid "Vario ASI zeroed"
+msgstr "Vario ASI azzerato"
+
+#: Data/Input/default.xci:727
+#, fuzzy
+msgid "ASI Zero"
+msgstr ""
+"ASI\n"
+"Zero"
+
+#: Data/Input/default.xci:733
+msgid "Accelerometer leveled"
+msgstr "Accelerometro livellato"
+
+#: Data/Input/default.xci:734
+#, fuzzy
+msgid "Accel Zero"
+msgstr ""
+"Scorciatoia\n"
+"Zero"
+
+#: Data/Input/default.xci:741
+msgid "Stored to EEPROM"
+msgstr "Salvato in EEPROM"
+
+#: Data/Input/default.xci:742
+msgid "Store"
+msgstr "Salva"
+
+#: Data/Input/default.xci:749
+#, fuzzy
+msgid "Cruise Demo"
+msgstr ""
+"Demo\n"
+"Crociera"
+
 #: Data/Input/default.xci:756
 msgid "Climb Demo"
 msgstr "Demo Risalita"
 
-#: Data/Input/default.xci:922
-msgid "Lock Screen"
-msgstr ""
-"Blocco\n"
-"Schermo"
->>>>>>> 3cd697d5
-
-#: Data/Input/default.xci:451
+#: Data/Input/default.xci:766
+msgid ""
+"Info\n"
+"Page 2/3"
+msgstr ""
+"Info\n"
+"Pag. 2/3"
+
+#: Data/Input/default.xci:774 Data/Input/default.xci:1181
+msgid "FLARM Radar"
+msgstr "Radar FLARM"
+
+#: Data/Input/default.xci:816
 #, fuzzy
 msgid ""
-"Display\n"
-"Page 2/2"
-msgstr "Mostra"
-
-#: Data/Input/default.xci:481
-msgid "Page Show"
-msgstr ""
-
-#: Data/Input/default.xci:488 Data/Input/default.xci:1072
-msgid "Pan Mode"
-msgstr "Modo Sposta"
-
-#: Data/Input/default.xci:507 Data/Input/default.xci:1080
-msgid "Labels"
-msgstr "Etichette"
-
-#: Data/Input/default.xci:515 Data/Input/default.xci:1088
-msgid "Trail"
-msgstr "Scia"
-
-#: Data/Input/default.xci:529 Data/Input/default.xci:1102
-msgid "Topo."
-msgstr "Topografia"
-
-#: Data/Input/default.xci:546
-msgid ""
-"Config\n"
-"Page 2/3"
-msgstr ""
-
-#: Data/Input/default.xci:596
-msgid ""
-"Config\n"
+"Info\n"
 "Page 3/3"
-msgstr ""
-
-#: Data/Input/default.xci:653 Data/Input/default.xci:1158
-msgid "Raw Logger"
-msgstr "Logger Grezzo"
-
-#: Data/Input/default.xci:661
-msgid "Lua"
-msgstr "Lua"
-
-#: Data/Input/default.xci:668 Data/Input/default.xci:719
-msgid "Vega"
-msgstr "Vega"
-
-#: Data/Input/default.xci:679
-msgid ""
-"Vega\n"
-"Page 2/2"
-msgstr ""
-"Vega\n"
-"Pag. 2/2"
-
-<<<<<<< HEAD
-#: Data/Input/default.xci:687
-#, fuzzy
-msgid "Airframe Switches"
-msgstr ""
-"Interruttori\n"
-"Velivolo"
-
-#: Data/Input/default.xci:694
-#, fuzzy
-msgid "Manual Demo"
-msgstr ""
-"Demo\n"
-"Manuale"
-
-#: Data/Input/default.xci:701
-#, fuzzy
-msgid "Setup Stall"
-msgstr ""
-"Impostazioni \n"
-"di Stallo"
-
-#: Data/Input/default.xci:708
-msgid "Accel"
-msgstr "Scorciatoia"
-=======
-#: Data/Input/default.xci:1135
-msgid "Setup System"
-msgstr ""
-"Imposta\n"
-"Sistema"
-
-#: Data/Input/default.xci:515 Data/Input/default.xci:1088
-msgid "Trail"
-msgstr "Scia"
-
-#: Data/Input/default.xci:440 Data/Input/default.xci:1046
-msgid "Target Show"
-msgstr "Mostra Obiettivo"
-
-#: Data/Input/default.xci:64
-msgid "Below final glide"
-msgstr "Sotto Planata Finale"
-
-#: Data/Input/default.xci:432
-msgid "Pilot Event Announce"
-msgstr "Annuncio Pilot Event"
-
-#: Data/Input/default.xci:481
-msgid "Page Show"
-msgstr "Mostra Pagina"
->>>>>>> 3cd697d5
-
-#: Data/Input/default.xci:726
-msgid "Vario ASI zeroed"
-msgstr "Vario ASI azzerato"
-
-#: Data/Input/default.xci:727
-#, fuzzy
-msgid "ASI Zero"
-msgstr ""
-<<<<<<< HEAD
-"ASI\n"
-"Zero"
-=======
-"Nav\n"
-"Pag. 2/2"
->>>>>>> 3cd697d5
-
-#: Data/Input/default.xci:733
-msgid "Accelerometer leveled"
-msgstr "Accelerometro livellato"
-
-<<<<<<< HEAD
-#: Data/Input/default.xci:734
-#, fuzzy
-msgid "Accel Zero"
-=======
-#: Data/Input/default.xci:142 Data/Input/default.xci:790
-msgid "What's here?"
->>>>>>> 3cd697d5
-msgstr ""
-"Scorciatoia\n"
-"Zero"
-
-#: Data/Input/default.xci:741
-msgid "Stored to EEPROM"
-msgstr "Salvato in EEPROM"
-
-<<<<<<< HEAD
-#: Data/Input/default.xci:742
-msgid "Store"
-msgstr "Salva"
-
-#: Data/Input/default.xci:749
-#, fuzzy
-msgid "Cruise Demo"
-msgstr ""
-"Demo\n"
-"Crociera"
-=======
-#: Data/Input/default.xci:1127
-msgid "Setup Wind"
-msgstr ""
-"Imposta\n"
-"Vento"
+msgstr "Pagine InfoBoxes"
 
 #: Data/Input/default.xci:840
 msgid "Traffic List"
 msgstr "Lista Traffico"
->>>>>>> 3cd697d5
-
-#: Data/Input/default.xci:756
-#, fuzzy
-msgid "Climb Demo"
-msgstr ""
-"Demo\n"
-"Risalita"
-
-#: Data/Input/default.xci:766
-#, fuzzy
-msgid ""
-"Info\n"
-"Page 2/3"
-msgstr "Pagine InfoBoxes"
-
-<<<<<<< HEAD
-#: Data/Input/default.xci:774 Data/Input/default.xci:1181
-msgid "FLARM Radar"
-msgstr "Radar FLARM"
-
-#: Data/Input/default.xci:816
-#, fuzzy
-msgid ""
-"Info\n"
-"Page 3/3"
-msgstr "Pagine InfoBoxes"
-
-#: Data/Input/default.xci:840
-msgid "Traffic List"
-msgstr "Lista Traffico"
 
 #: Data/Input/default.xci:848 Data/Input/default.xci:1229
 msgid "Thermal Assistant"
 msgstr "Assistente Termica"
-=======
-#: Data/Input/default.xci:422 Data/Input/default.xci:1065
-msgid "Marker Drop"
-msgstr ""
-"Aggiungi\n"
-"Segnaposto"
->>>>>>> 3cd697d5
 
 #: Data/Input/default.xci:882
+#, fuzzy
 msgid "Message Repeat"
-msgstr "Ripeti Messaggio"
+msgstr ""
+"Ripeti\n"
+"Messaggio"
 
 #: Data/Input/default.xci:893
 msgid "Nav"
 msgstr "Naviga"
 
-<<<<<<< HEAD
 #: Data/Input/default.xci:907
 msgid "Config"
 msgstr "Config"
 
 #: Data/Input/default.xci:922
-#, fuzzy
 msgid "Lock Screen"
-=======
-#: Data/Input/default.xci:546
-msgid ""
-"Config\n"
-"Page 2/3"
-msgstr ""
-"Config\n"
-"Pag. 2/3"
-
-#: Data/Input/default.xci:1197
-msgid "Nearest Airspace"
->>>>>>> 3cd697d5
 msgstr ""
 "Blocco\n"
 "Schermo"
 
-<<<<<<< HEAD
 #: Data/Input/default.xci:980
 msgid "AVG/ALT"
 msgstr "AVG/ALT"
 
 #: Data/Input/default.xci:1127
-#, fuzzy
 msgid "Setup Wind"
 msgstr ""
-"Impost.\n"
+"Imposta\n"
 "Vento"
 
 #: Data/Input/default.xci:1135
-#, fuzzy
 msgid "Setup System"
 msgstr ""
-"Impostaz.\n"
+"Imposta\n"
 "Sistema"
-=======
-#: Data/Input/default.xci:451
-msgid ""
-"Display\n"
-"Page 2/2"
-msgstr ""
-"Mostra\n"
-"Pag. 2/2"
-
-#: Data/Input/default.xci:727
-msgid "ASI Zero"
-msgstr "ASI Zero"
-
-#: Data/Input/default.xci:507 Data/Input/default.xci:1080
-msgid "Labels"
-msgstr "Etichette"
-
-#: Data/Input/default.xci:385 Data/Input/default.xci:1014
-msgid "Waypoint List"
-msgstr "Lista Boe"
-
-#: Data/Input/default.xci:661
-msgid "Lua"
-msgstr "Lua"
-
-#: Data/Input/default.xci:653 Data/Input/default.xci:1158
-msgid "Raw Logger"
-msgstr "Logger Grezzo"
-
-#: Data/Input/default.xci:774 Data/Input/default.xci:1181
-msgid "FLARM Radar"
-msgstr "Radar FLARM"
-
-#: Data/Input/default.xci:529 Data/Input/default.xci:1102
-msgid "Topo."
-msgstr "Topografia"
-
-#: Data/Input/default.xci:419 Data/Input/default.xci:1062
-msgid "Dropped marker"
-msgstr "Segnaposto Rilasciato"
->>>>>>> 3cd697d5
 
 #: Data/Input/default.xci:1143
 msgid "Settings Airspace"
@@ -10936,7 +10768,6 @@
 "Impostazioni\n"
 "Spazio Aereo"
 
-<<<<<<< HEAD
 #: Data/Input/default.xci:1174
 msgid "Setup Plane"
 msgstr "Impostazioni Velivolo"
@@ -10947,41 +10778,6 @@
 msgstr ""
 "Spazio Aereo\n"
 "più Vicino"
-=======
-#: Data/Input/default.xci:749
-msgid "Cruise Demo"
-msgstr ""
-"Demo\n"
-"Crociera"
-
-#: Data/Input/default.xci:816
-msgid ""
-"Info\n"
-"Page 3/3"
-msgstr ""
-"Info\n"
-"Pag. 3/3"
-
-#: Data/Input/default.xci:907
-msgid "Config"
-msgstr "Config"
-
-#: Data/Input/default.xci:429
-msgid "Pilot event announced"
-msgstr "Pilot event annunciato"
-
-#: Data/Input/default.xci:742
-msgid "Store"
-msgstr "Salva"
-
-#: Data/Input/default.xci:766
-msgid ""
-"Info\n"
-"Page 2/3"
-msgstr ""
-"Info\n"
-"Pag. 2/3"
->>>>>>> 3cd697d5
 
 #~ msgid ""
 #~ "Team\n"
