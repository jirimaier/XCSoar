--- conflicted
+++ resolved
@@ -5539,13 +5539,8 @@
 msgstr "Fijar como nueva Base"
 
 #: src/Dialogs/Waypoint/WaypointCommandsWidget.cpp:252
-<<<<<<< HEAD
 msgid "Pan to Waypoint"
-msgstr ""
-=======
-msgid "Pan To Waypoint"
 msgstr "Desplazarse a la baliza."
->>>>>>> c25ef5f7
 
 #: src/Dialogs/Waypoint/dlgWaypointDetails.cpp:232
 msgid "Clear current task?"
