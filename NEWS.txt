--- conflicted
+++ resolved
@@ -4,12 +4,9 @@
   - fix crash bug in terrain loader
   - support short name in CUP files
   - search waypoints via short name
-<<<<<<< HEAD
+  - ability to display short name on map
 * devices
   - improved support for LXNAV S8x/S10x varios, including task declaration.
-=======
-  - ability to display short name on map
->>>>>>> 4275c46b
 * user interface
   - consistent progress bar during startup
 * Android
