<<<<<<< HEAD
Version 7.0 - not yet released
* LUA scripting
* user interface
  - screen layout with 12 infoboxes on the left, vario+3 infoboxes on right
* data files
  - optimise the terrain loader
* devices
  - parse wind from standard NMEA sentence WMV
  - driver for XC Tracer Vario
  - driver for KRT2 radio
* weather
  - merge all weather data in one dialog
  - allow showing both terrain and RASP
  - show satellite images from pc_met (Deutscher Wetterdienst)
* calculations
  - merge redundant waves
  - task restart
* Windows
  - drop support for Windows CE
  - require Windows Vista or later
  - allow starting multiple XCSoar instances
* Linux
  - drop support for SDL 1.2
  - display rotation
* Android
  - drop support for ARMv6 CPUs
* Kobo
  - support Kobo Glo HD
=======
Version 6.8.5 - not yet released
* calculations
  - update circling percentage only when flying
  - fix circling height gain calculation
* user interface
  - fix "kg/m^2" and "lb/ft^2" unit display
  - fix inverse colors in horizon page
>>>>>>> fbe4c918

Version 6.8.4 - 2016/05/18
* airspace cross-section
  - use airspace visibility configuration (#3751)
* data files
  - accept "Military Aerodrome Traffic Zone" (MATZ) airspaces in
    OpenAir files (#3732)
* devices
  - CAI302: fix "airspace" marker in waypoint uploader (#3750)
* calculations
  - improve landing detection at high wind speeds (#3748)
* logger
  - fix crash in NMEA logger
* user interface
  - Australian units for weight are kg
* Windows
  - fix terrain loader (#3747)
* Android
  - fix crash bug in IOIO driver (#3744)
  - fix crash bug on Android 1.6 (#3742)
* Kobo
  - eliminate screen flashing on Kobo Glo HD, Kobo Touch 2.0
  - support battery status on Kobo Glo HD, Kobo Touch 2.0

Version 6.8.3 - 2016/03/09
* map
  - fix distorted terrain when zoomed out
  - fix missing airspaces in cross section (#3537)
* calculations
  - update SIS-AT to 2016 scoring rules
  - fix landing time display (#3690)
  - fix AAT range display
* data files
  - use correct "comment" field for OziExplorer files
  - relax file format detection for OziExplorer files
  - fix bogus arrival heights on watched waypoints when GPS unavailable
  - fix crash in airspace parser
  - fix crash in XML parser
  - save user.cup after edit (#3701)
* devices
  - GTAltimeter: remove unmaintained driver (#3661)
* Kobo
  - support Kobo Glo HD, Kobo Touch 2.0
* fix crash in SkyLines tracking

Version 6.8.2 - 2015/09/19
* Rubik R-26S polar
* user interface
  - save settings after copy&pasting an InfoBox set (#3649)
* map
  - fix crash in the topography renderer
* calculations
  - fix task progress display after finish achieved (#3657)
* devices
  - fix wrong baud rate after task declaration (#3654)
* Android
  - support the "escape" key (#3647)
  - fix all RS232 permissions on Android (#3648)
* Kobo
  - fix wrong IP address display (#3650)
* Raspberry Pi / Cubieboard
  - support digit and letter keys (#3611)

Version 6.8.1 - 2015/08/27
* fix freeze bug when starting without GPS fix
* fix crash with empty xcsoar-checklist.txt file
* devices
  - fix TCP port on Windows (#3428)
* Windows
  - fix the airspace file parser (#3633)
* Kobo
  - fix overlapping text (#3634)
* Android
  - fix USB-RS232-OTG permissions on Android

Version 6.8 - 2015/08/18
* data files
  - optimise the topography loader
  - faster RASP map change
  - show all RASP maps
  - fix comments in TNP files
  - ignore trailing whitespace in airspace files (#3546)
  - store user-edited waypoints and markers in "user.cup"
* devices
  - remove option "Ignore checksum"
  - CAI302: add sink tone configuration
  - LX: implement LXNAV Nano3 task declaration (#3295)
  - LX: remove support for LX1600 pass-through mode
  - ATR833: new driver
  - Volkslogger: support DAeC keyhole declaration
  - Westerboer VW921: remove buggy driver (#3215)
  - added TCP port 2000 to portlist (part of #3326)
  - support LXNAV V7 pass-through mode (#1913, #2808, #2919)
* calculations
  - wave assistant
  - use maximum speed configured in plane setup as limit for calculations
  - use WGS84 earth ellipsoid for distance calculations (#2809)
  - remove setting "Prefer external wind"
  - reduce EKF wind latency
  - fix bogus value in "Nearest Airspace H" InfoBox (#3589)
  - obey the maximum start speed (#2841)
* airspace cross-section
  - sync map & cross-section view zoom setting (#2913)
* infoboxes
  - add "Fin MC0 AltD" infobox (#2824)
  - add "Next arrow" infobox (#3128)
* task editor
  - added one-click task reversal (#1730)
  - show name of loaded/saved tasks in dialog title (#1924)
  - support large legs in the FAI triangle renderer (#3413)
  - task calculator moved to "Status" dialog
  - markers can be used in tasks and for "goto"
* map
  - allow "Mark Drop" while panning
  - airspace labels
* user interface
  - allow horizontal speeds in m/s
  - allow mass in lb, wing loading in lb/ft^2
  - download data files from site configuration
  - remove support for custom status files
  - merge airspace warning buttons "ACK Warn" and "ACK Space" (#1086)
  - show airspace warning at bottom (#1378, #2628, #3275)
  - profile manager
  - password-protected profiles (#851)
  - checklist remembers last opened list (#3110)
  - use configured coordinate format in waypoint editor
  - remove custom font support, replaced with global "text size" setting
  - improved font sizes
  - improved font renderer
  - display rotation for Raspberry Pi and Cubieboard (#3238)
  - use /dev/input/event* on Raspberry Pi and Cubieboard (#3179)
  - support mouse wheel on Raspberry Pi and Cubieboard
  - scale touchscreen coordinates to screen size
  - bigger icons on high-dpi screens (#2795, #3267, #3397, #3540)
  - improved keypad support (#3281)
  - new translation: Simplified Chinese
* tracking
  - new option disables tracking while roaming on the cell network
  - queue SkyLines tracking fixes while data connection is unavailable
  - fix SkyLines traffic display on southern hemisphere (#3601)
  - show SkyLines traffic even if we have no GPS fix yet
  - show nearby waypoint in SkyLines traffic list
  - show altitude in list (#3606)
  - show all nearby traffic (#2814)
  - pass vehicle name to LiveTrack24
* Linux
  - Wayland support
* Android
  - fix IOIO connection on Android 4.x (#2959, #3260)
  - support IOIO-OTG with the Android device in USB host mode
  - support IOIO over Bluetooth
  - support Bluetooth LE
  - timeout for the HTTP client (e.g. LiveTrack24)
* Kobo
  - menu button
  - add UI allowing the start of external scripts to KoboMenu (#3194)
  - support Wifi with WEP (#3138)
  - support open Wifi networks (#3391)
  - support USB-OTG
  - export data partition via USB storage
  - support the Kobo Aura screen (#3490)

Version 6.7.9 - 2015/07/03
* user interface
  - fix crash in task editor
  - fix crash while panning the map
  - improved font renderer
* data files
  - fix comments in TNP files
* calculations
  - faster triangle score calculation
  - fix crash in triangle score calculation (#3576)
* Android
  - timeout for the HTTP client (e.g. LiveTrack24)
* Kobo
  - enable crash dumps in XCSoarData/crash/

Version 6.7.8 - 2015-05-22
* user interface
  - draw gray title bar on inactive dialogs
  - improved dialog button placement
  - fix missing buttons in terrain configuration (#3421)
* task
  - support large legs in the FAI triangle renderer (#3413)
  - make "Cruise efficiency" read-only
* devices
  - fix crash when downloading flight without "logs" folder
* Linux
  - support Raspberry Pi 2
  - show ports renamed by udev

Version 6.7.7 - 2015/02/20
* airspace
  - accept airspaces of class RMZ in OpenAir format files (#3437)
  - fix wrong AGL height due to longitude east/west wraparound (#3468)
* infoboxes
  - fix data for OLC infoboxes if "OLC League" is used (#3461)
* calculations
  - fix handicap factor for "OLC League" scores
  - fix reach calculation problems at border of map (#3239)
  - simplified EKF wind algorithm (#3062)
* input events
  - allow '_' character in event identifiers (#3464)
* replay
  - fix replay progress while replay is paused (#3446)

Version 6.7.6 - 2014/10/18
* tracking
  - updated SkyLines server IP
* user interface
  - fix crash when switching pages with cross section (#3012, #3231, #3395)
* devices
  - LX: relax download timeout (#3199)
  - OpenVario: new device driver
  - Vaulter: new device driver
* replay
  - accept "$GNRMC" in replay of NMEA files
* calculations
  - improve circling detection when using some external NMEA devices (#3360, #3372)
* configuration
  - report missing plane configuration file in log file

Version 6.7.5 - 2014/06/09
* fix crash in task manager (#3305)
* work around crash on Windows (PC) (#3284)
* devices
  - fixed attitude data handling
  - properly detect LXNAV Nano 3
  - FLARM: fix declaration with asterisk in task point name (#3323)
* airspace
  - assume all airspaces are active if day of week is not known
  - restore "Repetitive Sound" setting on startup (#3308)
* Android
  - fix crash when opening IOIO port (#3309)
  - allow reconnecting IOIO sensors
* tasks
  - fix loading of some tasks from .cup files

Version 6.7.4 - 2014/04/11
* map
  - fix topography rendering for polygon shapes (#3245)
  - fix SDL clipped polygon rendering algorithm (#3250)
* devices
  - Westerboer: ignore implausible values from buggy devices
* logger
  - create "logs" directory automatically for external flight downloads
* user interface
  - show status message when switching to next turnpoint (#3270)
* airspace
  - relax parsing of TNP airspace files (#3272)
* infoboxes
  - don't use depreciated content in default configuration (#3278)

Version 6.7.3 - 2014/01/22
* tracking
  - changed host for DHV tracking server (#3208)
* user interface
  - fix missing battery info in status panels
* map
  - fix disappearing observation zones at left/top screen border (#3212)
  - fix RASP display
* devices
  - LX: improved logger handshake (#3199)
  - LX: auto-retry after errors during IGC download
* Android
  - load XCSoarData from external SD card if available (#3198)
* Kobo
  - fix touch screen bug (#3195, #3204, #3211)

Version 6.7.2 - 2013/12/19
* user interface
  - fix crash in alternates list (#3146)
  - new translation: Slovenian
* infoboxes
  - fix "Fin Dist" infobox for GOTO tasks (#3152)
* configuration
  - increase upper limit for plane wing area (#3154)
  - fix saving of custom polars (#3173)
* waypoints
  - correctly handle S latitudes and W longitudes in waypoint editor (#3155)
  - fix saving waypoints to cup format files from waypoint editor
* devices
  - auto-reconnect TCP client (#3127)
  - handle time warps in NMEA replay
  - another midnight wraparound bug fix (#2973)
* Android
  - enable Vivante workaround for GC600 (#3184)
  - faster map renderer (#3124)
  - improved font quality
  - enable cursor key navigation in dialogs (#3133)
* Kobo
  - fix misassigned passphrase in WiFi dialog (#3151)
  - work around Kobo Touch N905B kernel crash in display driver (#3145)
  - work around Kobo Touch N905B touch screen bug
  - the "Home" button opens the menu
  - mount /dev/pts for telnetd (#3135)
  - fix crash in file manager and METAR/TAF dialog (#3078)

Version 6.7.1 - 2013/10/11
* replay
  - fix crash replaying an IGC file with no B record extensions (#3107)
* data files
  - save the previous log file in "xcsoar-old.log"
* user interface
  - new translation: Lithuanian
* devices
  - CAI302: work around transmission errors during IGC file download (#3074)
* Android
  - fix crash in "credits" dialog on Android 4 (#3106)
  - work around Vivante GPU texture bugs (#1995, #2228, #2990, #2998, #3105)
* Kobo
  - fix passphrase entry in WiFi setup (#3053)
  - fix compatibility with old Kobo firmware

Version 6.7 - 2013/09/30
* new target: Kobo e-book readers
* user interface
  - resizable main window
  - added AutoZoom gesture (up-down)
  - obsolete configuration pages "devices", "polar", "logger info" removed
  - new page: "horizon" (#1592)
  - default page gesture changed right/left sense according to other xc ui interaction pattern
  - pressing the Escape key in task manager switches to "Close" tab (#2877)
  - separate font for dialogs (#723, #2806)
  - repetitive airspace warning sound (#2952)
  - never close dialogs due to display rotation
  - disable custom fonts on Altair
  - improve small dialog font on Altair
  - fix loading translations on Linux (#2041)
* map
  - terrain countour lines (#2451)
  - continue loading terrain/topography without GPS fix (#2723)
  - suppress drawing duplicate topography labels
  - draw projected path when turning
  - additional zoom levels (#3037)
  - global "don't fill airspace" setting (#3047)
  - fix rendering errors when some airspaces have no border (#3045)
  - fix distinct page zoom in conjunction with circling zoom (#2907)
* infoboxes
  - new content "Speed task last hour"
  - new content "Next distance (nominal)"
  - new content "Takeoff distance" (#3059)
  - new panel for "Team code" provides quick access to team code settings (#2899)
  - new content "OLC speed" (#2352)
* tasks
  - custom "start requires arm" setting (#2782)
  - new option to disable OLC optimisation
  - MAT: ask user whether to add turn points while flying over it
  - update the calculator without a GPS fix (#2876)
  - fix task speed and time estimates before task start (#2876, #2906)
  - show "arm advance" button when manual arming is necessary (#1729)
  - support the OLC/DMSt 500km triangle threshold (#2963)
  - render finish point as achieved when task is finished (#2140)
  - subtract start/finish cylinder radius from task distance (#2308)
  - fix parsing of .cup task files
* route planner
  - ignore inactive and acknowledged airspaces (#2866)
* calculations
  - add more weight to zig-zag wind compared to circling wind
  - enable circling wind calculation in IGC replay (#2672)
  - fix OLC triangle display (#2775)
* waypoint editor
  - delete waypoint implemented
  - CUP file support added
* devices
  - enabling/disabling devices on-the-fly
  - "debug" button
  - more robust midnight wraparound handling (#2857)
  - new driver from Cambridge L-Nav
  - support TCP client connection
* Android
  - support IOIO via OpenAccessory (Android 4.x)
  - support USB host mode and USB-RS232 adapters on the Nook (#2886)
  - show Bluetooth name instead of MAC address in device list
  - enable fast refresh mode on Nook Simple Touch
* Analysis
  - a retrospective task is compiled that summarises waypoints the aircraft has 
    visited (within 15km radius).  These waypoints are drawn on OLC page of analysis dialog.
* data files
  - default profile is called "default.prf" instead of "xcsoar-registry.prf"
  - log file is called "xcsoar.log" instead of "xcsoar-startup.log"
  - fix name truncation when saving a waypoint file on Windows (#3096)

Version 6.6.5 - 2013/08/21
* user interface
  - reduce flickering in system configuration
* map
  - reduce CPU usage of airspace and topography renderer
* tasks
  - remove keyhole from the BGA start sector zone
* devices
  - enable Nook's internal GPS for mock locations (#2999)
* configuration
  - fix loading home waypoint on longitudes bigger than 90 degrees

Version 6.6.4 - 2013/07/11
* map
  - fix stuttering terrain on Windows CE
  - fix multi-touch pan gesture (#2684)
* calculations
  - improve robustness of the zig-zag wind algorithm (#2961)
* devices
  - FLARM: work around a Garrecht TRX-1090 firmware bug (#2745, #2749)
  - LX: faster LXNAV Nano detection over Bluetooth (#2819)
  - Volkslogger: increase timeout to calculate security (#2910)
  - fix bogus error message after pressing "Cancel"
  - show Bluetooth name instead of MAC address in device list

Version 6.6.3 - 2013/07/02
* map
  - fill FAI triangle areas on Windows
* devices
  - FLARM: improve task declaration reliability
  - LX: support Nano firmware 2.10 (#2819)
* Android
  - fix compatibility issue with Android 2.2
  - detect when internal GPS is lost on Android 2.3 and older (#2929)
* user interface
  - fix unit display for pressure in flight setup dialog (#2933)
* data files
  - added "Pilatus B4" polar

Version 6.6.2 - 2013/06/12
* map
  - fix misplaced topography labels (#2564)
  - fix keyboard panning with track up (#2908)
* infoboxes
  - ensure that the unit symbol is visible
  - fix ballast display in vario gauge (#2911)
* tasks
  - update all settings after task type change
* devices
  - Volkslogger: fix IGC file download on Windows CE
  - EWmicroRecorder: fix corrupt task declaration (#2921)
  - fix potential crash when garbage is received from device
  - fix IOIO reconnect
  - generate G record even when first device has no GPS (#2849)
* cross section
  - also display unknown airspace types (#2884)
* Raspberry Pi
  - fix instant crash (#2922)
* Altair
  - never override data path (#2509)
* Android
  - faster startup

Version 6.6.1 - 2013/05/08
* cross section
  - fix airspace display after display rotation (#2825)
* user interface
  - fix malformed name in airspace warning dialog (#2813)
  - don't lost focus to waypoint list on Altair (#2835)
  - don't forget map zoom when returning to map (#2805)
* devices
  - indicate duplicate devices in list
  - allow using more than one TCP/UDP device
  - fix spurious errors after IOIO baud rate change (#2733, #2754)
  - K6Bt: fix configured baud rate setup on Android (#2836)
  - work around Android 2.3 Bluetooth crash bug
* tasks
  - prevent moving target out of the cylinder (#2794)
* configuration
  - fix regression with polar configuration (#2803)
* support gcc 4.8

Version 6.6 - 2013/04/23
* map
  - optional distinct map zoom on each page (#1603)
  - add label selection "Task waypoints & airfields"
  - allow configuration of "Final glide bar" display (#2554)
  - new snail trail option "Vario-scaled dots and lines"
  - topography icons
  - don't draw pan info over north arrow (#2765)
* cross section
  - show airspace names (#1149, #2390)
  - use glide polar instead of current glide ratio (#2687)
* infoboxes
  - green InfoBox distance when inside observation zone (#2560)
  - limit the InfoBox aspect ratio
  - new InfoBox styles "Shaded" (#1852), "Glass" (#2466)
  - waypoint details button in target dialog (#1967)
  - show distance in radial InfoBox comment (#2577)
  - new InfoBox "ATC radial" with distance in nautical miles (#2269, #2706)
  - improved wind edit panel (#2770)
* user interface
  - replay fast-forward
  - new waypoint location editor (#343)
  - show required glide ratio in waypoint details (#1573)
  - add airspace ack button to map item list (#2139)
  - additionally show airspace altitude in feet (#2379)
  - show more files in replay file picker (#2582)
  - clicking with Ctrl key pressed moves the simulator (#199)
  - vario bar at the right edge of the map
* tasks
  - MAT tasks (#563)
  - custom symmetric quadrant (#2125)
  - AAT keyhole (#1687)
  - add AST point option "Score exit" (#2544)
  - optimise start point
  - allow up to 30 turn points in racing tasks
  - local time for task start open/close time (#2645)
  - enforce the task start open/close time (#2678)
  - fix start auto-advance
* calculations
  - improve the circling wind algorithm (#2690)
* devices
  - Volkslogger: support IGC file download (#1972)
  - Volkslogger: declaration no longer erases waypoint database from logger
  - CAI302: support uploading all waypoint file types (#2054)
  - V7: support for QNH synchronization to V7 vario
* Android
  - faster map renderer on some Android devices
* other
  - new polars for two G 102 Astir variants (#2701)
  - new option "auto bugs" increases bug setting every hour (#1526)
* configuration
  - fix saving of configuration values in non-metric setups (#2771)

Version 6.5.4 - 2013/04/10
* devices
  - Volkslogger: increase timeout for reading flight list
  - V7: fix QNH change
* logger
  - fix failing IGC logger (#2658, #2735, #2736, #2746, #2751)

Version 6.5.3 - 2013/03/26
* user interface
  - eliminate flickering in the cross section on Windows
  - fix wrong radial display in target dialog
  - start at terrain center when there's no GPS fix and no home location
* task
  - fix line OZ rounding error (#2599)
* devices
  - FLARM: fix IGC file download on firmware 5.09 (#2619)
* Android
  - fix crash with Hebrew language
* Mac OS X
  - fix crash on startup (#2607, #2667)
  - show missing serial ports, hide internal devices (#2668)
* infoboxes
  - fix rendering of thermal assistant aircraft symbol (#2702)

Version 6.5.2 - 2013/03/15
* user interface
  - fix hang during startup (#2662, #2663)
  - fix freeze in dialogs (#2664)
  - automatically re-enable manual wind controls (#2336)
  - fix crash after connecting FLARM (#2669)

Version 6.5.1 - 2013/03/12
* infoboxes
  - fix MacCready adjustment for non-metric units (#2654)
* user interface
  - fix bogus "restart XCSoar" messages
  - fix cross section render error on some OpenGL chips (#2631, #2661)
  - allow gestures in cross section (#2655)
* devices
  - fix crash in Android Bluetooth driver (#2636, #2656)
  - fix NMEA input on Android Bluetooth Server
* data files
  - use the terrain cache even when the system clock is wrong
  - fix G record regression (#2657)

Version 6.5 - 2013/03/08
* map
  - lower zoom levels possible while circling (#1120)
  - draw FAI triangle areas (#1563)
  - optimise the terrain renderer
  - added "Wind Up" display orientation
  - high-resolution terrain renderer (Android/Linux only)
  - kinetic panning (Android/Linux only)
  - new terrain color ramp "Gaudy"
* calculations
  - don't detect landing while climbing in a wave (#1330, #2289, #2406)
  - basic support for the contest "DMSt" (#2208)
* tasks
  - add task start countdown (#136, #1080)
  - optimise racing tasks for minimum distance
  - allow observation zone sizes up to 200km (#2401)
  - always use "arrival safety height" when calculating arrival heights
    for intermediate task turnpoints
* devices
  - LX: support flight download from LXNAV Nano (#2085)
  - LX: support flight download from LX5000/LX7000 pro IGC
  - LX: read bugs setting from the LX160 vario (#2167)
  - Android/IOIO: support BMP085 sensor (DroidSoar V2)
  - Android/IOIO: support MS5611 pressure sensor
  - added driver for Levil AHRS device
  - Leonardo: read indicated airspeed from PDGFTL1 sentence
  - C-Probe: read IAS/TAS from the device
  - K6Bt: fix baud rate switching with various drivers
  - K6Bt: fix configured baud rate setup on Android
* data files
  - added MATZ airspace class (#2530)
  - integrated handicaps from DAEC 2012
* logger
  - auto-flush IGC logger after every fix
* user interface
  - preselect first item with details in map item list for
    faster access (#2069, #2207)
  - non-modal FLARM radar (with InfoBoxes and menu)
  - show FAI triangle sectors in task manager
  - can drag modal dialogs
  - short click opens InfoBox dialog
  - support keyboard input on desktop computer
  - improved angle input (e.g. wind direction, sector radials)
  - faster map initialisation during startup
  - reduce audio vario latency
  - better bold fonts on Linux
  - add page option to show cross section below map
  - allow pages with FLARM radar and thermal assistant
  - double click on vario opens main menu
  - allow opening main menu while panning
  - new translations: Hebrew, Vietnamese
* infoboxes
  - added thermal assistant infobox
  - inverse colors for wind arrow infobox and flarm gauge (#2337)
* track friends via internet connection (SkyLines live tracking)
* SkyLines tracking enabled on Windows CE
* Android
  - check if external storage is mounted
* Documentation
  - started a French translation of the manual
  - included an almost complete German translation of the manual

Version 6.4.6 - 2013/01/23
* devices
  - Leonardo: fixed vario parser for the $c sentence
  - C-Probe: fixed temperature offset bug
  - GTAltimeter: fixed vario parser
  - SerialPort: fixed lockup/hang problem when closing for some CE devices (#2515)
* user interface
  - sort airspaces properly in the airspace list dialog (#2528)
* infoboxes
  - fixes broken wind arrow display in some situations (#2295)
  - fix font scaling on screen rotation change (Android/Linux OpenGL)
* data files
  - fixed arc airspace approximation threshold handling (#2360)
* configuration
  - save waypoint label display configuration changed from menu (#2548)

Version 6.4.5 - 2012/12/14
* calculations
  - fix rounding error in convex boundary calculation (#2477)
* devices
  - Vega: fix MacCready setting feedback loop (#1218, #2490)
* user interface
  - faster gesture drawing
  - fix crash in InfoBox page setup (#2122)
  - allow scrolling the check list on Altair (#1289)
* map
  - fix crash in terrain renderer with broken map file (#2478)
* data files
  - added "LAK-12" polar

Version 6.4.4 - 2012/11/15
* devices
  - CAI302: longer timeout for "CLEAR LOG"
* user interface
  - fix font preview in configuration dialog
  - fix the Escape key on Altair
  - fix wind InfoBox dialog layout (#2192)
  - add missing "Switch InfoBox" button (#2246)
* Android
  - fix text rendering on some PowerVR GPUs
* Windows
  - fix garbled screen area in task manager (#2272)

Version 6.4.3 - 2012/11/01
* devices
  - fix freeze bug on device reconnect
  - LXNAV Nano: fix crash in Nano configuration dialog
  - LXNAV V7: fix NMEA setup over Bluetooth
  - Colibri/LX20: fix LXN/FIL to IGC conversion (#2262)
* user interface
  - fix the download manager on Samsung phones

Version 6.4.2 - 2012/10/17
* calculations
  - contest: relax altitude difference check (#2348)
  - improve take-off and landing detection (#2391)
* devices
  - CAI302, B800: fix ballast command (#2387)
  - IOIO: fix baud rate switching, fixes LXNAV V7 and Volkslogger (#2277)
* data files
  - added polar of "Ka 6E" and corrected the "Ka 6CR" one (#2327)
  - added polars of "AK-8" and "Blanik L13-AC" (#2329)
* map
  - suspend the map renderer while thermal assistant is shown
* user interface
  - closing the XCSoar window cancels the current modal dialog (was
    broken on Windows)
  - fix off-by-one bug in combo list (#2382)
  - fix map updates in replay/simulator on Linux (#2236)
  - fix file manager on new XCSoarData directory
  - fix excess error messages in file manager (#2395)
  - validate UTF-8 in xcsoar-checklist.txt (#2396)

Version 6.4.1 - 2012/08/30
* calculations
  - fix "final GR" calculation (#2256)
  - improved great circle vector calculation precision
* map
  - new option to disable the wind arrow
* data files
  - increased arc airspace resolution for large radiuses
* devices
  - fix potential crash in I/O thread
  - fix date/time parsing in Flytec device driver
  - Volkslogger: fix task declaration over Bluetooth
  - CAI GPS-NAV: work around timing problem
  - LX: fix Colibri/LX20 declaration problems
  - Westerboer: support for smaller steps in MC value setting
  - improved Bluetooth support on Windows CE
  - work around Windows CE serial port driver bug, fixes freeze during
    Nano task declaration (#2255)
* user interface
  - remove duplicate "trail drift" setting (#2252)
  - fix flarm teamcolor saving (#2291)
  - fix flarm targets in map item list (#2267)
* logger
  - IGC B record is invalid ("V") with just 2D fix
  - log pressure altitude in IGC files
* fix crash on low battery in simulator mode (#2306)

Version 6.4 - 2012/07/31
* calculations
  - Contest: add FFVV NetCoupe (#1648)
  - Contest: optionally include next task point in OLC classic/plus
    score calculation (#1561)
* devices
  - support up to 6 devices
  - buffered serial port I/O
  - FLARM: new FLARM setup dialog
  - added drivers for GliderTools GT Altimeter and Compass C-Probe
  - LXNAV V7 and Nano configuration dialog
* data files
  - removed support for separate terrain/topography files, now XCM only
* map
  - configurable airspace rendering (#1847)
  - "dots for sink" trail styles
  - weather stations on the map (#1487)
* user interface
  - added "Airspace On/Off" menu button
  - save Flarm team mates in the profile (#1997)
  - added para- and hang glider and aircraft symbols (#1626)
  - audio vario (#1576)
  - improved airspace list rendering
  - configurable map item list (#1936)
  - "GoTo" button in map item list (#2069)
  - show corresponding waypoint file in waypoint details dialog (#1624)
  - show gesture path while dragging
  - file manager, can download data files
  - new option to disable the "final glide" display mode
* infoboxes
  - added automatic altitude infobox (baro. altitude with GPS fallback)
  - added wind arrow infobox (#1598)
* Android
  - support x86 and MIPS CPUs
  - Bluetooth server for NMEA out

Version 6.3.11 - 2012/07/27
* calculations
  - fix freeze in glide solver
  - fix transition in small cylinder for key hole observation zones
    (e.g. BGA, #2229)
  - fix AAT buttons in new tasks (#2183)
* data files
  - fix crash in CUP task loader
* map
  - fix rounding error in annulus renderer (#2221)
  - redraw map after target was moved (#2216)
  - fix bogus "around terrain: -1" map element (#2205)
  - fix waypoint label style when no map is loaded

Version 6.3.10 - 2012/07/20
* calculations
  - fix rounding error in sector angle calculation (#2102, #2209)

Version 6.3.9 - 2012/07/18
* calculations
  - show AAT/target info before the first GPS fix (#2183)
* data files
  - fix crash in the "Status File" loader
* devices
  - plausibility tests for NMEA input
  - fixed Westerboer VW921 airspeed reading

Version 6.3.8 - 2012/06/22
* fix broken graphics (#2182, #2184, #2185)

Version 6.3.7 - 2012/06/21
* calculations
  - show altitude difference to target point, not area centre
  - enforce the 150 minutes limit for OLC league (#2174)
  - fix airspace warnings on old ARM CPUs (#2127)
* devices
  - LX: improved LXNav V7 support
  - skip failed devices for task declaration
* replay
  - fix parsing of flight date in IGC files
* Android
  - fix crash during METAR download (#2156)
  - fix map flipping (#2154)

Version 6.3.6 - 2012/06/06
* calculations
  - fix task start arming inconsistency
  - fix crash in thermal locator (#2137)
  - consider head wind in STF only if MacCready setting is zero
* devices
  - fix NMEA out
* data files
  - added "ASW-28 (15m)" polar (#1919)
* user interface
  - ignore double clicks when mouse/finger has moved
  - the "back" key returns focus to map
* Windows
  - check for XCSoarData in the XCSoar.exe directory (#2136)
* Android
  - fix crash on IOIO reconnect (#2130)
  - fix interference of two or more IOIO UARTs (#2107)
  - eliminate delay from IOIO connect

Version 6.3.5 - 2012/05/31
* calculations
  - fix rounding error in task minimum search for finish lines (#2102)
* devices
  - fix crash on connection failure during flight download (#2107)
* map
  - fix horizontal terrain stripes (#1745)
* Android
  - fix compatibility with Android 1.6
  - fix hanging IOIO/Bluetooth connection
  - fix crash in FLARMNet dialog
  - save crash dumps in directory "XCSoarData/crash/";
    this requires the Android permission "READ_LOGS"

Version 6.3.4 - 2012/05/24
* calculations
  - fix overflow in ETE/ETA calculations on big tasks (#2066)
  - fix bogus landing detection right after takeoff (#2081)
* task manager
  - fix FAI start/finish line length (#2079)
* devices
  - CAI302: fix connection lost after MacCready update (#2029)
* user interface
  - increase double click interval to 500ms (#2088)
  - fix UTC offset preview (#2082)
* map
  - sanitise map scale (#2086)
  - fix crash on topography triangulation failure (#2089)
* Android
  - fix profile path on Samsung devices with external SD card (#2051)

Version 6.3.3 - 2012/05/05
* calculations
  - use arrival height instead of terrain safety height for MC0 Alt.D
    (#1991, #1992)
  - fix arrival heights on map when no terrain is available (#2018)
* user interface
  - refresh the device list automatically
* Android
  - fix crash after too many network failures (#1957)
  - improve the pressure sensor's Kalman filter
  - fix Bluetooth/IOIO receive data truncation
  - reduce the risk of getting killed by the Android Activity Manager
* logger
  - Fix logging of "start" events
  - Fix logging of "before takeoff position fixes" in IGC logs (#2052)

Version 6.3.2 - 2012/04/26
* devices
  - FLARM: fix flight download (#2024)
* user interface
  - improved list colors, white text on dark blue background
  - limit form field labels that are too wide (#2025)
* Android
  - apply a Kalman filter to the pressure reading (#1928)

Version 6.3.1 - 2011/04/19
* calculations
  - fix crash with far away task (#1969)
  - fix high speed remaining when wind drift is disabled (#1962)
  - fix crash when scrolling beyond the poles (#2005)
  - fix airspace activity (day of week) calculation
* devices
  - allow standard NMEA sentences to begin with 'P'
  - add missing NMEA checksum verifications
  - Borgelt: send bugs and ballast to the B800 (#1940)
  - Borgelt: read the ballast setting from the B800 (#1940)
  - LX: support the LXNav V7
  - Flymaster: initiate NMEA mode
  - AltairPro: relax timeouts
  - FLARM: relax timeouts
  - fix timeouts on Windows CE (FLARM driver and others) (#1970)
  - ignore garbage at the beginning of NMEA lines
  - fix the NMEA out driver (for Altair double seater and others) (#1982)
* logger
  - fix format of IGC 'C' records for takeoff/landing (ambiguous spec) (#1993)
  - fix landing time in flight logger (#2012)
* map
  - don't fill acked airspaces (#1958)
  - fix display of full-circle annulus (#2000)
* task manager
  - fix rename/delete function for task files (#1985)
  - also clear optional starts with "Clear All" button (#2014)
* waypoints
  - add all examined waypoints to recently used waypoint list (#2009)
* Linux
  - fix HTTP networking bugs
* Android
  - fix hanging shutdown after IOIO connection failure
  - fix saving of airspace colors (workaround for android compiler bug) (#1954)
* Windows
  - fix double key presses on Windows CE / PPC2000
* Altair
  - recover focused dialog control (#1868)

Version 6.3 - 2012/03/29
* calculations
  - real-time OLC score
  - configurable permanent polar degradation
  - finish: allow flight to boundary (reenabled)
* devices
  - COM port monitor
  - fix for TCP port on Windows
  - added separate FLARM driver for declaration and IGC file download
  - FLARM: generate checksums for task declaration
  - added driver for the Westerboer VW921/VW922 devices
  - added driver for the FlyNet variometer
  - allow up to 4 devices
  - LX: support the LX Color Vario
  - LX: send QNH and ballast to device
  - LX: send keep-alives while in flight list
  - LX: support LX1600 pass-through mode
  - send/receive bugs setting to/from device, if driver support it
  - support for K6-Bt baud rate switching
  - CAI302: units editor
  - CAI302: write waypoint database to CAI302
  - CAI302: baud rate switching
  - Flytec: correct airspeed and ground speed factor
* map
  - airspace rendering fixed
  - show new map items list on click
  - reduce map jiggling, improved E Ink display support
  - multi-touch drag triggers pan
  - waypoint labels: support "required glide ratio" instead of
    "arrival height"
* user interface
  - show METAR data in natural language
  - sort METAR stations by name
  - added kinetic scrolling for non-WinCE platforms
  - enable font anti-aliasing on Linux and Mac OS X
  - show airspaces in the task manager
  - larger form rows on touch screens
  - added UTM coordinate format
  - single click in target dialog moves the target
  - dpi-aware dialog layout
  - show units in the analysis dialog
  - optional full-screen mode on Linux
* logger
  - added "Start only" option for auto logger
* data files
  - added support for CompeGPS waypoint files
* internet
  - added LiveTrack24 live tracking
* Windows
  - use XCSoarData folder on removable drives/cards if available
* Android
  - support reverse screen modes for Galaxy Tab
  - support baro sensor
  - fix profile saving bug after initial installation
  - improve Bluetooth and IOIO error handling
* Altair
  - fix configuration dialog navigation
* LX MiniMap
  - support for the hardware buttons

Version 6.2.6 - 2012/02/25
* calculations
  - fix bogus terrain warnings
  - fix incorrect expiration of wind data, e.g. for temporary manually
    overridden automatic wind calculations results
  - fix auto MacCready calculation
* devices:
  - Vega: fix Vega configuration dialog
  - Android: don't auto-reopen the internal GPS periodically
  - Android: fix deadlock when internal GPS is disabled
  - fix rare crash bug during task declaration
* fix parsing of weather station codes read from profile
* Altair:
  - fix a few broken dialog hot keys
* Windows
  - allow configuring the UTC offset on Windows CE

Version 6.2.5 - 2012/01/27
* calculations
  - fix time calculation when goal is above aircraft
  - fix speed to fly when goal is below aircraft
  - fix minor OLC miscalculation
  - enable the logger ID on all platforms
  - prevent spikes and jumps during IGC replay
* infoboxes
  - fix display of "FIN ETE VMG" and "WP ETE VMG"
* user interface
  - enable 5 InfoBoxes on the right in landscape mode
* settings
  - fix handling negative UTC offsets
* devices:
  - fix regression in EW MicroRecorder task declaration
  - EW MicroRecorder: make task declaration cancellable
* Android
  - fix black screen after resume
* Windows
  - fix freeze on the Windows Mobile "Today" screen

Version 6.2.4 - 2011/12/24
* calculations
  - fix arrival altitude calculation when goal is above aircraft
  - take terrain safety height into account for start point
  - calculate final glide MacCready even when no thermal was measured yet
  - fix rare crash in AutoMacCready calculation
  - converge AutoMacCready to zero when goal is unreachable
  - fix crash with far away task
  - fix crash in terrain reach calculator
* devices
  - Borgelt: send MacCready to B800 with CAI302 protocol
  - Flytec: fixed the $FLYSEN parser (more data, including GPS)
* Android
  - fix bogus long InfoBox clicks
  - fix crash after resuming
  - don't reveal InfoBoxes after rotating the display during pan
* Windows
  - work around startup problem on hx4700 with Windows Mobile 5
* Altair
  - fix crash in InfoBox cursor movement
* user interface
  - restore the current menu after rotating the display
  - fix sorting by filename in file selector of task manager
  - allow modification of some additional infobox values with up/down keys
    (or volume keys on android devices).
  - fix crash in the .xci file parser
  - new translation: Korean
* map
  - performance improvements for large maps
  - redraw map after terrain cache update
* settings
  - load configured METAR/TAF stations on startup
  - remember UTC offsets > +12 hours.

Version 6.2.3 - 2011/11/19
* calculations
  - show correct "next distance" even if glide solver fails
  - don't discard manual wind when auto wind is disabled
  - don't discard manual wind until a new estimate is calculated
  - fix memory leak
* user interface
  - reduce menu flickering
  - fix crash in waypoint list dialog when waypoints have large comments
  - prevent waypoint editing if waypoint file is read-only
  - fix clipped task display on wide screens
* map
  - speed up the map renderer
  - reduce memory usage on PPC2000
* data files
  - Automatically try to detect character encoding of airfield details file
  - speed up waypoint/airspace loading
* logger
  - Added competition id to IGC file output
* Linux
  - display error message when fonts could not be loaded
* Mac OS X
  - initial public release, distributed in a DMG package

Version 6.2.2 - 2011/11/04
* devices
  - save the "bulk baud rate" setting
  - don't auto-restart NMEAOut and XCOM760
* calculations
  - fix instant L/D formula
  - fix malformed F records in IGC files
  - minor fix for FLARM stealth calculations
  - fix auto QNH formula
  - fix reach/route arrival calculations with strong wind
* user interface
  - fixed several minor bugs in the plane database dialog
  - fix MacCready steps for knots and ft/min
  - manual and translation updates
  - support "airspace margin" setting for "All below"
  - fix crash in font editor
* data files
  - fixed bugs in TNP airspace file parsing
* Android
  - acquire "Vibrate" permission

Version 6.2.1 - 2011/09/26
* faster METAR and TAF download
* devices
  - FLARM: clear old barometric altitude as soon as FLARM is detected
* user interface
  - show validation errors before task declaration
* Windows / Altair
  - restore the "Enter" key in dialogs (knob click on Altair)
* Android
  - fix hang on quit
  - fix screen corruption when rotating the progress screen
  - fix startup crash with manual display orientation
  - fix memory leak in network code
  - implement timeout in network code
* Mac OS X
  - fix clock query
  - store data in ~/XCSoarData

Version 6.2 - 2011/09/08
* devices
  - Android IOIO
  - Android: support native serial ports and USB-RS232 adapters
  - added task declaration support for the IMI ERIXX logger
  - improved support for the Digifly Leonardo
  - auto-detect serial ports on Windows CE
  - serial port support on UNIX
  - CAI302: fix byte order bug on PC
  - CAI302: IGC file download
  - IMI ERIXX: IGC file download
  - LX/Colibri: IGC file download
  - LX: support baud rate switching
  - Volkslogger: fix task declaration on PC
  - Vega: update vario when there is no GPS fix
  - PosiGraph: task declaration
  - device declaration can be cancelled
  - reconnect individual devices after failure or timeout
  - device manager dialog, with manual reconnect
* calculations
  - dry mass is seperated from the polar reference mass
  - airspace distance miscalculations fixed
  - new wind algorithm "EKF", replacing ZigZag
  - OLC calculation speedup
* user interface
  - added support for reverse portrait/landscape screen orientations
  - multiple flarm team mates and teams possible
  - nearest airspace distance info boxes
  - better font for large info box values
  - airspace warnings: show vertical distance if above/below
  - profiles are not incremental anymore; initial support for editable
    user profiles
  - MacCready InfoBox: scale increments according to user unit
  - METAR and TAF
* map
  - redraw terrain only if needed (saves battery power)
  - airspace rendering optimised
* data files
  - auto-detect the character encoding in waypoint/airspace files
* tasks
  - allow finish height in MSL or AGL

Version 6.1.5 - 2011/08/20
* data files
  - fixed arcs in TNP airspace files
* devices
  - fixed temperature reading from Altair/Vega and Westerboer devices
* calculations
  - airspace distance miscalculations fixed
  - fixed builtin polars with points above 200 km/h
* Android
  - fix timer crash

Version 6.1.4 - 2011/07/30
* memory leaks fixed
* calculations
  - fix miscalculation in start point chooser
  - finish: revert "allow flight to boundary" for now
* map
  - fix for the aircraft symbol
  - airspace rendering optimised
  - disable huge topography files on PPC2000 and Altair
* Android
  - fix text rendering on Adreno GPUs
  - fix another suspend/resume crash
  - clip the unit symbol in info boxes
  - smooth CPU usage info box
* Altair:
  - fix upside down screen

Version 6.1.3 - 2011/07/14
* devices
  - fix task declaration on PC
  - LX: correct byte alignment for task declaration
* calculations
  - reduce memory usage
  - finish: allow flight to boundary
  - Racing task, FAI Task: allow 11 turnpoints
  - task: support AGL maximum start height
* user interface
  - translation updates
  - new translations: Japanese, Ukrainian
  - support mouse wheel on Linux
  - fix duplicate text input in edit controls on PC
  - update info boxes after leaving full-screen
  - fix PNA model type
* map
  - fix map location when all devices fail
* Android
  - support hardware keyboard in custom XCI files
  - clip text in the "credits" dialog
  - catch Java exceptions in the text renderer
  - reduce texture memory usage on newer GPUs
  - fix terrain rendering on Mali-400 (Samsung Galaxy S II)

Version 6.1.2 - 2011/06/28
* devices
  - workaround for GPGGA/GPRMC clock difference
* calculations
  - reduce memory usage further
  - fix boundary routine of the key hole zone
  - set system clock only from a real GPS fix
  - set system clock again after device reconnect
  - MacCready setting defaults to safety MacCready on startup
* user interface
  - change low battery thresholds
  - manual and translation updates
  - fix UTC offset setting
  - fix overlapped InfoBox text
  - translation updates
* map
  - fixed coast line display (areas below zero no longer flooded)
* Linux
  - fix broken textures on GPUs with power-of-two dimensions
* Android
  - enable sound effects on task start, arm turn, GPS connection
  - continue calculations while airspace warning is displayed
* Altair
  - the Escape button saves dialogs (such as InfoBox setup)

Version 6.1.1 - 2011/06/01
* calculations
  - fix arrival heights which are below the safety height
  - reduce memory usage
  - fixed several bugs in the teamcode calculation and display
* user interface
  - new option for large glider symbol
  - re-enable the team bearing diff InfoBox
  - fix crash in the waypoint editor
* Windows
  - workaround for PPC2000 bug that caused lockups
* Android
  - fix crash bug after orientation change and resume
  - support non-standard SD card mount points
* Altair
  - fix UI lag
  - fix default task on startup
  - optionally load XCSoarData from USB drive
  - swap "ACK Warn" / "ACK Space" hot keys
  - disallow the on-screen keyboard
  - fix clipped cursor in text entry dialog
  - fix default font for "important topology"

Version 6.1 - 2011/05/19
* devices
  - CAI302: read QNH setting
  - Vega: send configured QNH to Vega
  - allow disabling a device explicitly
  - listen for NMEA on TCP port
  - automatically restart FLARM after declaration
  - Stealth mode detection of other FLARM targets
* user interface
  - "pan to" button in waypoint dialog
  - waypoint selection screen shows last used waypoints if no filter is set
  - change the info box geometry without restarting XCSoar
  - change the display orientation without restarting XCSoar
  - tabbed Task dialog with icons or text on tabs per settings
  - new InfoBox configuration dialog
  - configurable aircraft symbol
  - new translations: Danish, Norwegian Bokmal, Romanian
* route planning
  - new optional minimum-time route planning around airspace and terrain.  
    - allows avoidance or terrain, airspace or both
    - takes final glide and cruise-climb portions of flight into account
  - Configuration in Route Planner page of settings.  
    - Feature is by default disabled.
    - See settings help text for configuration options
  - Limitations of current version:
    - does not update the final glide bar, task times etc for any obstacle deviations
    - does not handle aircraft or destination location inside airspace
    - does not allow paths with course deviations greater than 90 degrees each leg.
    - some "jumping" of the solution may be experienced as altitude/location changes.
* reach (glide terrain footprint)
    - new engine for calculating the where the glider can fly in final glide,
      formerly known as the glide terrain footprint, now referred to as 'reach'.
    - this can calculate the reach around terrain obstacles
    - landable waypoints visible on the map are marked according to whether they are
      reachable
    - the reach calculation is configurable, turning search can be disabled if
      running on low-powered devices.
* map
  - north arrow is automatically hidden in north-up mode
  - added configurable slope shading (off/fixed/wind/sun)
  - autozoom uses stepless zooming and has configurable upper distance bound
  - "north up" map orientation now respects "glider position offset"
    by configuring a "shifting axis", i.e.
    - shifting based on bearing to target (i.e. North orientated "target up")
    - shifting based on average of recent ground track
      (i.e. North orientated "track up")
  - the estimated thermal position is now used as map center during circling
  - a selection of which waypoint labels are displayed is now possible
    (All, Task & Landables, Task and None).
  - different rendering of roads based on importance (major, normal, minor)
  - a different font is used for rendering important topology labels (i.e. big cities)
  - landables can be displayed with runway heading and proportional length if the
    necessary data is contained in the waypoint files
  - glide terrain range line more detailed, uses 50 radial points rather than 20
  - added option to display track bearing line in map
  - optional transparent airspace rendering
  - terrain ramp auto-scaling disabled
* data files
  - support for SeeYou .CUP task files in the task manager
  - support for GPSDump/FS FormatGEO and FormatUTM waypoint files (.wpt)
  - support for OziExplorer/CompeGPS waypoint files (.wpt)
  - added airspace class G
  - wing area field is read from extended polar files if available
  - zander files: description field is used for additional airport detection
  - added frequency parsing for airspace files
    - TNP: RADIO field
    - OpenAir: AR command
  - the frequency and runway heading/length given in cup files are now displayed
  - use runway heading and length contained in cup waypoint files
  - for WELT2000 generated winpilot waypoint files (.dat) use runway heading
* task
  - new Task Manager and calculator dialogs
  - FAI Triangle filter when adding turnpoints
  - added BGA start point sector
  - added AAT inner radius sector
  - configurable alternate sorting 
    - by arrival altitude
    - along task direction
    - along home direction
  - "long-click" in task turnpoint zone displays Target dialog
  - "arm advance" menu buttons removed.  Next/previous buttons function as normal
    for turnpoints (including startpoints) not requiring arming, for those that do
    require arm, "next" reads and functions as "arm" on first press and once armed,
    reads and functions as "next".  "previous" reads and functions as "previous" if
    not armed, "disarm" if armed.
  - time margin of AAT optimisation is configurable under "Default task turnpoints" page, expert mode
    as "Optimisation Margin" option.
  - auto goto task: when no task is defined then on takeoff, if there is a waypoint
    within 1km of the takeoff location, a goto task pointing back to this location
    is automatically created.
* infoboxes
  - new graphical infoboxes
    - barogram
    - vario trace
    - netto vario trace
    - thermal circling trace
    - thermal band
    - task progress
  - new infoboxes:
    - time below maximum task start height
    - wp and task ETE assuming ground speed is maintained
* Android
  - support landscape/portrait switching
* Dialog updates
  - Analysis dialog shows multiple contest (OLC etc) results
  - Analysis dialog includes a thermal band graph
  - Waypoint select dialog allows filtering by start/finish
  - Airspace warning dialog only shows buttons suitable for the respective airspace item, 

Version 6.0.10 - 2011-04-29
* fix crash in flarm teammate setting
* user interface
  - enable gestures by default
  - show the primary data directory in the configuration dialog
* calculations
  - fix wind direction on glide terrain line
  - enable warnings for GND airspaces when AGL altitude is negative
* Android
  - fix two crash bugs on sound effect
* Altair
  - correct key handling behaviour in Lists
  - prevent wraparound of cursor navigation

Version 6.0.9 - 2011-04-06
* devices
  - work around iPaq Bluetooth driver bug
* map
  - fix for hanging map on slow hardware
* Windows
  - fix setting the system time from GPS
  - PPC2000: major performance improvement
  - more backslash path fixes on Windows CE
* Android
  - don't require GPS and Bluetooth on Android Market
  - implement the battery InfoBox
  - internal GPS: show "waiting for fix" until location is obtained
  - allow SD card installation
  - "Droid Sans" is the default Android font
  - enable font preview
  - dead hardware keys fixed
  - implement sound effects

Version 6.0.8 - 2011/03/23
* don't estimate thermal source for skewed thermals
* devices
  - CAI302: fix task declaration on Android
  - EW microRecorder: minor task declaration fix
* configuration
  - Units: fix "feet per minute" support
  - save the "Auto Logger" setting
* Windows
  - use backslash for paths on Windows CE
* Android
  - calculate WGS84 to real altitude (internal GPS)
  - fix incorrect airspace warning repetitions
  - auto-reconnect to Bluetooth GPS after timeout
  - support the acceleration sensor
* Linux
  - more dialog improvements
  - fix bold font rendering
  - case insensitive file name matching

Version 6.0.7 - 2011/03/12
* devices
  - EW microRecorder: timeout during connect
  - EW microRecorder: increase RX timeout
  - EW microRecorder: insert new declaration into old EW-USER.TXT
* map
  - Airspace: support alternative OpenAir coordinate format
  - allow zooming in to 1 km
* replay: don't execute recorded input events
* Windows
  - hide the task bar on Windows CE Core
* Android
  - disable auto-restart on various Android configuration events
  - import time from internal GPS correctly
  - read internal GPS accuracy
  - the "back" hardware key cancels dialogs
  - map the volume keys to cursor up/down
* Linux
  - improved button and checkbox rendering
  - dialog keyboard navigation implemented
  - enable keyboard repeat

Version 6.0.6 - 2011/03/04
* devices:
  - fix declaration crash in Volkslogger, EW, CAI302, CAI GPS NAV
  - EW: remove duplicate newline in declaration output
* map
  - Airspace: add option to re-enable stencil buffer on PPC2000
* other
  - select waypoint: update heading filter only on large changes
  - reduce dialog memory usage
* Windows
  - compile vali-xcs.exe as console application
* Android
  - fix crash due to invalid UTF-8 labels
  - more pause/resume crash fixes
  - take advantage of ARMv7 CPUs
  - dialogs are modal now
* Linux
  - implement the serial port

Version 6.0.5 - 2011/02/26
* devices:
  - EWMicroRecorder: fix hang during task declaration
  - FLARM: parse PGRMZ as altitude above 1013.25 hPa
* user interface
  - scale the "Today Screen" buttons on large screens
  - fix page numbers in satellite image renderer
  - generate satellite file name from original waypoint id
* map
  - terrain: permanently disable failed tiles
  - terrain: fix "unexpected marker segment type" error
  - AAT: don't draw "dead zone" on ancient hardware (PPC2000)
  - Airspace: disable stencil buffer on ancient hardware (PPC2000)
* Android
  - fix bitmap loading on Samsung Galaxy Tab
  - show Bluetooth device names in configuration dialog
  - larger default fonts
  - improved airspace rendering
* Altair
  - fix dialog hot keys
  - task editor: bind F5/F6 to move up/down

Version 6.0.4 - 2011/02/19
* devices
  - EWMicroRecorder: parse PGRMZ as altitude above 1013.25 hPa
  - FlymasterF1: convert pressure to altitude
  - FlymasterF1: don't override the baro altitude of the primary device
  - LX: parse LXWP0 as altitude above 1013.25 hPa
  - Zander: PZAN1 contains QNH altitude
  - Zander: verify checksum
  - don't force cruise mode when no Vega/B50 is present
* user interface
  - prevent potential crash while using flarm radar dialogs
  - improve behaviour if "circling zoom" is disabled
  - vario: fix circling mode display
* map
  - enable terrain and topology by default
  - Terrain: load fewer raster tiles on Altair
* task
  - abort: for non-final glide options, don't prefer airports
  - task manager: reduce memory usage
  - olc: DHV-XC contest optimisation
  - olc: SIS-AT 2011 contest optimisation
* configuration
  - don't forget the home airport after a configuration change
* Android
  - device: support NMEA over Bluetooth RFCOMM
  - more pause/resume crash fixes
  - don't process hardware keys twice
  - fix bitmap loading on Android 2.3

Version 6.0.3 - 2011/02/02
* devices
  - EW, Volkslogger: restart I/O thread after declaration failure
  - CAI302: check for I/O errors during declaration
  - Volkslogger: enable task declaration
  - Condor: fixed wind direction processing
* user interface
  - Language: translation updates
  - Auto zoom: don't disable in circling mode
  - more airspace rendering fixes for Android
* map
  - Terrain: load more raster tiles on modern devices (second try)
* Android
  - keep display backlight on, don't suspend
  - support extra large displays (tablets)
  - allow task switching
  - disallow multiple instances of XCSoar
  - show notification icon while running
  - implement "Quit" properly
  - enable cruise/climb mode switching
  - use the external SD card on Samsung Galaxy
  - show on-screen keyboard buttons
  - fix profile breakage
  - show flarm and thermal assistant gauge
  - show text in splash screen

Version 6.0.2 - 2011/01/20
* devices
  - more robust NMEA checksum parser
  - CAI302: restart I/O thread after declaration failure
  - CAI302: parse PCAID baro altitude if "!w" unavailable
  - Condor: read wind from LXWP0
* user interface
  - Language: translation updates
  - Language: add Spanish translation
  - Language: add Russian translation
  - Language: translations Czech, Greek, Croatian, Italian, Serbian,
    Swedish imported from LK8000
  - Window: disable sunken window edges on HP31x
  - Target: adjust map layout
* map
  - Waypoints: more reliable waypoint decluttering
  - Topology: fix rendering bug
  - Terrain: reduce slope shading artefacts
  - Terrain: load more raster tiles on modern devices
  - Task: fix crash when drawing deformed sectors
* data files
  - Fixed potential crash while reading airfields files
  - Added more polars (Hang gliders, DG1000, Blanik, Jantar, ...)
* Android / Linux / OpenGL
  - enable translations
  - fix dialog titles
  - support big displays (tablets)
  - implement check boxes (for enabling "Expert" mode)
  - fix airspace rendering

Version 6.0.1 - 2010/12/26
* map
  - task, glide terrain: fix rendering bugs
* user interface
  - Language: translation updates
  - Language: always fall back to resource data
  - Language: enable translation on PPC2000/PPC2003
  - dialog "Switches": portrait mode layout fixed
  - dialog "Statistics": draw trace on task page
* terrain / topology
  - minor memory leak fixed
* glide computer
  - new built-in polars: IS28B2 and SZD30

Version 6.0 - 2010/12/19
* build system
  - compile with gcc / mingw32 / mingw32ce instead of Visual C++
* data files
  - support for SeeYou and Zander waypoint files
  - support for TNP airspace files
  - when started from SD card, XCSoarData is stored on SD card, too
  - when a XCSoarData directory exists on SD card, it is preferred
* devices
  - Altair Pro: task declaration
  - new drivers:
    - Flymaster F1
    - Flytec
    - ILEC SN10
    - Leonardo
  - NMEA logger and NMEA replay
* terrain / topology
  - cached terrain load during startup (faster)
  - incremental (faster) terrain/topology updates
  - faster terrain/topology rendering
  - slope shading can be turned off
  - auto-scale terrain colors
* user interface
  - mouse gestures
  - translation compatible with gettext / libintl
  - language auto-detection
  - configurable temperature unit (Fahrenheit)
  - configurable trail colors
* gauges
  - new FLARM radar screen
  - thermal assistant
* task
  - full rewrite of the engine, new task editor
  - support more task types
  - saved tasks are XML
  - alternates list
  - instant OLC score
  - OLC plus rules
  - instant AAT optimization

Changes from 5.2.2:
PAOLO:
- colorful vario gauge by Paolo (for FIVV only)
- (minor) infobox config layout in configuration
TOBIAS:
- ballast dump works outside task calculator
- start task info
ROB DUNNING:
- Font editing patch
- Allow DebugStore to use varargs and convert all ca
- Allow StartupStore to use varargs and convert all.patch
- Fix font in checklist dialog
- Allow synce pcp to be overridden via make

JMW:
- Added Condor device

Changes from 5.1.9beta9:
- Fixed bug in tasman vario gauge display
- Clearer display of flarm target climb rate
- renamed variables to improve readibility
- Added option to enable/disable FLARM radar separately from map
- Removed option to display trapezoidal relative altitude on FLARM radar
- Fixed LDNext bug
- Compatibility for widescreen displays courtesy of Rob Dunning
- PNA port work courtesy of Paul Coolwind
- Fixed SZD55 polar (more accurate) courtesy Luke Szczepaniak
- Added DG-300 polar courtesy Paul Coolwind

Changes from 5.1.9beta8:
- Info on persist load/save in startup log
- Clear logs if not enough space for persist
- Persist save of cruise efficiency
- Fixed mc speed bug when cruise efficiency modified

Changes from 5.1.9beta7:
- Draggable targets on touchscreen version
- Cursor toggle mode in landscape target dialog
- AAT Time to go resets to zero on cleared task
- AAT Time to go never negative
- Fixed bug in waypoint exclude outside terrain checking
- Fixed bug in time calculations with short final legs in task
  (final glide around multiple points).

Changes from 5.1.9beta6:
- added clear button to task editor dialog in portrait mode,
  courtesy Jacques Fournier
- added missing infobox copy/paste buttons in portrait mode
- added display of wing loadings for built in polars
- added GRecord stuff to Altair
- updated copyright text to source code
- moved close button in basic settings to left to improve usability on PNA
- FLARM targets display of average climb rate courtesy Lars H
- Team code position shown on map courtesy Lars H
- GRecord updates for Altair, PNA
- FLARM on-map display updates
- Button labels update for PNA
- Fixed minor bugs in calculator re ete (energy height not used in fractional calculations)
- Restart time now one hour
- Fixed bug in display of start in analysis page (barograph)
- Selective fine control of float attributes
- Added LAK17-15, Lak17-18, ASG29-15 (mod from ASW27-W)
- Display weight info on glide polar page
- FLARM declaration bug fix

Changes from 5.1.9beta2:
- Alternate text entry methods
- Can now use flarm database, courtesy Lars H
- Added copy/paste to infoboxes in configuration dialog
- Flymaster F1 bug fix (vario units)
- Porting to cegcc with Russell King
- Task/leg times to go etc only shown if task is completeable at current Mc
- Infobox selector has items sorted alphabetically
- Multiple start points ensure the current start is in the list.
- Draw cross in final glide bar if unreachable at current MC
- Initial support for XCOM760 radio
- Added input event to add temporary landable waypoint
- Goto function now allows tasks to be resumed
- Bug fix in DD.dddd waypoint edit format
- enabled use of flarmnet ids in flarm display (courtesy Lars H)
- Added input event to switch orientation modes
- added support for declarations to IGC approved FLARM devices
- added missing help for new infoboxes
- added control of circling zoom to input events
- battery voltage infobox for Altair (others to follow)
- added Ventus CM17.6 polar
- added duo discus XT polars courtesy Derrek Ruddock
- added option to set 800x480 resolution for ipaq 310 testing
- mods to allow configuration of Vega in portrait mode
- robustness enhancements (avoid buffer overrun in long waypoint comments)
- build script
- version bump
- More porting to cegcc; allow O3 optimisation, variable initialisation

Changes from 5.1.9beta1:
- Added Flymaster F1 device
- Fixed bug in AutoQNH
- Finer units in task rules dialog

Changes from 5.1.8:
- Draw red line on thermal band at start height when there's a start
  height limit and on start waypoint
- Touching list forms in the scrollbar area moves to that position in the list
- Don't display meters in airspace altitudes as well as feet unless meters is
  the user altitude unit.
- FL altitudes rounded to nearest 10 units to ease readability
- Zander support split off into its own device
- Fixed IAS of Zander (km/h -> m/s)
- Fixed bug in declaration to EW micro
- Added ASG29E-18 polar

--------------------


Changes from 5.1.7 beta6:
- Projected track line in AAT mode when track from last turn >10 degrees off target
- Allow start through top of start sector
- Bug fix, baro and GNSS altitude in log files swapped
- Fixed lockup on auto shutdown in simulator mode when out of batteries
- Higher colour contrast snail trail
- Changed "Ack for day?" to YES/NO/CANCEL
  (NO unacknowledges for day)
- Airspaces drawn closed if open
- Added UNL (unlimited) airspace top as used in wgc08
- Fixed lock/unlocking of targets in portrait mode
- Fixed direction of arrows on task line in AAT mode

Changes from 5.1.7 beta6:
- Energy height referenced to Mc speed to fly
- Fixes to airspace rendering in analysis dialog
- DMS/DMmmm/DDdddd units in waypoint edit
- Added proper dialog for airspace queries
- Prevent log points > 500 m from being added to snail trail or OLC store
- Minor Auto Mc improvements
- Ballast in basic settings has a timer, activated/deactivated
  by pressing ENTER, which progressively reduces ballast according to
  the rate set in the configuration settings (dump time).  Timer is only
  active while the basic settings dialog is open.
- AAT/FAI Sector rendering on screen now more accurate
- Bug fixes and cosmetic cleanups to airspace warning dialog
- Final glide through terrain status message warning logic improved
- Enhancements to thermal profile band and risk MC with respect to flying in
  mountains
- Added option for final glide terrain line to shade terrain outside glide range

Changes from 5.1.7 beta4:
- Airspace display in analysis dialog sped up slightly
- Airspace queries report MSL referenced height as MSL instead of "Alt"

Changes from 5.1.7 beta2:

- Task speed instantaneous improvements
- Fixed bug in start height reference in dialogs
- Added terrain height to barograph in analysis dialog
- Pressing ENTER on Mc value in task calculator sets it to time-averaged
  climb rate from circling
- Support for AGL airspace, now tested
- Bug fix in parsing airspace "M"/"MSL"
- Some graphical cleanups
- Pressing ENTER on range value in task calculator does optimise
- Auto Mc (final glide) won't wind down to zero the first time final
  glide is achieved.  It will wind down to zero after that though.
- Energy height used in achieved speed, cruise efficiency calcs
- When off-course by more than 10 degrees, shows distance penalty
  in % for that leg along track line on map.
- Cruise efficiency stays at user-set value; if the field is selected and press ENTER, then the value will be calculated (and set to that value).
- Fixed minor bug in energy height compensation of thermal stats
- Minor improvements to analysis dialog
- Improvements to task speed instantaneous (new, more robust algorithm)
- Airspace AGL supported (not tested), will add terrain height at center of airspace to base.
- Analysis dialog shows mc speed, sink rate on glide polar page
- Analysis dialog shows terrain height in airspace page
- Allow auto mc to function when no task defined
- Added task rules dialog from task start point
- Added height reference for Start max height rule (allows MSL or AGL)
- Increased accuracy of terrain footprint
- Added LS6-15 polar
- Cruise efficiency displayed and adjustable in task calculator.  The cruise efficiency
  is the increased average speed of the glider in cruise, due to dolphining or flying in
  rising air.  It is calculated and displayed in the task calculator.
  If the value is edited, then it will be used subsequently in arrival time calculations.
- Added g load estimation when acceleromter not connected
- Added experimental distance vario infobox.
  This is the the difference in height required to complete the task divided by the time step.
- Improved task speed instantaneous
- Hour glass used in nearestairspace input event, since this can take a few
  seconds.
- White bold (a la Google maps) on task waypoint labels
- Added input event "GotoLookup" which allows a single menu item to bring up the waypoint select
  dialog, and if a waypoint is selected, it will Goto and clear task.
  See pc.xci for example (it replaces the "Task Save" button)
- Fixed situation where auto Mc can wind down after task start due to manoeuvering near start
- When logger is started, if the task hasn't been saved, it is saved to the default task.

Changes from 5.1.7 beta1:
- Vario gauge shows thick red/blue line for sink/lift
- Last thermal stats only used if thermal gain > 0 and
  thermal time > 45 seconds.  This prevents spurious entries for ignored
  thermals, or for quick pullups in thermals without sustained turns.
- Not just airports but landpoints can now have "airfield" details

Changes from 5.1.6:
- Map scale display for non-metric units
- Fixed initialisation of AAT properties when adding waypoints from
  waypoint dialog

-------------------------------------------------------

Changes from 5.1.5 beta 6:
- Snail trail rendering improvements:
  -- removed 'wobble' of snail trail from long time ago
  -- don't crop partially visible lines
- Bug fix in AAT sector detection when start angle > end angle
- "Speed remaining" in status dialog renamed to "Speed estimated" as
  it gives the estimated final speed of the task
- Increased size of up/down arrows in FLARM gauge
- In target dialog, can move target up/down/left/right on Altair with
    DISP/CFG/F5/F6 keys, on PC with 2/3/6/7 keys
- Added blue line of constant distance arc in AAT sectors
- Fixed bug in LD vario and LD GPS calculations
- Added LX sentance (LXWP0) to support Condor
- Fixed bug in auto mc
- Task speed stats reset on task start/restart.

Changes from 5.1.5 beta 5:
- In target dialog, north up and north track modes cause screen orientation
  to be north-up
- Calculations in the target dialog is based on a timer now rather than triggered
  on change, to prevent calculations slowing down the refresh.

Changes from 5.1.5 beta 4:
- Infoboxes (AA Time, Task Time To Go, Next Time To Go,
             Task Arrival Time, AA Delta Time)
  now use consistent color format:
     black/white: AAT est > min time
     blue: AAT est turning now > min time
     red: AAT est < min time
- Task editor/overview page shows file name of task in caption, and shows '*'
   if task is edited and not saved.
- Bug fixes to tasman instruments vario
- Text entry dialog uses larger font
- Flight logger can use short file name, if "Logger short file" is true.
- Flight logger gets ID from 3-letter logger ID
  in System config, if not set this defaults to 'AAA'.
- AAT zero range (nominal) task is displayed thin green dashed,
  target task is displayed in thick green dashed
- Added new infobox "Thermal All / TC All" for gps vario averaged across
  all time spent in circling mode.
- Speedups and bug fixes to effective/achieved Mc calculations.
  achieved Mc is no longer influenced by gliding off high starts.
- AAT optimiser more accurate for setting range to 5 mins over min time,
  faster, and more robust.
- Prevented re-start of snail trail on minimum height if OLC disabled
- Full snail trail (OLC) data thinning bug fixes

Changes from 5.1.5 beta 3:
- "Smart averager", averager resets on cruise/climb transition
- Display AAT sizes next to waypoints in task edit
- Set AAT default size from sector size setting
- Target radial setting can wrap around
- "Target locked" is in target dialog now
- Improved robustness of AAT optimise buttons etc
- "Target" instead of "Mark Location" on default menu of Altair/PC
- Snail trail color scale fixes
- Target details cleared when changing a turnpoint
- AAT nominal task is displayed thick green dashed,
  target task is displayed in thin green dashed

Changes from 5.1.5 beta 2:
- Task speed statistics reset on task restart
- Draw vertical lines on analysis dialog barograph and task speed
  where legs started
- Locked targets are unlocked as soon as the AAT area is entered

Changes from 5.1.5 beta 1:
- Changed ExternalTriggerCruise to enum, so it can be off,
    "flap", or "SC" (speed command).
  Existing value of true is equivalent to "flap".
- Draw centroid/'bmw' symbol at targets in AAT task
- Calculate AAT time to go if turning now while in sector, then
   going to remaining targets after this.
- AA dT infobox goes blue if task time > AAT time + 5 minutes when in sector
   and pilot turns now.
  Therefore, particularly in last AAT sector, when AA dT is blue,
  it is reasonably safe to turn now, even if the target is deeper in the
  sector.  (only if color infoboxes are on)
- Set waypoint bearing and best cruise track to first leg bearing
  when in start sector, so blue arrow points to first target, and
  so does screen orientation.

Changes from 5.1.4:
- Target dialog steps in 2% and 2 degrees instead of 5.
- AAT target direction and best cruise track arrow (blue) extends
  towards task line from previous target through aircraft when advancing
  the target (aircraft is going past target)
- Less wandering of AAT target while in sector due to shift along track
- AAT delta T goes red when going under time
- Failure to load a task keeps old start/finish/aat properties

Changes from 5.1.3 beta9:
- Cleaned up portrait waypoint select and airspace select/control dialogs.
- When circling and in target dialog, orient towards waypoint
- Cleaned up compilation warnings for include files that aren't used
- Added display of 30s average glide angle to airspace page of analysis dialog
- Added labels "h" and "D" to airspace page of analysis dialog
- Added E/W, N/S fields to waypoint edit dialog
- Task editor asks whether added waypoints are the finish points,
  means user doesn't need to go back into AAT turnpoints after adding them
- Reorganised fields in task editor waypoint properties for more intuitive
  ordering.
- When adding waypoints from task editor, don't show misc buttons in turnpoint
  dialog (e.g. details, move up/down, select, remove) since they're not
  required here.
- Task editor, removed move down/up buttons when at extremities of task
- Added 2 more airspace patterns
- Added AA delta T infobox
- Fixed bug where North/Track method was not being saved
- Increased status message delay time for default messages to 2.5 seconds

Changes from 5.1.3 beta8:
- Added support for declaration to EW MicroRecorder
- Added instantaneous task speed to analysis dialog
- Fixed instantaneous task speed calc


Changes from 5.1.3 beta7:
- Cleaner startup and shutdown
- Task calculator and target pages from analysis dialog hides analysis dialog
- Fixed some ranges and units in configuration dialogs
- Fixed greying out of previous waypoint menu
- Fixed hang on exit on PPC2000/PPC2002 platforms
- Cleaned up display of waypoint and task list columns
- Fixed netto vario calculation when not flying or very slow
- Added TE probe calibration to vega configuration
- OLC handicap factor limited to values between 50 and 150 %
- Task overview dialog hides when launching calculator and analysis dialog
  so target display works from there.
- Fixed acceleration compensation for netto vario calculation when used
  with a vario that doesn't supply netto but does supply acceleration
- Auto positioning of targets when behind target inside AAT sector is disabled
  when target dialog is open
- TC Avg infobox now shown in red if value < 2/3 of Mc
- Risk Mc used in colored info boxes (TC 30s, TC av) instead of absolute Mc
- Allow negative times in infoboxes and dialogs (in particular for AAT
  time to go)
- AAT time to go infobox can be negative (e.g. in excess of min time)

Changes from 5.1.3 beta6:
- G load factoring for polar etc take absolute value of G, in case
   meter (or aircraft!) is upside down
- Fixed airspace query message when inside airspace area but below/above it

Changes from 5.1.3 beta5:
- Fix to target dialog when active waypoint changes while dialog is active
- Fixed help on infoboxes final glide and auxiliary page
- Added highlighting of selected item in lists etc, to improve
  readability
- Added seconds to infoboxes in comment line
- Added big infobox display mode, activated in Altair/PC via escape then F1.
- Added ASSERTs to xml parsing to check for memory problems
- Fixed some aspects of Vega demo handling
- Cleaned up program exit
- Changes to vega vario config dialog

Changes from beta4:
- Fixed waypoint save when using xcm files
- Added estimated achieved speed and ETE to target dialog
- Moved teamcode button to Info page 2, replaced with target dialog
- Write "No data" on analysis dialog when no data available to display
- Changed progress dialog from TOPMOST to TOP so other dialogs (e.g. error
  dialogs) don't get obscured by it.

Changes from beta3 to beta 4:
- Added delay/protection in launcher to try to prevent XCSoar being
  started twice.
- LD vario was wrong sign (negative down), now fixed.
- Prevent crash on start with xcm files that have oversized tiles
- Circling % takes turn rate into account to prevent bad stats due
  to flap switches and dolphin soaring
- Added relative altitude arrows to FLARM gauge in Bearing mode
- Nearest waypoint in status dialog now working even if waypoint is not
  visible on map
- Climb stats are now calculated relative to total energy height
- File properties are now sorted alphabetically
- Added locking of targets, and target dialog (from task calculator) to
  allow preview of task points and to move targets

Changes from 5.1.2 stable to 5.1.3 beta2
- Fixed bug in waypoint parsing of second file
- Waypoints outside terrain are always loaded if no terrain file
- Marks reset bug fix
- Added condition monitor for start rules
- Changed "V Task" instantaneous to "V Tsk Ins"
- Changed "Speed achieved" to "Speed average" label in status dialog
- Task speed value preserved over reset
- Status dialog allows left/right cursor to change pages
- RASP: Changed wstar color scale, better for strong conditions
- RASP: Sfctemp colour/offset fix
- RASP: only available times are displayed in dialog, half hour times
    supported
- RASP: weather dialog allows "Now" time (auto updated) or set time
- RASP: fixed white-out of display outside RASP range
- RASP: added wblmaxmin (convergence) and blcwbase (Cu cloudbase) to RASP
- Added progress dialog text for initialising terrain tiles (jpg2000)
- "acknowledgment Time" setting was ignored, now correctly used by airspace
  warning manager
- In airspace query status message, top now drawn above base (was the
  other way around)
- Reorganised airspace select and waypoint select dialogs in portrait
  orientation for greater readibility
- Barograph in analysis dialog time axis starts from zero.
- Analysis dialog: sensible output when not valid; remove display of data
   which might be confusing
- Added hourglass cursor for slow events (configuration, airspace lookup,
  OLC optimise, shutdown)
- File xcsoar-startup.log is now proper text file
- Marks files deleted on exit
- Enabled display of battery % for PDAs in status dialog,
  and warning on low battery

---------------------------------------------------------------------

Changes from 5.1.1 beta 7
- Allow for new or edited waypoints if the primary waypoint file is
  in the xcm file or blank ---> generated files become waypoints1.dat
  and waypoints2.dat
- Fixed marks reset
- Start height in status dialog (task rules) is represented as altitude
- Changed "nearest" button in analysis dialog to "warnings"
- Day-acknowledged airspace is always unshaded (outline still drawn)
- Bigger/italic font of labels on analysis page
- Airspace lookup dialog doesn't exit immediately after acknowledging an
  airspace.
- Added dwcrit and wblmaxmin to RASP parameters
- Added "Times" page to status dialog, with separate landing/takeoff/flight times
- Added "Max Height Gain" to status dialog
- Fixed alternate glide bar style in portrait mode

Changes from 5.1.1 beta 6
- Ensure FLARM becomes visible if suppressed and alert level >0
- Added missing port functions for second port
- Prevent 2d fixes from being added to logger buffer
- Bug fixes to port handlers, now task Declaration to external loggers
  stands a chance of working
- Added Volkslogger device
- Added FAI 1000m start rules option
- Thickened green lines in Analysis dialog
- Added display of grid values in Analysis dialog
- Merged status pages into single dialog, and moved weather button to
   where status aircraft used to be.
- New status page "Rules" showing start/finish details
- Fixed minor memory leak in RASP weather loading
- Splash screen on PC works now
- Added COM0 to available ports

Changes from 5.1.1 beta 5
- Preliminary support for RASP overlays
- Task waypoints preserved even if waypoint file is changed
- B50 bug fixes, support now for external cruise/climb switch
- Loads default language file "default.xcl" if it exists and no language
  file is specified.
- Added several missing translations
- Fixed terrain cache method for PDAs with low memory
- Added new polars: Speed Astir, LS-6-18W, LS-8-15, LS-8-18, ASH-26E, ASG29-18, ASW28-18
- Added named tasks
- Added ability to lookup airspaces by name/distance/direction/type
  and acknowledge for whole day.  Access via "Airspace Settings" menu,
  "Lookup" button.

Changes from 5.1.1 beta 4
- Minor bug fix to ballast calculation in B50 vario support
- Fixed baro altitude parser bugs
- Fixed time wrapover with end of month and midnight
- Cleanups of LD limiting functions and filter
- Cleanup of calculation time limits
- Cleanup of calculation code for readability
- Menu translations for waypoint next/previous in abort mode
- Fixed display of FLARM targets beyond 2.5 km
- Display final glide through terrain crosshair on top of everything
  except aircraft.
- Fixed rendering errors at edge of jpg2000 tiles
- Separated Borgelt B50 series devices into their own device (no longer Generic)
- Fixed AAT sector bug
- Force/unforce final glide menu item is hidden if AutoForceFinalGlide is on
- Added some missing translations
- Fixed previous page button bug in waypoint details
- Line drawn from FLARM target to edge of radar display for alert targets,
  makes it easier to see direction to search for traffic.
- Code fixes to device.cpp to prevent crashes with badly written device drivers

Changes from 5.1.1 beta 3:
- Force visibility scan after loading new airspace/topology/waypoints
- Progress bar for jpg2000 loading enabled
- Baro altitude from RMZ/RMA sentences only used if no primary
  baro source from a non-generic device
- Increased string length for parsing waypoints and airspace to 300
- Set GPS position to map center on startup if no home waypoint
- Fixed bug in rendering at very small zoom errors (could lead to crash)
- Rendering is smooth now even for jpg2000 terrain from overview
- Added reset function to MarkLocation event

Changes from 5.1.1 beta 2:
- Consolidated validity checks for info boxes

Changes from 5.1.1 beta 1:
- Fixed terrain shading bands in portrait mode
- Fixed terrain shading near coast boundaries
- Enabled portrait mode for Altair
- Enabled gauge vario in portrait mode for Altair
- Added file size method to zzip
- Added support for loading waypoint files from XCM
- Added support for loading airspace files from XCM (disabled, because too slow)
- Consolidated sizes of strings in ReadString methods
- Airspace parser and bounds fix when airspace goes past 180E

Changes from 5.1.0 beta 3:
- AAT target in sector fixes
- AAT sector/circle radius default value is 500 meters
- AppendTo function bug fix
- Mc Risk bug fix
- Replay finish stats bug fix
- Airspace parser more robust to syntax errors
- % Circling resets on valid start
- Screen unblanked if status message appears
- Terrain color ramp is user configurable (Low lands or mountainous)
- Terrain rendering speedups
- Polygon rendering speedups
- Replay logger bug fix (sometimes gave heading=0)
- New experimental jpeg2000 tiled terrrain loading
- Terrain rendering speedups and improvements
- Task speed unit bitmap fixes
- Fixed problem with declaration time occurring after takeoff time
  due to buffering of pre-takeoff data
- Bigger buttons in landscape mode for non-Altair versions to allow
  room for German translations
- User distance units in waypoint select dialog
- Memory leak in JPG2000 fixed
- Fast sine/cosine speedups
- Terrain rendering speedups
- Additional terrain ramps added (Imhof, ICAO)
- Option in expert configuration to disable the auto start/stop of logger on
  takeoff and landing
- Zip container code added
- "XCM" (XCSoar Map) file format support added
- fixed top line of terrain
- bumped version to 5.1.1beta1
- fixed airspace parser dialog bug


Changes from 5.1.0 beta 2:
- Added code to generate missing translations file on windows PC debug builds
- Grey out of some task specific menu items if in abort mode.
- Style option to draw an arrow body alongwith the arrow head
  under option "Wind Arrow" in Settings->Map Display(Expert)
- Fixed bug in query airspace if inside airspace
- Added gettext() to enumerated parameters

- New notifications: AAT too early, arrival past sunset,
     significant wind change
- Fixed bug in Arm start mode (wasn't advancing)

Changes from 5.1.0 beta 1:
- Speed to fly compensated for risk
- Logger buffered for 60 seconds
- Energy height uses estimated true air speed if no IAS is available
- Support (read-only) for Zander variometer and Tasman Instruments variometer
- Changed scale on final glide bar to +/- 500 meters (was +/- 2000 meters)
- Attempt to resolve slow response with in FLY mode on older PDAs
- Fixed bad line in default.xci

Changes from 5.0.9:
- Added NMEAOut, PosiGraph devices
- Input events for forced cruise/climb displays (etc?)
  (FLARM display forcing)
- Waypoint selection filter by type, and by heading 360 deg
- Smoother scrolling of lists
- Setup dialog for NMEA devices changed.
- If any landable point is visible and reachable, final glide bar goes orange
  if below final glide.
- Menu label macros added: WaypointNext, WaypointPrevious, AdvanceArmed, LoggerActive,
     TerrainTopologyToggleName, SnailTrailToggleName, CheckAirspace, CheckTask,
     CheckWaypointFile, CheckSettingsLockout, CheckReplay, CheckFLARM, CheckTerrain
- Menu labels grey out if actions are unavailable
- Dialog details for AAT vs non-AAT are visible only when AAT is set or not,
  in task calculator, task status, and task waypoint editor
- Fixed restart problems where >10 minutes, still was restarting
- Start/restart now more user friendly.  Auto restart only happens up to first turnpoint
- Fixed bug in ETE calculations when force final glide is on.
- Terrain not rendered in not valid at aircraft
- Fixed bug in waypoint lookup (search by turnpoint)
- Moved some config parameters to "Site" configuration page
- Added advanced vs basic configuration settings
- Added -small startup option for PC
- Fixed bugs in ZigZag wind algorithm, and improved accuracy and response
- Don't draw final glide through terrain icon if no task
- Wind estimate set by user in wind settings dialog (with SAVE button)
  overrides the internal estimate until a new estimate is obtained.
- Minor cleanups of text in dialogs
- Invalid infobox data is greyed out so it doesn't distract user

Changes from 5.0.9 release 1:
- Fixed ETE and final glide calculations for Mc=0, proper compensation
  for wind and unreachable at current Mc etc.
- Fixed task distance rounding to nearest 0.1 units

Changes from 5.0.8:
- Fixed bug in wind initialisation/calculation
- AAT start/finish radials step in 1 degree increments
- Fixes for build on VS2005 (PC)
- Fixed various out of bound bugs for task waypoints
- Fixed display of topology labels
- Fixed AAT distance thread dead lock
- Volkslogger parser fix by Rolf Muller-Nilsen
- Fixed adjustable logger time steps
- Fixed AAT distance bug for final waypoint
- Transparent airspaces are not filled, so airspace below is visible

Changes from 5.0.7:

- FIXED Start arm premature
  messages are confusing though, we don't get notification when re-entering a start
  sector (after arming it), nor when approaching a start line.
- New snail trail mode "Full" which displays entire flight.  In all modes,
  the snail trail is short in circling mode in order to prevent screen clutter.
- New feature: added 'optimise' button to task calculator.  This adjusts the
   range (increases or decreases) so that the estimated task time exceeds the
   assigned task time by less than five minutes.
- FLARM targets on the map are drawn as arrow heads pointing in their track bearing.
- Added missing 'Auto Display Blank' to configuration settings for PDA platform
- Fixed Borgelt B50 sentence parsing (Thanks RMN)
- Bug fix for half hour UTC offsets
- Total energy is calculated from difference in true airspeed to best LD in
  true airspeed
- Task radii expressed in user units
- Bug fix, profile support for PC and PDA restored
- Bug fix, protected use of message in NearestAirspace function with thread lock
- Bug fix, NearestAirspace search array out of bounds due to unsigned int loop
- QNH, Bugs, Ballast and MacCready saved at program exit and restored on startup
- FLARM radar can be selected to display relative altitude or bearing.
- Removed asking whether to delete old log files to make space when logger is started.
  Deleting old log files happens automatically now.

Changes from 5.0.6:
- Max manoeuvering speed set to 300 units in configuration dialog
- System beep and message on task/waypoint advance
- Messages given in arm modes (arm start or arm) as reminders to press arm
  when ready to advance
- Bug fix to waypoint editing (second waypoint file was cleared)
- Warning added to waypoint file save when filtering for
  waypoints outside terrain range is enabled.
- Bug fix, task statistics were not updated after task finish.

Dialogs changed:
- dlgTaskWaypoint.xml
- dlgTaskCalculator.xml
- dlgConfiguration.xml
- dlgConfiguration_L.xml
- dlgTaskOverview_L.xml
- dlgTaskWaypoint_L.xml
- dlgStatusTask.xml
- dlgStatusSystem.xml

Changes from 5.0.0:
- Fixed non-drawing of infobox borders on PPC2002
- Added Declare button on Task Calculator
- Fixed terrain display offset bug in portrait mode
- Map scale increased resolution
- Increased maximum radius/sector size on AAT to 100 km
- "Show gross" vario configuration (default true)
- Color speed chevrons, and larger:
 -- blue pull up (slow down)
 -- red push to earth speed up
- Lightened blue color in infoboxes
- Auto disarm mode message only appears if in arm mode
- Task calculator, shows estimated task speed for remainder of task
- Task calculator, shows effective MacCready
- Task calculator, shows achieved speed
- Task calculator, cancel button restores Mc at entry
- Auto MacCready: climb stats are reset on takeoff
- Previous waypoint selects through all multiple start points
- Bug fix, aat target continuation was only working on first sector
- Autozoom for AAT, distance used in zoom is set by max of
  distance to target and distance to center (so scratch task should
  always be visible in autozoom mode)
- Fixed bug in glide time required (wasn't taking final glide into account)
- AAT areas drawn in reverse sequence so next area is on top,
  previous AAT areas not drawn.
- Zigzag wind disabled if on ground (slow or not flying)
- Wide version of FLARM target display on map (ON/Scaled)
- Achieved MacCready accuracy improvements (was overestimating
  with start circles)
- Achieved maccready, height difference compensation
- AAT projection when in sector
- Task calculator, changed "Range" to "Set range"
- Bug fix, "Nearest airfield changed" problem if two airfields are coincident
- Abort mode bug: multiple waypoints close to home give "nearest airfield
 changed" repeatedly.  Now message is given only if nearest airfield
 is more than 2km from previous one.
- All up Weight is displayed in analysis dialog glide polar page
- Minimum zoom increase in AAT (for autozoom)
- Task speed achieved is average speed dist/time + time
  to climb back to start height.
- Task editor, removing waypoints preserves AAT details of successive
  waypoints
- Fixed TASK_START event
- New infobox for distance to home
- New infobox for speed task achieved
- Added AutoBlank configuration option for PDA versions
- Changed text in task status dialog for clarity
- Changed flap forces cruise to now use landing flap switch, and works
  for switching into cruise and into circling
- Bug fixes to AAT distance calculations
- Added ventus 2cx to polar
- Bug fix, sound volume was set to zero on exit
- Added flap landing to switch dialog
- Added close button to text entry widget on non Altair systems
- Allowed wraparound of letters on text entry dialog
- Minor changes to help text and labels of configuration items for clarity
- Lighter blue/red for inverse mode
- Time/date fix for IGC files (UTC used throughout as per spec)
- North/track up display orientation
- Waypoint select on add-waypoint in task editor
- Arm advance to work outside AAT sector if already been in that sector
- Prevent landing/takeoff detection when GPS is disconnected
- Configuration of lat/lon units
- Changed 'aircraft rego' to 'competition ID' to be consistent with IGC
- Improved cropping of polygons
- Minor bugfixes

Dialogs changed:
 dlgConfiguration.xml
 dlgStartPoint.xml
 dlgTaskWaypoint.xml
 dlgTeamCode.xml
 dlgTextEntry.xml
 dlgWayPointDetails.xml
 dlgWindSettings.xml

Changes from 4.7.7:
- Make terrain file loader check file size, to improve robustness if
  bad file.
- Added text entry dialog
- Added pilot name, aircraft type and rego to configuration dialog
- Added support for team code
- Map zoom improvements
- Fixed bug: Waypoints label in abort
- Fixed bug: Default task at startup if no task defined
- Fixed bug in altair.xci, nearest waypoint details were pan-relative
- Minor UI cleanups (cosmetics)
- Logger inactive when in IGC replay mode
- Circling wind estimator won't update if less than one fix every 2
  seconds.
- Zigzag wind estimate inactive when in IGC replay mode
- Analysis dialog: base/ceiling estimation improvements
- Task speed now altitude compensated
- New task speed instantaneous
- All flight statistics retained when exiting XCSoar and loaded at startup,
   so previous flight can be reviewed later.
- Task is saved when exiting XCSoar and loaded at startup.
  (Default.tsk)
- Removed unused/default processor definitions,
  NEWINFOBOX, NEWAIRSPACEWARNING as this is default now.
- Added support for alternate start points
-  All file paths are now converted to/from local path for that machine
  so registry files can be transferred between PC and PDA/Altair.
-  PC and PDA version all data files now in "My Documents/XCSoarData".
- Thermal locator improvements
- UI change: All reachable landable points arrival heights are shown on map in
   all waypoint label display modes
- Average task speed improvements: compensation for altitude,
      now computes task speed accurately for achieved scorable AAT distance.
- Task page on analysis dialog shows in thick red dashed line the scorable
  AAT paths.
- Fixed bug, task finish detection was previously disabled
- Fixed bug, stats for finished task after reset were not displayed correctly
- Fixed bug, waypoint details dialog arrival height was relative to sea
  level not ground.
- Waypoint details altitude arrival, removed "alt diff mc safety"
- Removed unused menu and dialogs from PC version.
- CatMul-Rom interpolator used for logger replay now, provides better
  reconstructed paths and wind estimates when used with low logging rate.
- Thermal markers shown in cruise mode only at close zoom scales,
  to avoid clutter.
- When infobox colors are enabled, the thermal last 30 second average
  is red when the average is less than 0.5*MACCREADY.  This can be used
  to clearly show when it is time to leave a thermal.
- AAT max/min/target speeds in infoboxes show '---' if minimum time
  remaining is zero.
- Minimum zoom level in autozoom set to reasonable level (1.5km) to
  prevent zooming in too close when going past a turnpoint.
- List items in dialog can be selected with mouse/touchscreen.  Touch twice
  to emulate return key.
- Added configuration option to adjust snail trail width
- Fixed bug, made airfield details parser robust to wrong files.
- Fixed bug, nearest waypoint details did not work for first waypoint
- Fixed bug, airspace warning dialog was not shown from
  'nearest airspace' menu when there was an active acknowledgement
- Fixed bug, PC version crashed if exit via close button and a dialog was
   still open
- Home waypoint always added to abort task list if reachable
- 'Clear' button added to task dialog in landscape mode
- Team Code dialog updates dynamically
- Fixed bug, range/bearing was incorrect sometimes
- Improved rendering of distance to airspace in airspace warning dialog
- Fixed bug, portrait mode text in analysis dialog (some items were cropped)
- Infobox border fixup in portrait mode
- Fixed bug, hang on nearest airspace
- Bearing to target shown in great circle arc
- Fixed bug, in abort mode (introduced just 2 days ago)
- Fixed bug, sound volume was set to zero
- Updates to menu, default.xci for PDA
- Return key now toggles suppression of FLARM radar.  If new traffic appears,
   the suppression is turned off again.
- Fixed bug in PPC2002 infobox selector graphics
- Fixed bug in abort mode (possible cause of crash/hang)
- Task calculator range increments in 5%
- Added infobox for 'Home Distance'
- Auto QNH only activated when not flying for more than 10 seconds
- Button menu fixes for PDA, PC
- (Feature request 1281639) Editing/saving waypoints
- Protected task edit from buffer overruns
- Fixed bug, increased text size for airspace parser
- Disabled CDI gauge as it has no control in the configuration settings and hasn't
  been updated
- Fixed bug, FAI finish sector was incorrect


Dialogs changed:
 ALL dialogs
 dlgHelp.xml

Changes from 4.7.5:
- Added small histeresis to instantenous LD vario
- Airspace parser updates
- Added Cambridge GPS NAV device
- Added option to force cruise on neutral/negative flap (for Vega)
   (Flap forces cruise)
- Terrain contrast/shading improvements
- Snail trail now drawn with outline to improve visibility over terrain
- Added V TAS infobox
- Improvements to wind estimator algorithm
- Vario gauge unit bitmap for knots
- Vega configuration, added page for audio schemes
- Vega configuration, added missing parameter (BaudRateA)
- Altitude AGL uses baro altitude if "Nav by baro altitude"
- New units for task speed (separate from airspeed/wind/ground speed units)
- Added FAI 90 start/finish type
- Added thermal locator (shows centroid of lift when circling), option 'Lift center'
   in configuration options.
- Fixed minor bug, auto macready by average was not working when no
  task was defined.
- Modified least squares algorithm to handle weighted least squares.
- Add 'Append' waypoint function, so users can create a task by selecting
    waypoints from the map in sequence
- Task waypoint move up/down in task waypoint pages.
- Terrain database loaded into memory if sufficient RAM + 5 Meg free
- New smooth shading of terrain, major improvement
- New landscape progress dialog hides screen for cleaner startup
- Default task to home if no task loaded at startup
- Added labels to climb and temperature trace analysis pages
- Added help system.  Press enter for 2 seconds on a dialog property
  to display help text.
- Fixed minor bug, landable points were not always visible for some
  label modes.
- Fixed minor bug, baro altitude set by GPS for IGC replay.
- Online Contest optimisation (analysis page, configuration settings,
   three rule sets available)
- Analysis pages now each have a context-sensitive 'action' button.
- Added handicap to glide polar page for OLC scoring
- Fixed GDI resource leak in animateRectangles
- Fixed memory leak from com port threads not having handles released
- Fixed airspace warning dialog losing focus of previous dialog if opened
- Fixed memory leaks in new airspace warning dialog
  when another dialog is already open.
- Online contest "in progress"
- Added 'Declutter Labels' inputevent and menu item
- Fixed GDI resource leak in WindowControls
- Refinements to screen lat/lon bounds calculations
- Refinements to thread locking (separate LockTaskData from LockFlightData)
- GCE/NMEA queue blocking bug fix
- Added check for 500kb free space on IGC destination, asks user to
  delete old IGC files as required to free up space.
- OLC work (rule interpretations, in-progress only valid if flying)
- Added tab style for infobox border
- Added double buffer for infobox rendering to reduce flicker
- Topology bounds area used for pre-filtering of visibility to improve rendering time
- Toggle terrain map labels button (DeclutterLabels)
- Thread locking improvements to reduce latency
- Computed arrival height AGL at Mc0 Mc safety Mc current
- Startup/shutdown messages saved in xcsoar-startup.log
- Fixed bug, short task duration estimates when Mc=0 or unreachable
  in cruise at current Mc setting due to drift.
- Fixed bug, spurious touchscreen detect when pressing menu buttons
- (Feature request 1463308) Auto-mark thermal
- (Feature request 1444335) configurable max/min zoom --> better zoom
   levels available now.

Dialogs changed:
 dlgConfiguration.xml
 dlgWindSettings.xml
 dlgVario.xml
 dlgAirspaceWarning.xml
 dlgWaypointOutOfTerrain.xml
 dlgAirspaceWarning.xml

Changes from 4.7.4:
- Fixed total energy compensation (final glide) when on ground
- Fixed minor bug, silly ETE values were presented when Mc=0 in AAT
  in Task Calculator
- AutoMc disabled if in abort mode
- Fixed: Thermal profile showing distortion (negative values?)
- Fixed: Mc=0 Est task time on task calculator
- Fixed: Trail hang
- Fixed: PC registry not recognising all registry values correctly!
- Auto Mc modes: final glide, set to average, both
- Vario gauge averager should switch to netto averager if not in circling mode
- sam's bug fixes and new features
  --> legbearing bug
  --> New airspace dialog
  --> Waypoints out of terrain
- Fixed: AAT radius display in analysis page shows distortion
- Fixed: Waypoint infobox shows bearing to waypoint, not to target (for AAT)
- Fixed: Vario gauge chevrons not always appearing when they should,
  now chevrons always drawn if vario is in non-circling mode
- Fixed: Averager jumps around too much
- Added configuration setting to determine whether to ask/exclude/include
  waypoints out of terrain range.
- Added LD vario infobox

Changes from 4.7.3:
- Added Auto QNH function
- Minor improvements to robustness
- Added preliminary support for vega voice
- Limits on altitude/speed for start, altitude for finish
  (Feature request 1444340)
- Changed AutoWind from bool to enum: Manual, Circling, ZigZag, Both
- Added zig zag wind estimator
- Added option to use of barometric altitude for all nav functions
- ** (Feature request 1403702) Configuration option for logger timestep
- FLARM gauge, show colors for threat levels
- Fixed bug, Start/Finish radius drawn half size
- Fixed bug, v task calculations if selecting a previous waypoint after
    starting
- Added detection of valid start, now in task status dialog if
    start wasn't valid, the start time shows "INVALID"
- Added safety McReady for use in calculating reachable fields and
   display of arrival heights, and in abort mode.  Option to use
   current Mc value for safety McReady when in abort mode.
- (Feature request 1278082) Ellipsoid error correction.  Now
  detects if ellipsoid/geoid offset is produced by GPS.  If not,
  it applies geoid correction.
- Added basic support for Cambridge GPS-NAV as a GPS source only

Changes from 4.7.2:
- Fixed bug: Disabling of airspace warnings by individual types was
   ignored.  Now working correctly.
- Proper handling of PGRMZ with respect to QNH and when altimeter
   also available from variometer

Changes from 4.7.0:
- Changed "Bugs" to "Clean" in basic settings so meaning is clearer
- Changed "Device 1" etc to "Device A" in configuration settings so meaning
  is clearer
- Fixed (Bug 1388996) Airspace outline black option ignored
- (Feature request 1370449) Configuration of autozoom at startup
- (Feature request 1430326) configuration of sys time set by GPS
- Force final glide mode, input event
- Auto force final glide mode option, forces final glide as soon as
  you are above final glide.
- Startup reliability fixes
- Terrain offset fixes
- FLARM gauge minor fixes (draws aircraft beyond 2km at 2km)
- Added Ventus2C polar
- Added missing vega configuration parameters
- Fixed PGRMZ parsing to set BaroAltitude, not Altitude
- Airspace warnings etc uses baro altitude if available
- Removed dead code in parser.cpp
- Removed "stall" from switch dialog
- Changed "airbrake extended" to "airbrake locked" in switch dialog
- Added devices for Vega and AltairPro

Changes from 4.6 to 4.7:
- Ballast also shown as volume in liters in basic settings dialog
- Vario 30 s averager uses vario if available, otherwise altitude.
- IGC file date is system date, should be reset to GPS time on first lock
- FLARM radar limits range to 2k limit (shows aircraft beyond 2k as at 2k)
- Log file renamed "xcsoar-debug.log"


Changes from 4.5 to HEAD:

- Statistics/flight reset on takeoff
- Major speed improvements to rendering, synchronisation between threads,
  final glide through terrain calculations, snail trail
- Display "AUX" on screen when in auxiliary infobox mode
- Warning if attempting to change a task once it is declared.
- Added glide computer event for final glide through terrain
- Added german sector type
- Task-alterations are queried if already declared to external device
- All MessageBoxes now use new dialog system (when available)
- Redundancy (dropout) and handling multiple GPS sources,
  better autodetection of Vega.
- Improvements to labels in map display, so we don't get so many
  waypoint labels writing over each other.
- Gauge vario hides on fullscreen.
- Option to lock out configuration settings in flight
- Minor speedups to map drawing (removed several redundant floating point operations)
- Added finish line and finish area detection, this does nothing other
  than bring up a status message currently.
- Configuration option for user defined menu/button timeout
- Added Airspace Settings to input events, allows user to switch on/off
   display and warnings for each airspace type
- Warn the user when changing input, language, status files that they need to
  restart (in new dialog system)
- "Arm start" option
- Added user defined checklist text dialog (and corresponding inputevent)
- Waypoint advancing can now be manual, automatic (as before), or requiring
   'arming' each waypoint to be advanced.
- Text in airspace details has scrolling
- New Waypointselect dialog allows scrolling in list box
- Added option for autozoom optionally on at startup
  (in new config dialog)
- Added option for speed command driven by dolphin speed or block maccready
  (in new config dialog), this is shown in VOpt infobox
- Added in new dialog system a vario configuration page for Vega
- Added UTC offset configuration parameter for Altair
- Added task status dialog
- Added drawing of task in analysis dialog
- 'Target' offset for each AAT waypoint
- 'Run' inputevent so people can execute another program from XCSoar.  Program
  must exit before XCSoar continues
- Added 'autoadvance' option (default true) to allow disabling of
  automatic waypoint advances
- AAT sectors now drawn as shaded segments
- Total energy height compensation for kinetic energy in final glide
- Name in task display also shows names of landpoints/airports
- Added LoadProfile to inputevents, so we can have menu buttons
   trigger pilot/region specific settings
- Windows PC port using Visual studio 6.
- When terrain file is valid, only waypoints within terrain area are loaded
- All waypoint labels shown when in pan mode
- Added 'pan' to nearestWaypoint inputevent, to return item nearest to
    center of screen if in pan mode.
- Force redraw of map if not redrawn for 5 seconds (due to gps not connected)
- FLARM status, FLARM aircraft display on map
- Added FLARM TRAFFIC and FLARM NOTRAFFIC glide computer events
- Added basic FLARM status support in parser and Status dialog
- Filter out "Railway station" as miscpop label
- Added infoboxes to support temperature acquisition and traces
- Added atmospheric analysis (temperature trace, convection estimation)
- Snail trail uses netto vario if available
- Added NMEA processing and NE (NMEA Events) into InputEvents
- Minor terrain rendering fixes at close zoom levels
- Improvements to topology polygon rendering
- Added ETA infoboxes (as distinct from ETE)
- Default task (Default.tsk) file may be loaded automatically at startup
   if present (through InputEvent TaskLoad on STARTUP_REAL/STARTUP_SIMULATOR)
- Chevrons only on if airspeed available

- Fixed bug 1467530 Installation to Storage Card
- Fixed bug 1457674 Airspace Display - Danger Areas Obscured
- Fixed bug 1444806 Final Glide L/D
- Fixed bug 1433504 Start line
- Fixed bug 1433497 AAT-sector areas not being displayed
- Fixed bug 1430954 Waypoints with same name.
- Fixed bug 1420989 AAT not enabled when loading a task
- Fixed bug 1399143 Incorrect lat/long display
- Fixed bug 1395611 AAT Area masks display
- Fixed bug 1389003 Airspace area with many points
- Fixed bug 1382036 Profile Load missing data
- Fixed bug 1376376 Bugs - the six legged kind
- Fixed minor memory leak in shape labels
- Fixed minor memory leak in new dialog system
- Fixed bug, array out of bounds in inputevent
- Fixed bug, strange circling lockout (maybe)
- Fixed bug, airspace visibility (airspace wasn't warning if not visible)
- Fixed bug, superpan with autozoom
- Fixed bug in default.xci "Marginal final glide" now reads "Below final glide"
- Fixed bug in final glide alert, now has low pass filter to prevent
  too many alerts when using Auto Mc.
- Fixed bug in startup, program locks calculation/display before starting up
  to ensure everything is initialised properly.
- Fixed bug in FAI task sector auto advancement
- Fixed bug, start line works now
- Fixed bug in task save/load, also clears task on error when loading
- Fixed bug in wind speed infobox units display (now uses aircraft speed units)
- Fixed bug, AAT Areas were drawn on top of everything, including task lines.
- Fixed bug in profile save routine (bad \r\n encoding)
- Fixed spurious captions in subtitle infoboxes
- Fixed bug, "1m" in baro altitude infobox for alternate user units
- Fixed bug, snail trail was never red in sink, now working properly
- Fixed bug in topology bounds refresh
- Fixed bug BUG 1366197: Second Airspace File now works
- Fixed bug in display of more than 500 airspace areas
- Fixed bug in bringing up WaypointDetails from SelectedWaypoint when not
  using infoboxes
- Fixed bug, temp trace max temperature now relative to ground offset
- Fixed memory leak in new dialog system (bitmap unnecessary)
- Fixed display of airfield details in new dialog
- Fixed bug BUG 1368752: Fix display orientation for square displays e.g. hp 6515 (untested)
- Fixed bug BUG 1305089: Sound restored at exit
- Fixed bug in arrival altitude calculation with respect to bugs
- Fixed bug in local time display
- Fixed daylight savings bug
- Fixed BUG 1366492: Improved landing detection by checking altitude AGL to avoid false
  landings when flying in high winds
- Seeding random NMEA static strings from Input Events
- Triggering events from NMEA substring matches (may be limited to certain
  types due to performance limitations).


Changes from 4.22 to 4.5

- Fix waypoint parsing - make it completely bullet proof
- Package and release fonts (part of standard cab/exe)
- Button & Event mapping - default and legacy
  	legacy = same as version 4.22
	default = changed from 4.22...
		APP1 = Show button menu (was Full Screen)
		APP3 = Full Screen (was Vario Sounds Toggle)
		Take Off = Start logger (was manually)
		Landing = Stop logger (was manually)
		Info Box Control = Show labels (were hidden)
- Allow display of screen mode (Normal, Auxiliary, Full)
- Fix spelling of MacCready (it was McCready).
  (reference: http://www.achievement.org/autodoc/page/mac0bio-1)
- Exit simulator if battery lower than 20% (warning < 30%)
- Fixed crash during Waypoint details, when none selected
- Reduce length of labels where possible
- Change default.xci buttons to stay consistent between modes,
  removed some defatul modes changes
- Added sensible default sounds to play during Glide Computer Events
  (\My Documents\XCSoarData\ - Start_Simulator,Start_Real,Takeoff,Landing,
  FinalGlide,Tiptoe - .wav)
- Default.xci updated to hide Main button and map closely to 4.3 (APP1 does Main/)
- Fixed a number of memory leaks and buffer overruns in parsing data files
- Fixed Input Events label corruption. Fixed associated debug failure when
  comparing uninitialized variables.
- Modified variable names for Language and Status (more sensible)
- Use windows device time instead of GPS time in simulator
- Fixed spurious button press bug
- Status messages can be acknowledged by touching them
- Fixed message disappearing problem after 1 second (when airspace warnings were off)
- RETURN key in default.xci needs to be mapped
- Default set of status messages - now automatically generated from default.xcs
- Enable secondary files clear button
- Arbitrary DLL Load and Function calls from InputEvents
- Config files (input, language and status) now support "\r\n" strings correctly
- PlaySound now supports external WAV files automatically. Also allows WAV files
  to be referenced as Input Events - assumes local resource unless ends in ".wav"
- Automatically lookup localised "My Documents" directory to support multiple
  language releases of Pocket PC
- Version number (build date) is automatically generated for non-released versions
- Added debounce timeout registry setting in settings->interface files
- Added input menu timeout
- Added new status message interface (thread-safe, single window, ability
  to repeat messages and acknowledge)
- Fixed hard-coded screen coordinates in PolygonVisible function
- Airspace warnings now use new message class
- Added method to find nearest airspace boundary (interior or exterior)
- Input event to display info on nearest airspace boundary (interior or exterior)
- Renamed fixed "longditude" and "lattitude" spelling mistakes
- Display speed-to-fly bar only if flying
- Debugging of input events file when in simulator mode
- Added glide computer events for entering and leaving airspace
- Added glide computer events for task start and next waypoint
- Audio vario sound updates
- Allow acknowledgement of individual airspaces, and per-day
- Fix acknowledgement bug when re-entering airspace
- Minor font adjustments
- "GPS 2D fix" changed to "GPS waiting for fix"
- New high-visibility icons for flight modes by Simon Taylor.
- Blinking logger icon when logger is active.
- Code cleanups, eliminated BOOL occurances
- Fixed missing sentances in IGC file, so now loadable by TaskNav
- Added "Logger note blahblah" event to put a pilot note in IGC log file.
- Speed-to-fly climb mode bug fix
- Thermal band mode fix
- Audio vario sound updates
- Fixed waypoint arrival altitude bug
- New airspace parser, faster and more robust
- New language customisation
- New status message customisation
- Wind algorithm improvements especially at low wind speeds
- Analysis dialog now has page for wind at altitude
- Fixed defaulting to cruise mode when no waypoint active
- Miscellaneous dialog cleanups
- Snail trail colour scales to visible range to make colors more vibrant
- Safe recovery from critical errors when loading files
- Fixed bug of polar loading on multiple lines
- Fixed ordering of Menu buttons when using cursor to navigate
- Blanking improvements (prevent timeout advancing when any dialog is active)
- Added Auxiliary infobox display, accessible from APP_KEY1, which now
  toggles through normal (mode-specific) infoboxes, auxiliary infoboxes,
  and fullscreen.
- Settings->Task start line/cylinder labels change dynamically to avoid
  confusion
- AutoMcready improvements, fix for overshoot hunting
- "Reset infobox defaults" button from Settings->Load Profile
- Moved handling of bug degradation to sink model to make it consistent
  everywhere.
- Optimised display of titles in infoboxes to prevent over-use of gettext
- Added units display to AAT settings to avoid confusion
- New functions to save/restore registry from text file
- Save/Load profile uses registry save/restore code
- New button input event system
- Fix infobox reset to defaults
- Allow reset of flight start time when relaunching
- Takeoff/landing events, can be hooked up to autostart logger


Changes from 4.21 to 4.22

- Fixed bug when airspace warning display is not refreshed when another
  window overlaps it.
- New "Analysis" pages showing barograph, thermal history and glide polar
- Fixed bug in snail trail, IGC logger update rate
- Additional waypoint file can be specified for competition waypoints
- Fixed font for message box, status dialog
- Minor bugfixes in vario comms thread processing
- Implemented Borgelt B50 vario parsing (untested)
- Improvements to performance and latency of audio
- Terrain cache updates
- File loading improvements
- New wind vector graphics
- New labels with Mc0 arrival height above safety arrival height for
  reachable airfields
- Updated aircraft graphics
- Proper units display in dialogs.
- All configuration options now can be expressed in custom units
- New Netto vario infobox
- New dolphin speed-to-fly infobox
- Improved audio vario sounds
- Speed-to-fly director chevrons on right of screen when connected to
  vario with ASI source.
- Fixed rare bugs in McCready calculation
- Fixed bug in terrain rendering, where level of detail was previously
   set at default, and didn't change with zoom.
- Airspace parser made faster, so binary airspace loader now disabled


Changes from 4.2 to 4.21

- Better recovery of bluetooth GPS after switching device off and on
- Marked points appended to file 'xcsoar-marks.txt'
- CDI display configurable
- Settings->Display split into two pages
- Sunset time shown in waypoint details
- AAT and airspace areas drawn below waypoints and topology
- Messagebox enhancements
- MODIS Satelite images now co-located with waypoint file
- Launcher now uninstalls/reinstalls properly.
- Proper spelling of McCready (sorry, Paul!)
- Display blanking automatically after one minute of UI inactivity if in
  battery mode, reactivated with key press
- New GPS status icons, less obtrusive.
- Aircraft disappears when GPS is not connected
- New "Status" summary page from main menu, giving aircraft position,
  nearest waypoint range/bearing, local sunset time, GPS status
- Additional airspace file can be specified for NOTAM airspace updates
- Settings->File page split into two (map data separated off)
- Snail trail toggles between no trail, long trail, and short trail


Summary of new features since v4.0

- Fullscreen mode (app button 1 in map mode); app button 2 now
  toggles snail trail
- Terrain shading via phong model, direction set by wind direction
- Wind vectors multiple for 10 knot increments
- Saving/loading wind to registry
- Time aloft infobox (in Waypoint Group)
- New wind calculation method
- Rendering of airspace with cross-hatches and optional black outline
- Added pilot/aircraft information in logger
- Added "Remove" button on waypoint details task page
- Acknowledge airspace warnings
- Audio settings page
- Graduated snail trail color and thickness
- Abort/resume of tasks
- Added netto vario calculations
- Added smart zooming (zooms back out when waypoint changes if in autozoom)
- Added installer and launcher
- Bring up menu with double click on map window
- Can fly in simulator mode by dragging on screen
- Improved colour selector now displays currently chosen colours
- Added calculation of glider heading from bearing and wind
- Added infoboxes: G-load, time of flight, UTC time, local time, LD to next waypoint
- Adjusted infobox descriptions and titles.
- Added infoboxes: Time to next waypoint, time to task completion


Fixed buges and code improvements

- Sound files are now in the code as resources, so no need for Audio directory
- Filtering of files:
   Waypoints [.txt]
   Airspace [.txt]
   Terrain [.dat]
   Topology [.tpl]
   Polars [.plr]
- Reduced extraneous refresh of navboxes
- Font size improvements
- Second COMM port disabled if set equal to port 1
- Audio thread is suspended when quiet
- Auto McReady now working again
- Improvements to topology handling
- Better terrain color map
- Terrain shading works with elevation files of any resolution.
- Terrain at sea level or below is rendered as water.
- Minor improvements to thread safety
- Larger Menu page buttons
- Fixed McReady speed calculation with zero distance
- Fixed bugs: Samuel Gisiger (Airspace not displaying, extraneous
  selection of waypoints at zoom levels)
- Improved map window responsiveness (only re-drawn when necessary, avoiding
  CPU waste of unnecessary re-draws).
- Many hard-wired constants relocated to Sizes.h file
- Waypoint labels have white background so not obscured by terrain
- Labels of topological features now supported
- Fast loading of airspace at startup using binary file
- Wind calculation more reliable
- Fast loading of all startup files<|MERGE_RESOLUTION|>--- conflicted
+++ resolved
@@ -1,4 +1,3 @@
-<<<<<<< HEAD
 Version 7.0 - not yet released
 * LUA scripting
 * user interface
@@ -27,7 +26,7 @@
   - drop support for ARMv6 CPUs
 * Kobo
   - support Kobo Glo HD
-=======
+
 Version 6.8.5 - not yet released
 * calculations
   - update circling percentage only when flying
@@ -35,7 +34,6 @@
 * user interface
   - fix "kg/m^2" and "lb/ft^2" unit display
   - fix inverse colors in horizon page
->>>>>>> fbe4c918
 
 Version 6.8.4 - 2016/05/18
 * airspace cross-section
