Version 7.40 - not yet released
<<<<<<< HEAD
* Flarm Radar
  - Add 100m zoom option.
* Linux
  - fix the /etc/xcsoar data directory
=======
* user interface
  - Added infobox that combines ETA with AAT dT
>>>>>>> 7ed35f61

Version 7.39 - 2023/07/28
* Android
  - fix Bluetooth device list on Android versions older than 12
  - do not request permission WRITE_EXTERNAL_STORAGE on Android 11 or newer

Version 7.38 - 2023/07/27
* WeGlide
  - fix another crash bug
* Android
  - support scanning QR codes with XCTrack tasks
  - fix location permission request on old Android versions
  - fix IllegalArgumentException crash on old Android versions
  - improved error messages for problems opening devices
  - fix crash on Android 5
  - fix conflict between "org.xcsoar" and "org.xcsoar.testing" apps

Version 7.37 - 2023/07/21
* WeGlide
  - fix crash bug
* Android
  - request ACCESS_FINE_LOCATION only when internal GPS is used
  - request BLUETOOTH_CONNECT and BLUETOOTH_SCAN only when Bluetooth is used
  - re-enable background location (yet another attempt)
  - fix crash with disallowed IOIO Accessory connection
  - remove Nook support
  - add SoftRF Ham and Midi into 'white list' of USB devices

Version 7.36 - 2023/07/02
* task
  - save outer radius and angle of custom keyholes in task files
* calculations
  - implement the "predict" option for Netcoupe FFVV, WeGlide, Charron
* WeGlide
  - allow downloading all user tasks and public task declarations
* Lua scripting
  - add blackboard.altitude_agl
* Kobo
  - fix flight durations on power-off screen
  - fix bogus last entry on power-off screen

Version 7.35 - 2023/06/16
* user interface
  - fix crash in plane list
  - show terrain, topopgraphy and airspaces on task/contest analysis pages
* calculations
  - fix bogus "Task Started" after re-entering the start zone
* fix IGC logger crash with very long turnpoint names

Version 7.34 - 2023/06/06
* user interface
  - fix crash with long InfoBox set names
  - rename "Inverse InfoBoxes" to "Dark mode"
  - planes: "New" creates an empty plane
  - planes: add "Copy" button
* map display
  - thicker border on disappeared FLARM traffic
* devices
  - allow listing up to 512 flights (increased from 128)
* calculations
  - fix freeze bug in route planner
* Android
  - fix crash with failed IOIO Accessory connection
  - use the global dark mode setting by default
* OpenVario
  - set system clock from GPS if NTP is unavailable

Version 7.33 - 2023/05/26
* map display
  - fix crash bug in FLARM traffic renderer

Version 7.32 - 2023/05/25
* user interface
  - fix horizon roll, show bank angles greater than 90°
  - fix horizon pitch, show sky instead of ground when pitch is greater than 50°
  - improve font scaling in the vario gauge
  - support hot keys, gestures and double click on Horizon page
* map display
  - draw the trail even if there is no GPS fix
  - keep showing disappeared FLARM traffic for some time
* data files
  - support waypoints without elevation data
* devices
  - IMI: fix crash when there are more than 128 recorded flights
  - FLARM: parse AircraftType hex values correctly in PFLAA
* Linux
  - Wayland XDG_WM_BASE support
  - Wayland keyboard support
* Android
  - don't disable IOIO completely if Bluetooth permission was not granted
  - fix crash with initial IOIO connection
  - fix lockup with IOIO Accessory connection

Version 7.31 - 2023/05/12
* user interface
  - fix crash during startup
* WeGlide
  - fix crash bug after WeGlide flight upload
  - show WeGlide error messages
* Android
  - fix crash with buggy graphics drivers

Version 7.30 - 2023/05/09
* fix crash in "ProfileSave" event
* user interface
  - reload fonts on window resize
* Windows
  - look up serial ports in the registry
* Android
  - UsbSerial: fix permission crash bug
  - UsbSerial: fix null pointer crash bug
  - negotiate MTU on Bluetooth HM10 devices
  - fix circle airspace display problems on Adreno GPUs

Version 7.29 - 2023/05/03
* data files
  - reject implausible runway lengths in CUP files
  - fix crash when arc airspace has no center
  - allow xci files to be downloaded from repository
  - in OpenAir format use AC as Class and AY as Type (#1118)
  - show correct line number on airspace file error
  - add RASP file selection
* devices
  - ATR833: read-out active and standby frequencies
  - AirControlDisplay: Set and readout of transponder code
  - AirControlDisplay: forward gps data to device
* Android
  - get rid of not usable USB interfaces in the 'Device -> Port' list
  - Upgrade targetSdkVersion to 31
  - fix write errors to Bluetooth HM10 devices
* Kobo
  - Add support for Libra H2O
  - Add support for Clara 2E
  - fix truncate wifi list if hidden ssid detected
  - Reboot without -f (force)
  - Fix OTG mode for newer models
  - Add an E-ink friendly trail type
  - Add Brightness control to Clara HD
  - Support Brightness and Colour for ComfortLight PRO models
* Windows
  - show serial port names
  - support COM10..COM255
* Polars
  - Add LS-5 polar
  - Add Silene E78 polar
  - Add Std Austria S polar
  - updated handicap factors for 2023
* fix exchange frequencies crash when no frequency was set
* user interface
  - show FLARMGauge only when traffic is within 4Km
  - redesigned waypoint type icons
  - align labels in forms on the left side
  - increased precision in polar edit dialogue
  - extend QuickMenu to maximum of 64 entries
  - add PEV,FlarmTraffic,FileManager to joystick QuickMenu
  - add transponder code infobox
  - Pan mode fully keyboard / joystick operatable
  - Pan mode use buttons for zoom and what's here
  - Slight increase in touch selection on map

Version 7.28 - 2022/10/29
* data files
  - fix crash after loading new map file
  - fix AAT OZ angles in tasks loaded from CUP files
* map display
  - fix terrain reach display
* user interface
  - fix task manager crash bug
  - fix WeGlide 'Automatic Upload' not persistent
  - file manager, show description and update date
  - ATC Radial infobox can display magnetic radial with configurable declination
  - fix wrong type in waypoint editor
* waypoint editor
  - add more SeeYou waypoint types
* Android
  - add SoftRF Balkan and Prime Mk3 into 'white list' of USB devices
* Kobo
  - Add support for Libra 2

Version 7.27 - 2022/09/23
* user interface
  - vertical scroll bar in some modal dialogs
  - rasp sources from repository
  - fix file manager crash
* devices
  - FLARM: fix crash bug
* weather
  - New Rasp Color schemes for Thermalmap
  - Support 15 minute intervals in RASP files
* task
  - add WeGlide declared task download
* Android
  - allow file explorer to access the XCSoar data files
* Polars
  - add JS-1B (18m) polar
  - add JS-1C (21m) polar
  - add JS-3 (15m) polar
  - add JS-3 (18m) polar
* fix IGC logger crash on I/O errors

Version 7.26 - 2022/09/03
* user interface
  - fix pressed InfoBox colors in inverted mode
* task
  - add custom keyhole support
* Android
  - improve native serial port enumeration
  - fix UsbSerial/FTDI crash bug
  - fix UsbSerial/FT4232 data corruption
* Kobo
  - fix crash bug

Version 7.25 - 2022/08/24
* stricter airspace parser
* user interface
  - add radio frequency buttons to airspace dialogs
  - fix the airspace warning "Enable" button
  - fix thermalmap.info icon display
  - show thermalmap.info thermals in the map item list dialog
* devices
  - IMI: fix task declaration bug
* Android
  - prompt before deleting data when uninstalling XCSoar
  - support USB serial adapters with more than one port
  - support multiple USB serial adapters of the same kind
  - auto-start XCSoar when USB serial adapter gets connected
  - fix crash when GPS access was rejected by user
  - fix deadlock while quitting XCSoar
  - add U-BLOX 7 USB GPS into 'white list' of USB devices
* Kobo
  - display XCSoarData/kobo/poweroff.txt at the bottom
  - fix crash in waypoint dialog

Version 7.24 - 2022/07/22
* user interface
  - padding in fields
  - rework menu labels
  - increase popup message timeouts
  - fix missing wind arrow InfoBox updates
* file handling
  - guard against file corruption in poweroff situations
* FLARM
  - timeouts in flight downloads
* Linux
  - fix terrain renderer bug
  - allow changing the language at runtime
* OpenVario
  - menu: fix bogus clicks after returning from XCSoar
* Android
  - add SoftRF Lego into 'white list' of USB devices
  - disable background location again to go back to Google Play
* calculations
  - support for LVZC Charron contest
  - new asw27 polar from idaflieg
* Windows
  - new default fonts
  - use 6 devices in serial port list (like all other targets)
* XCVario/Borgelt
  - revert cruise/circling mode change
* Kobo
  - add ca certificates for https downloads

Version 7.23 - 2022/02/10
* user interface
  - add "Set Frequency" buttons to alternates list
  - revamped Credits dialog
  - put "Details" button to first position in map elements dialog
  - make "range" and "radial" in target dialog editable with keyboard
* support uploading IGC files to WeGlide
* Linux
  - fix command-line option "--datapath"
* Raspberry Pi / Cubieboard
  - probe both /dev/dri/card0 and /dev/dri/card1
  - reduce input lag
* Android
  - add SoftRF Academy and ES into 'white list' of USB devices
  - fix crash with empty SD card slot
* Kobo
  - fix broken button text background
  - add OTG support (serial, sound, net) for Clara HD
  - fix "Network failure" in Wifi dialog

Version 7.22 - 2022/01/14
* user interface
  - close the download dialog after successful download
  - add "Share" button to the status dialog
* glide computer
  - implement event "AIRSPACE_ENTER"
  - add event "AIRSPACE_NEAR"
* Polars
  - add DG-800S
* devices
  - FLARM: send turn point names in task declaration
* user interface
  - allow cursor navigation in most dialogs (for OpenVario)
  - add 3x6 InfoBoxes layout
* weather
  - Thermal Info Map integration
* Lua scripting
  - add blackboard.{clock,time,date_time_utc}
* Android
  - use app-specific data directory by default
  - allow using all external storages

Version 7.21 - 2021/12/11
* data files
  - Support for AF/AR frequency fields in OpenAir
* devices
  - fix inverted cruise/circling mode in borgelt and xcvario driver
* Kobo
  - Add support for Clara HD
  - Control backlight brightness of the Kobo Glo HD
* Android
  - re-enable background location and comply with Google Play Store policy

Version 7.20 - 2021/10/22
* map
  - fix crash in the topography loader
* tracking
  - SkyLines: fix "URL using bad/illegal format"
* Android
  - disable background location access due to Google Play Store policy
  - fix compatibility with Android older than 7

Version 7.19 - 2021/10/01
* data files
  - fix bug in OpenAir arc parser
  - fix crash bug in terrain loader
  - support short name in CUP files
  - search waypoints via short name
  - ability to display short name on map
* devices
  - improved support for LXNAV S8x/S10x varios, including task declaration.
  - IMI: fix task declaration over Bluetooth
  - IMI: show progress bar for flight download
* user interface
  - consistent progress bar during startup
* Android
  - fix crash with USB serial adapter
  - add WCH CH9102F into the list of accepted USB serial adapters

Version 7.18 - 2021/09/10
* data files
  - load terrain while XCSoar is running
* devices
  - TCP Client: fix crash bug
* tracking
  - SkyLines: fix "Show nearby traffic" setting
* user interface
  - add 3x5 InfoBoxes layout
* Android
  - fix opening waypoint pictures

Version 7.17 - 2021/09/04
* map display
  - fix airspace display bug
* user interface
  - add 8x3 InfoBoxes portrait layout
* weather
  - update RASP provider list
* task management
  - add option to score start on entry
* Android
  - fix startup crash bug
  - use native text entry dialog
* Linux text mode console
  - fix program termination for some DRI drivers, e.g. VMWare
    in full-screen mode without Window manager.
* Cubieboard
  - Mali: Support for old Linux-Sunxi EGL headers, and new Bootlin EGL headers
  - Support for KMS/DRI and Lima instead of closed source Mali blob.

Version 7.16 - 2021/08/27
* user interface
  - don't draw "---" over graphical InfoBoxes
* Android
  - fix deadlock bug with Bluetooth sensors and the internal GPS

Version 7.15 - 2021/08/23
* user interface
  - fix crash in Config/System
  - fix overlapping axes labels in cross section
  - fix graphics error (vertical black lines) in cross section
  - fix missing labels in cross section on high-resolution screens
  - draw small tick every 10 minutes in analysis dialog (instead of 6)
* Android
  - fix crash on Android 5 and 6

Version 7.14 - 2021/08/20
* Android
  - keep screen on, even if not in full-screen mode
  - fix bottom bar background in non-full-screen mode
  - fix touch position in non-full-screen mode

Version 7.13 - 2021/08/19
* fix freeze bug
* fix terrain cache file bug
* task management
  - Use task defaults for start and finish height ref (MSL or AGL) when loading
    tasks from soarscore.com
* Kobo
  - fix crash in Kobo menu
* Android
  - fix GPS time from the Flytec Sensbox
  - support speed, track and acceleration from Flytec Sensbox
  - don't apply Geoid separation to Flytec Sensbox GPS altitude
  - use the 8 Hz vario from Flytec Sensbox GPS altitude instead of 1 Hz
  - restore full-screen mode properly after returning to XCSoar
  - disable full-screen mode in multi-window mode
  - make full-screen mode optional

Version 7.12 - 2021/08/13
* calculations
  - fix the "Height above takeoff" InfoBox
* devices
  - send Pilot Event (PEV) to LXNAV S10x/S8x devices (requires firmware 8.01 or newer)
  - correct Pilot Event (PEV) message for PowerFLARM devices
* Android
  - fix broken GPS date/time from internal GPS
  - various fixes for the Flytec Sensbox driver
* Kobo
  - throttle sensor-triggered screen updates
  - improve performance of graphical InfoBoxes

Version 7.11 - 2021/07/30
* fix crash bug in pc_met viewer
* user interface
  - new vario gauge background
  - fix truncated labels in many dialogs
* Lua scripting
  - add HTTP client
  - prefer Lua gesture handlers
* Android
  - show Bluetooth LE device features
  - support Bluetooth LE heart rate sensors
  - support the Flytec Sensbox
  - add DroidSoar/I2C calibration dialog
  - fix reconnect to Bluetooth LE devices
  - fix distorted colors on some devices
  - detect USB serial adapter disconnect
  - support baud rate switching on USB serial adapters
* Polars
  - new Wassmer WA 26 P Squale polar

Version 7.10 - 2021/07/09
* weather
  - work around connection problems to NOAA server (for METAR/TAF)
* Raspberry Pi
  - fix text input with touch screen
* Android
  - fix crash with reconnected USB serial adapter

Version 7.9 - 2021/07/05
* fix crash bug in terrain renderer
* fix crash bug in IGC file parser
* settings
  - allow LiveTrack24 tracking intervals smaller than 5 seconds
* user interface
  - support for Pilot Event (PEV) start procedure
  - properly update device status in device list dialog
  - add alternate 2 glide ratio infobox
* devices
  - TCP Client: fix automatic reconnect after connection loss
  - GliderLink: fix disappearing configuration
* calculations
  - fix AAT task optimization bug
* Android
  - support USB serial adapters
  - auto-reconnect to IOIO UARTs

Version 7.8 - 2021/06/02
* don't delete old IGC files automatically
* devices
  - TCP: fix error "Address already in use" on reconnect
* Android
  - fix downloads on Android 10 and later
  - fix logging while in background on Android 10 and later

Version 7.7 - 2021/05/14
* user interface
  - fix dialog labels
  - fix freeze bug in waypoint/airspace list dialog
* devices
  - add "Radio" indicator to device list
* Android
  - writing to port times out after 5 seconds (to avoid locking up XCSoar)

Version 7.6 - 2021/05/01
* user interface
  - fix disappearing aircraft symbol
  - fix crash bug in task editor

Version 7.5 - 2021/04/30
* fix crash bug in terrain loader
* fix paths with backslashes
* user interface
  - use different colors to indicate relative traffic altitude
* calculations
  - support for WeGlide distance contests
* Kobo
  - fix touch screen

Version 7.4 - 2021/04/08
* user interface
  - properly save and apply updated settings in the configuration dialog
  - fix overlapping observation zones in the task point list
  - fix text background in the analysis graphs

Version 7.3 - 2021/04/07
* user interface
  - fix crash in waypoint editor
  - fix swapped longitude/latitude in waypoint editor
  - fix "Import" button in waypoint editor
  - fix zoom button label in Traffic Radar View
  - fix the vario trace infobox
* Android
  - fix download progress

Version 7.2 - 2021/04/04
* user interface
  - fix task point editor
  - display goto button in wp details when called from alternate
* data files
  - fix crash bug when loading broken CUP files
* fix crash when loading broken PNG files

Version 7.1 - 2021/03/28
* user interface
  - fix crash when canceling a download
  - fix crash when repository index download failed
* Android
  - handle DownloadManager errors
  - show early initialisation errors
  - store the terrain cache in the Android cache directory

Version 7.0 - 2021/03/25
* LUA scripting
* user interface
  - screen layout with 12 infoboxes on the left, vario+3 infoboxes on right
  - new translations: Bulgarian, Catalan, Traditional Chinese, Telugu
  - new Logger-setting "CoPilot"
  - new setting "Thermal Averager needle"
  - select position of Thermal Assistant
  - new setting "Cruise/Circling mode switch period"
* data files
  - optimise the terrain loader
  - support runway width in CUP files
* devices
  - fix deadlock bug
  - parse wind from standard NMEA sentence WMV
  - driver for XC Tracer Vario
  - driver for KRT2 radio
  - driver for Air Control Display altimeter
  - show detailed error message in device list
  - FLARM/OGN - make it possible to set/download registered device database
  - device manager: show flag if device provides data from
      environmental sensors (temperature, humidity)
  - combine traffic from all FLARM devices (support both FLARM and OGN devices on board)
  - GliderLink: new driver
  - AirControlDisplay: read radio frequencies from PAAVS,COM sentence
  - driver for LXNano modified, so declaration contains copilot
* weather
  - merge all weather data in one dialog
  - allow showing both terrain and RASP
  - RASP download from various well-known providers
  - show satellite images from pc_met (Deutscher Wetterdienst)
  - show wave forecast from pc_met (Deutscher Wetterdienst)
* calculations
  - merge redundant waves
  - task restart
* tracking
  - use DNS to resolve SkyLines server IP (#2604)
  - enable SkyLines traffic display on Windows
  - add option to show SkyLines traffic names on the map
  - show thermals obtained from the XCSoar Cloud server
* analysis
  - enhanced graphics: minor tics, color scheme, layout
  - key labels drawn on lines in several pages
  - task turnpoint label drawn on relevant pages
  - barogram: improved working band ceiling and floor calculation
  - climb history: new display uses time of climb as width of bars
  - new page: vario histogram in climb and cruise mode
  - new page: maccready cross-country speed
  - glide polar: dolphin speed line drawn on polar
* map display
  - new display: glide range line drawn to working floor
  - per page zoom state
* thermal band
  - new algorithm, with improved statistics
  - separate active climb and encounter-averaged bands
* infoboxes
  - improved formula for the title font size
  - added ":1" unit for gradient type displays
  - new infobox: % time non-circling climb
  - new infobox: % climb chart showing proportions of time spent circling climb (gray), cruise,
      climbing cruise (green), circling non-climb (orange)
  - improved auto-scaling of vario-like graphical infoboxes
  - new infobox: "Number Of Satellites"
  - new infoboxes for radio frequencies, including setting the frequencies
* Windows
  - drop support for Windows CE
  - require Windows Vista or later
  - allow starting multiple XCSoar instances
* Linux
  - drop support for SDL 1.2
  - display rotation
* Android
  - drop support for ARMv6 and MIPS CPUs
  - support devices with aspect ratio greater than 16:9
* Kobo
  - support Kobo Glo HD
* Raspberry Pi
  - resizable mouse cursor
  - autodetect display orientation

Version 6.8.17 - 2020/09/22
* tracking
  - SkyLines: update tracking IP address
* terrain
  - fix several crash bugs (JasPer)

Version 6.8.16 - 2020/07/26
* input events
  - fix two crash bugs with malformed files
* user interface
  - fix crash bug in waypoint editor
* devices
  - added ports 8880, 8881, 8882 to tcp-client
* glide computer
  - fix crash bug
* terrain
  - fix several crash bugs (JasPer)
* Android
  - fix several crash bugs
  - fix rendering errors on very wide text lines

Version 6.8.15 - 2020/06/13
* user interface
  - vario: fix overlapping text lines
* tracking
  - SkyLines: update tracking IP address
* support for long-form `DTE` header in IGC files
* Windows
  - fix buffer overflow causing crashes in the waypoint dialog
* Raspberry Pi
  - support 64 bit kernels
  - Raspberry Pi 4 support
  - detect display dimensions and scale user interface accordingly
* macOS
  - add macOS Catalina font path

Version 6.8.14 - 2020/05/14
* user interface
  - fix average needle color in inverted mode
* Android
  - compatibility with Android 9
  - request all permissions without manual restarts
  - fix crash bug
* Kobo
  - fix crash bug

Version 6.8.13 - 2020/04/08
* devices
  - LX: fix buffer overflow
  - LX: support downloading flights from LX7000 Pro IGC
* Android
  - use the full screen on very narrow/wide displays
* Kobo
  - fix build failure with GCC 9
  - switch from glibc to Musl
* WinCE
  - build with GCC 9
* allow the hyphen in XCI files

Version 6.8.12 - 2019/04/30
* weather
  - update source URLs for METARs and TAFs (https://)
* Android
  - increase targetSdkVersion to 26 (required by Google Play)
  - request storage and GPS permissions on Android 6+
  - fix crash when permission to use GPS is revoked
  - fix notification on Android 8+
* Task Editor
  - fixed task editor crashes (Ticket 3930).
* devices
  - IMI: raise max payload size to 2kB
* fix IGC logger crash when no date is available

Version 6.8.11 - 2018/08/18
* terrain
  - fix yet another crash bug (libJasper)
* Android
  - fix crash on Android 8 due to overzealous seccomp filter

Version 6.8.10 - 2017/10/07
* terrain
  - fix crash bug (6.8.9 regression)

Version 6.8.9 - 2017/10/05
* terrain
  - fix several crash bugs
* fix two crash bugs
* Kobo
  - fix internet access (#3869)
  - support for Kobo Glo HD Refurbished

Version 6.8.8 - 2017/09/09
* data files
  - support "GSEC" in OpenAir files
* weather
  - update source URLs for METARs and TAFs
* devices
  - CAI302: fix waypoint download (#3830)
  - IMI: fix PGRMZ parsing (was interpreted as altitude, now is pressure altitude)
  - LX: fix Nano 3 task declaration (#3858)
* Kobo
  - support for Kobo Aura Edition 2
  - support for Kobo Glo Refurbished
  - fix Wi-Fi on recent Kobo firmware releases (#3850)
  - fix USB storage compatibility with Windows 10
* Raspberry Pi
  - fix Raspbian Stretch compatibility
* Raspberry Pi / Cubieboard
  - fix for freeze on shutdown (#3679)

Version 6.8.7 - 2016/08/12
* data files
  - fix freeze after loading malformed topography file
* tracking
  - SkyLines: fix SkyLines tracking on non-Android
  - SkyLines: fix two buffer overflow bugs
  - new client for the experimental "XCSoar Cloud"
* Android
  - remove the deprecated crash dumper

Version 6.8.6 - 2016/07/22
* calculations
  - show takeoff time after landing (#3786)
* user interface
  - fix graphics error on FLARM gauge
  - fix crash in waypoint label renderer (#3781)
  - fix several crashes in waypoint editor (#3553, #3784)
  - fix crash in task manager
  - use task speed unit for OLC speed InfoBox (#3785)
* devices
  - EW: use first 6 characters of turn point names (was: 3)
  - EW: fix broken umlauts in turn point names
  - LX: fix Nano 3 firmware 2.0 compatibility (#3764)
* settings
  - adjust range and step size of terrain/arrival safety height settings
* map
  - increase upper limit of the number of waypoint labels displayed
* Android
  - fix crash due to Bluetooth LE connect failure
* Kobo
  - support USB-OTG for Kobo Glo HD and Kobo Touch 2.0

Version 6.8.5 - 2016/06/12
* calculations
  - update circling percentage only when flying
  - fix circling height gain calculation
* user interface
  - fix "kg/m^2" and "lb/ft^2" unit display
  - fix inverse colors in horizon page
  - reduce CPU load of some InfoBoxes (#3757)
* calculations
  - add option to disable external wind (#3693, #3773)
* devices
  - fix crash on malformed NMEA time stamp
* Android
  - improve Bluetooth LE compatibility (#3745)
* Kobo
  - reduce ghosting on old Kobo models; regression due to screen
    flashing fix in 6.8.4 (#3756)

Version 6.8.4 - 2016/05/18
* airspace cross-section
  - use airspace visibility configuration (#3751)
* data files
  - accept "Military Aerodrome Traffic Zone" (MATZ) airspaces in
    OpenAir files (#3732)
* devices
  - CAI302: fix "airspace" marker in waypoint uploader (#3750)
* calculations
  - improve landing detection at high wind speeds (#3748)
* logger
  - fix crash in NMEA logger
* user interface
  - Australian units for weight are kg
* Windows
  - fix terrain loader (#3747)
* Android
  - fix crash bug in IOIO driver (#3744)
  - fix crash bug on Android 1.6 (#3742)
* Kobo
  - eliminate screen flashing on Kobo Glo HD, Kobo Touch 2.0
  - support battery status on Kobo Glo HD, Kobo Touch 2.0

Version 6.8.3 - 2016/03/09
* map
  - fix distorted terrain when zoomed out
  - fix missing airspaces in cross section (#3537)
* calculations
  - update SIS-AT to 2016 scoring rules
  - fix landing time display (#3690)
  - fix AAT range display
* data files
  - use correct "comment" field for OziExplorer files
  - relax file format detection for OziExplorer files
  - fix bogus arrival heights on watched waypoints when GPS unavailable
  - fix crash in airspace parser
  - fix crash in XML parser
  - save user.cup after edit (#3701)
* devices
  - GTAltimeter: remove unmaintained driver (#3661)
* Kobo
  - support Kobo Glo HD, Kobo Touch 2.0
* fix crash in SkyLines tracking

Version 6.8.2 - 2015/09/19
* Rubik R-26S polar
* user interface
  - save settings after copy&pasting an InfoBox set (#3649)
* map
  - fix crash in the topography renderer
* calculations
  - fix task progress display after finish achieved (#3657)
* devices
  - fix wrong baud rate after task declaration (#3654)
* Android
  - support the "escape" key (#3647)
  - fix all RS232 permissions on Android (#3648)
* Kobo
  - fix wrong IP address display (#3650)
* Raspberry Pi / Cubieboard
  - support digit and letter keys (#3611)

Version 6.8.1 - 2015/08/27
* fix freeze bug when starting without GPS fix
* fix crash with empty xcsoar-checklist.txt file
* devices
  - fix TCP port on Windows (#3428)
* Windows
  - fix the airspace file parser (#3633)
* Kobo
  - fix overlapping text (#3634)
* Android
  - fix USB-RS232-OTG permissions on Android

Version 6.8 - 2015/08/18
* data files
  - optimise the topography loader
  - faster RASP map change
  - show all RASP maps
  - fix comments in TNP files
  - ignore trailing whitespace in airspace files (#3546)
  - store user-edited waypoints and markers in "user.cup"
* devices
  - remove option "Ignore checksum"
  - CAI302: add sink tone configuration
  - LX: implement LXNAV Nano3 task declaration (#3295)
  - LX: remove support for LX1600 pass-through mode
  - ATR833: new driver
  - Volkslogger: support DAeC keyhole declaration
  - Westerboer VW921: remove buggy driver (#3215)
  - added TCP port 2000 to portlist (part of #3326)
  - support LXNAV V7 pass-through mode (#1913, #2808, #2919)
* calculations
  - wave assistant
  - use maximum speed configured in plane setup as limit for calculations
  - use WGS84 earth ellipsoid for distance calculations (#2809)
  - remove setting "Prefer external wind"
  - reduce EKF wind latency
  - fix bogus value in "Nearest Airspace H" InfoBox (#3589)
  - obey the maximum start speed (#2841)
* airspace cross-section
  - sync map & cross-section view zoom setting (#2913)
* infoboxes
  - add "Fin MC0 AltD" infobox (#2824)
  - add "Next arrow" infobox (#3128)
* task editor
  - added one-click task reversal (#1730)
  - show name of loaded/saved tasks in dialog title (#1924)
  - support large legs in the FAI triangle renderer (#3413)
  - task calculator moved to "Status" dialog
  - markers can be used in tasks and for "goto"
* map
  - allow "Mark Drop" while panning
  - airspace labels
* user interface
  - allow horizontal speeds in m/s
  - allow mass in lb, wing loading in lb/ft^2
  - download data files from site configuration
  - remove support for custom status files
  - merge airspace warning buttons "ACK Warn" and "ACK Space" (#1086)
  - show airspace warning at bottom (#1378, #2628, #3275)
  - profile manager
  - password-protected profiles (#851)
  - checklist remembers last opened list (#3110)
  - use configured coordinate format in waypoint editor
  - remove custom font support, replaced with global "text size" setting
  - improved font sizes
  - improved font renderer
  - display rotation for Raspberry Pi and Cubieboard (#3238)
  - use /dev/input/event* on Raspberry Pi and Cubieboard (#3179)
  - support mouse wheel on Raspberry Pi and Cubieboard
  - scale touchscreen coordinates to screen size
  - bigger icons on high-dpi screens (#2795, #3267, #3397, #3540)
  - improved keypad support (#3281)
  - new translation: Simplified Chinese
* tracking
  - new option disables tracking while roaming on the cell network
  - queue SkyLines tracking fixes while data connection is unavailable
  - fix SkyLines traffic display on southern hemisphere (#3601)
  - show SkyLines traffic even if we have no GPS fix yet
  - show nearby waypoint in SkyLines traffic list
  - show altitude in list (#3606)
  - show all nearby traffic (#2814)
  - pass vehicle name to LiveTrack24
* Linux
  - Wayland support
* Android
  - fix IOIO connection on Android 4.x (#2959, #3260)
  - support IOIO-OTG with the Android device in USB host mode
  - support IOIO over Bluetooth
  - support Bluetooth LE
  - timeout for the HTTP client (e.g. LiveTrack24)
* Kobo
  - menu button
  - add UI allowing the start of external scripts to KoboMenu (#3194)
  - support Wifi with WEP (#3138)
  - support open Wifi networks (#3391)
  - support USB-OTG
  - export data partition via USB storage
  - support the Kobo Aura screen (#3490)

Version 6.7.9 - 2015/07/03
* user interface
  - fix crash in task editor
  - fix crash while panning the map
  - improved font renderer
* data files
  - fix comments in TNP files
* calculations
  - faster triangle score calculation
  - fix crash in triangle score calculation (#3576)
* Android
  - timeout for the HTTP client (e.g. LiveTrack24)
* Kobo
  - enable crash dumps in XCSoarData/crash/

Version 6.7.8 - 2015-05-22
* user interface
  - draw gray title bar on inactive dialogs
  - improved dialog button placement
  - fix missing buttons in terrain configuration (#3421)
* task
  - support large legs in the FAI triangle renderer (#3413)
  - make "Cruise efficiency" read-only
* devices
  - fix crash when downloading flight without "logs" folder
* Linux
  - support Raspberry Pi 2
  - show ports renamed by udev

Version 6.7.7 - 2015/02/20
* airspace
  - accept airspaces of class RMZ in OpenAir format files (#3437)
  - fix wrong AGL height due to longitude east/west wraparound (#3468)
* infoboxes
  - fix data for OLC infoboxes if "OLC League" is used (#3461)
* calculations
  - fix handicap factor for "OLC League" scores
  - fix reach calculation problems at border of map (#3239)
  - simplified EKF wind algorithm (#3062)
* input events
  - allow '_' character in event identifiers (#3464)
* replay
  - fix replay progress while replay is paused (#3446)

Version 6.7.6 - 2014/10/18
* tracking
  - updated SkyLines server IP
* user interface
  - fix crash when switching pages with cross section (#3012, #3231, #3395)
* devices
  - LX: relax download timeout (#3199)
  - OpenVario: new device driver
  - Vaulter: new device driver
* replay
  - accept "$GNRMC" in replay of NMEA files
* calculations
  - improve circling detection when using some external NMEA devices (#3360, #3372)
* configuration
  - report missing plane configuration file in log file

Version 6.7.5 - 2014/06/09
* fix crash in task manager (#3305)
* work around crash on Windows (PC) (#3284)
* devices
  - fixed attitude data handling
  - properly detect LXNAV Nano 3
  - FLARM: fix declaration with asterisk in task point name (#3323)
* airspace
  - assume all airspaces are active if day of week is not known
  - restore "Repetitive Sound" setting on startup (#3308)
* Android
  - fix crash when opening IOIO port (#3309)
  - allow reconnecting IOIO sensors
* tasks
  - fix loading of some tasks from .cup files

Version 6.7.4 - 2014/04/11
* map
  - fix topography rendering for polygon shapes (#3245)
  - fix SDL clipped polygon rendering algorithm (#3250)
* devices
  - Westerboer: ignore implausible values from buggy devices
* logger
  - create "logs" directory automatically for external flight downloads
* user interface
  - show status message when switching to next turnpoint (#3270)
* airspace
  - relax parsing of TNP airspace files (#3272)
* infoboxes
  - don't use depreciated content in default configuration (#3278)

Version 6.7.3 - 2014/01/22
* tracking
  - changed host for DHV tracking server (#3208)
* user interface
  - fix missing battery info in status panels
* map
  - fix disappearing observation zones at left/top screen border (#3212)
  - fix RASP display
* devices
  - LX: improved logger handshake (#3199)
  - LX: auto-retry after errors during IGC download
* Android
  - load XCSoarData from external SD card if available (#3198)
* Kobo
  - fix touch screen bug (#3195, #3204, #3211)

Version 6.7.2 - 2013/12/19
* user interface
  - fix crash in alternates list (#3146)
  - new translation: Slovenian
* infoboxes
  - fix "Fin Dist" infobox for GOTO tasks (#3152)
* configuration
  - increase upper limit for plane wing area (#3154)
  - fix saving of custom polars (#3173)
* waypoints
  - correctly handle S latitudes and W longitudes in waypoint editor (#3155)
  - fix saving waypoints to cup format files from waypoint editor
* devices
  - auto-reconnect TCP client (#3127)
  - handle time warps in NMEA replay
  - another midnight wraparound bug fix (#2973)
* Android
  - enable Vivante workaround for GC600 (#3184)
  - faster map renderer (#3124)
  - improved font quality
  - enable cursor key navigation in dialogs (#3133)
* Kobo
  - fix misassigned passphrase in WiFi dialog (#3151)
  - work around Kobo Touch N905B kernel crash in display driver (#3145)
  - work around Kobo Touch N905B touch screen bug
  - the "Home" button opens the menu
  - mount /dev/pts for telnetd (#3135)
  - fix crash in file manager and METAR/TAF dialog (#3078)

Version 6.7.1 - 2013/10/11
* replay
  - fix crash replaying an IGC file with no B record extensions (#3107)
* data files
  - save the previous log file in "xcsoar-old.log"
* user interface
  - new translation: Lithuanian
* devices
  - CAI302: work around transmission errors during IGC file download (#3074)
* Android
  - fix crash in "credits" dialog on Android 4 (#3106)
  - work around Vivante GPU texture bugs (#1995, #2228, #2990, #2998, #3105)
* Kobo
  - fix passphrase entry in WiFi setup (#3053)
  - fix compatibility with old Kobo firmware

Version 6.7 - 2013/09/30
* new target: Kobo e-book readers
* user interface
  - resizable main window
  - added AutoZoom gesture (up-down)
  - obsolete configuration pages "devices", "polar", "logger info" removed
  - new page: "horizon" (#1592)
  - default page gesture changed right/left sense according to other xc ui interaction pattern
  - pressing the Escape key in task manager switches to "Close" tab (#2877)
  - separate font for dialogs (#723, #2806)
  - repetitive airspace warning sound (#2952)
  - never close dialogs due to display rotation
  - disable custom fonts on Altair
  - improve small dialog font on Altair
  - fix loading translations on Linux (#2041)
* map
  - terrain countour lines (#2451)
  - continue loading terrain/topography without GPS fix (#2723)
  - suppress drawing duplicate topography labels
  - draw projected path when turning
  - additional zoom levels (#3037)
  - global "don't fill airspace" setting (#3047)
  - fix rendering errors when some airspaces have no border (#3045)
  - fix distinct page zoom in conjunction with circling zoom (#2907)
* infoboxes
  - new content "Speed task last hour"
  - new content "Next distance (nominal)"
  - new content "Takeoff distance" (#3059)
  - new panel for "Team code" provides quick access to team code settings (#2899)
  - new content "OLC speed" (#2352)
* tasks
  - custom "start requires arm" setting (#2782)
  - new option to disable OLC optimisation
  - MAT: ask user whether to add turn points while flying over it
  - update the calculator without a GPS fix (#2876)
  - fix task speed and time estimates before task start (#2876, #2906)
  - show "arm advance" button when manual arming is necessary (#1729)
  - support the OLC/DMSt 500km triangle threshold (#2963)
  - render finish point as achieved when task is finished (#2140)
  - subtract start/finish cylinder radius from task distance (#2308)
  - fix parsing of .cup task files
* route planner
  - ignore inactive and acknowledged airspaces (#2866)
* calculations
  - add more weight to zig-zag wind compared to circling wind
  - enable circling wind calculation in IGC replay (#2672)
  - fix OLC triangle display (#2775)
* waypoint editor
  - delete waypoint implemented
  - CUP file support added
* devices
  - enabling/disabling devices on-the-fly
  - "debug" button
  - more robust midnight wraparound handling (#2857)
  - new driver from Cambridge L-Nav
  - support TCP client connection
* Android
  - support IOIO via OpenAccessory (Android 4.x)
  - support USB host mode and USB-RS232 adapters on the Nook (#2886)
  - show Bluetooth name instead of MAC address in device list
  - enable fast refresh mode on Nook Simple Touch
* Analysis
  - a retrospective task is compiled that summarises waypoints the aircraft has
    visited (within 15km radius).  These waypoints are drawn on OLC page of analysis dialog.
* data files
  - default profile is called "default.prf" instead of "xcsoar-registry.prf"
  - log file is called "xcsoar.log" instead of "xcsoar-startup.log"
  - fix name truncation when saving a waypoint file on Windows (#3096)

Version 6.6.5 - 2013/08/21
* user interface
  - reduce flickering in system configuration
* map
  - reduce CPU usage of airspace and topography renderer
* tasks
  - remove keyhole from the BGA start sector zone
* devices
  - enable Nook's internal GPS for mock locations (#2999)
* configuration
  - fix loading home waypoint on longitudes bigger than 90 degrees

Version 6.6.4 - 2013/07/11
* map
  - fix stuttering terrain on Windows CE
  - fix multi-touch pan gesture (#2684)
* calculations
  - improve robustness of the zig-zag wind algorithm (#2961)
* devices
  - FLARM: work around a Garrecht TRX-1090 firmware bug (#2745, #2749)
  - LX: faster LXNAV Nano detection over Bluetooth (#2819)
  - Volkslogger: increase timeout to calculate security (#2910)
  - fix bogus error message after pressing "Cancel"
  - show Bluetooth name instead of MAC address in device list

Version 6.6.3 - 2013/07/02
* map
  - fill FAI triangle areas on Windows
* devices
  - FLARM: improve task declaration reliability
  - LX: support Nano firmware 2.10 (#2819)
* Android
  - fix compatibility issue with Android 2.2
  - detect when internal GPS is lost on Android 2.3 and older (#2929)
* user interface
  - fix unit display for pressure in flight setup dialog (#2933)
* data files
  - added "Pilatus B4" polar

Version 6.6.2 - 2013/06/12
* map
  - fix misplaced topography labels (#2564)
  - fix keyboard panning with track up (#2908)
* infoboxes
  - ensure that the unit symbol is visible
  - fix ballast display in vario gauge (#2911)
* tasks
  - update all settings after task type change
* devices
  - Volkslogger: fix IGC file download on Windows CE
  - EWmicroRecorder: fix corrupt task declaration (#2921)
  - fix potential crash when garbage is received from device
  - fix IOIO reconnect
  - generate G record even when first device has no GPS (#2849)
* cross section
  - also display unknown airspace types (#2884)
* Raspberry Pi
  - fix instant crash (#2922)
* Altair
  - never override data path (#2509)
* Android
  - faster startup

Version 6.6.1 - 2013/05/08
* cross section
  - fix airspace display after display rotation (#2825)
* user interface
  - fix malformed name in airspace warning dialog (#2813)
  - don't lost focus to waypoint list on Altair (#2835)
  - don't forget map zoom when returning to map (#2805)
* devices
  - indicate duplicate devices in list
  - allow using more than one TCP/UDP device
  - fix spurious errors after IOIO baud rate change (#2733, #2754)
  - K6Bt: fix configured baud rate setup on Android (#2836)
  - work around Android 2.3 Bluetooth crash bug
* tasks
  - prevent moving target out of the cylinder (#2794)
* configuration
  - fix regression with polar configuration (#2803)
* support gcc 4.8

Version 6.6 - 2013/04/23
* map
  - optional distinct map zoom on each page (#1603)
  - add label selection "Task waypoints & airfields"
  - allow configuration of "Final glide bar" display (#2554)
  - new snail trail option "Vario-scaled dots and lines"
  - topography icons
  - don't draw pan info over north arrow (#2765)
* cross section
  - show airspace names (#1149, #2390)
  - use glide polar instead of current glide ratio (#2687)
* infoboxes
  - green InfoBox distance when inside observation zone (#2560)
  - limit the InfoBox aspect ratio
  - new InfoBox styles "Shaded" (#1852), "Glass" (#2466)
  - waypoint details button in target dialog (#1967)
  - show distance in radial InfoBox comment (#2577)
  - new InfoBox "ATC radial" with distance in nautical miles (#2269, #2706)
  - improved wind edit panel (#2770)
* user interface
  - replay fast-forward
  - new waypoint location editor (#343)
  - show required glide ratio in waypoint details (#1573)
  - add airspace ack button to map item list (#2139)
  - additionally show airspace altitude in feet (#2379)
  - show more files in replay file picker (#2582)
  - clicking with Ctrl key pressed moves the simulator (#199)
  - vario bar at the right edge of the map
* tasks
  - MAT tasks (#563)
  - custom symmetric quadrant (#2125)
  - AAT keyhole (#1687)
  - add AST point option "Score exit" (#2544)
  - optimise start point
  - allow up to 30 turn points in racing tasks
  - local time for task start open/close time (#2645)
  - enforce the task start open/close time (#2678)
  - fix start auto-advance
* calculations
  - improve the circling wind algorithm (#2690)
* devices
  - Volkslogger: support IGC file download (#1972)
  - Volkslogger: declaration no longer erases waypoint database from logger
  - CAI302: support uploading all waypoint file types (#2054)
  - V7: support for QNH synchronization to V7 vario
* Android
  - faster map renderer on some Android devices
* other
  - new polars for two G 102 Astir variants (#2701)
  - new option "auto bugs" increases bug setting every hour (#1526)
* configuration
  - fix saving of configuration values in non-metric setups (#2771)

Version 6.5.4 - 2013/04/10
* devices
  - Volkslogger: increase timeout for reading flight list
  - V7: fix QNH change
* logger
  - fix failing IGC logger (#2658, #2735, #2736, #2746, #2751)

Version 6.5.3 - 2013/03/26
* user interface
  - eliminate flickering in the cross section on Windows
  - fix wrong radial display in target dialog
  - start at terrain center when there's no GPS fix and no home location
* task
  - fix line OZ rounding error (#2599)
* devices
  - FLARM: fix IGC file download on firmware 5.09 (#2619)
* Android
  - fix crash with Hebrew language
* Mac OS X
  - fix crash on startup (#2607, #2667)
  - show missing serial ports, hide internal devices (#2668)
* infoboxes
  - fix rendering of thermal assistant aircraft symbol (#2702)

Version 6.5.2 - 2013/03/15
* user interface
  - fix hang during startup (#2662, #2663)
  - fix freeze in dialogs (#2664)
  - automatically re-enable manual wind controls (#2336)
  - fix crash after connecting FLARM (#2669)

Version 6.5.1 - 2013/03/12
* infoboxes
  - fix MacCready adjustment for non-metric units (#2654)
* user interface
  - fix bogus "restart XCSoar" messages
  - fix cross section render error on some OpenGL chips (#2631, #2661)
  - allow gestures in cross section (#2655)
* devices
  - fix crash in Android Bluetooth driver (#2636, #2656)
  - fix NMEA input on Android Bluetooth Server
* data files
  - use the terrain cache even when the system clock is wrong
  - fix G record regression (#2657)

Version 6.5 - 2013/03/08
* map
  - lower zoom levels possible while circling (#1120)
  - draw FAI triangle areas (#1563)
  - optimise the terrain renderer
  - added "Wind Up" display orientation
  - high-resolution terrain renderer (Android/Linux only)
  - kinetic panning (Android/Linux only)
  - new terrain color ramp "Gaudy"
* calculations
  - don't detect landing while climbing in a wave (#1330, #2289, #2406)
  - basic support for the contest "DMSt" (#2208)
* tasks
  - add task start countdown (#136, #1080)
  - optimise racing tasks for minimum distance
  - allow observation zone sizes up to 200km (#2401)
  - always use "arrival safety height" when calculating arrival heights
    for intermediate task turnpoints
* devices
  - LX: support flight download from LXNAV Nano (#2085)
  - LX: support flight download from LX5000/LX7000 pro IGC
  - LX: read bugs setting from the LX160 vario (#2167)
  - Android/IOIO: support BMP085 sensor (DroidSoar V2)
  - Android/IOIO: support MS5611 pressure sensor
  - added driver for Levil AHRS device
  - Leonardo: read indicated airspeed from PDGFTL1 sentence
  - C-Probe: read IAS/TAS from the device
  - K6Bt: fix baud rate switching with various drivers
  - K6Bt: fix configured baud rate setup on Android
* data files
  - added MATZ airspace class (#2530)
  - integrated handicaps from DAEC 2012
* logger
  - auto-flush IGC logger after every fix
* user interface
  - preselect first item with details in map item list for
    faster access (#2069, #2207)
  - non-modal FLARM radar (with InfoBoxes and menu)
  - show FAI triangle sectors in task manager
  - can drag modal dialogs
  - short click opens InfoBox dialog
  - support keyboard input on desktop computer
  - improved angle input (e.g. wind direction, sector radials)
  - faster map initialisation during startup
  - reduce audio vario latency
  - better bold fonts on Linux
  - add page option to show cross section below map
  - allow pages with FLARM radar and thermal assistant
  - double click on vario opens main menu
  - allow opening main menu while panning
  - new translations: Hebrew, Vietnamese
* infoboxes
  - added thermal assistant infobox
  - inverse colors for wind arrow infobox and flarm gauge (#2337)
* track friends via internet connection (SkyLines live tracking)
* SkyLines tracking enabled on Windows CE
* Android
  - check if external storage is mounted
* Documentation
  - started a French translation of the manual
  - included an almost complete German translation of the manual

Version 6.4.6 - 2013/01/23
* devices
  - Leonardo: fixed vario parser for the $c sentence
  - C-Probe: fixed temperature offset bug
  - GTAltimeter: fixed vario parser
  - SerialPort: fixed lockup/hang problem when closing for some CE devices (#2515)
* user interface
  - sort airspaces properly in the airspace list dialog (#2528)
* infoboxes
  - fixes broken wind arrow display in some situations (#2295)
  - fix font scaling on screen rotation change (Android/Linux OpenGL)
* data files
  - fixed arc airspace approximation threshold handling (#2360)
* configuration
  - save waypoint label display configuration changed from menu (#2548)

Version 6.4.5 - 2012/12/14
* calculations
  - fix rounding error in convex boundary calculation (#2477)
* devices
  - Vega: fix MacCready setting feedback loop (#1218, #2490)
* user interface
  - faster gesture drawing
  - fix crash in InfoBox page setup (#2122)
  - allow scrolling the check list on Altair (#1289)
* map
  - fix crash in terrain renderer with broken map file (#2478)
* data files
  - added "LAK-12" polar

Version 6.4.4 - 2012/11/15
* devices
  - CAI302: longer timeout for "CLEAR LOG"
* user interface
  - fix font preview in configuration dialog
  - fix the Escape key on Altair
  - fix wind InfoBox dialog layout (#2192)
  - add missing "Switch InfoBox" button (#2246)
* Android
  - fix text rendering on some PowerVR GPUs
* Windows
  - fix garbled screen area in task manager (#2272)

Version 6.4.3 - 2012/11/01
* devices
  - fix freeze bug on device reconnect
  - LXNAV Nano: fix crash in Nano configuration dialog
  - LXNAV V7: fix NMEA setup over Bluetooth
  - Colibri/LX20: fix LXN/FIL to IGC conversion (#2262)
* user interface
  - fix the download manager on Samsung phones

Version 6.4.2 - 2012/10/17
* calculations
  - contest: relax altitude difference check (#2348)
  - improve take-off and landing detection (#2391)
* devices
  - CAI302, B800: fix ballast command (#2387)
  - IOIO: fix baud rate switching, fixes LXNAV V7 and Volkslogger (#2277)
* data files
  - added polar of "Ka 6E" and corrected the "Ka 6CR" one (#2327)
  - added polars of "AK-8" and "Blanik L13-AC" (#2329)
* map
  - suspend the map renderer while thermal assistant is shown
* user interface
  - closing the XCSoar window cancels the current modal dialog (was
    broken on Windows)
  - fix off-by-one bug in combo list (#2382)
  - fix map updates in replay/simulator on Linux (#2236)
  - fix file manager on new XCSoarData directory
  - fix excess error messages in file manager (#2395)
  - validate UTF-8 in xcsoar-checklist.txt (#2396)

Version 6.4.1 - 2012/08/30
* calculations
  - fix "final GR" calculation (#2256)
  - improved great circle vector calculation precision
* map
  - new option to disable the wind arrow
* data files
  - increased arc airspace resolution for large radiuses
* devices
  - fix potential crash in I/O thread
  - fix date/time parsing in Flytec device driver
  - Volkslogger: fix task declaration over Bluetooth
  - CAI GPS-NAV: work around timing problem
  - LX: fix Colibri/LX20 declaration problems
  - Westerboer: support for smaller steps in MC value setting
  - improved Bluetooth support on Windows CE
  - work around Windows CE serial port driver bug, fixes freeze during
    Nano task declaration (#2255)
* user interface
  - remove duplicate "trail drift" setting (#2252)
  - fix flarm teamcolor saving (#2291)
  - fix flarm targets in map item list (#2267)
* logger
  - IGC B record is invalid ("V") with just 2D fix
  - log pressure altitude in IGC files
* fix crash on low battery in simulator mode (#2306)

Version 6.4 - 2012/07/31
* calculations
  - Contest: add FFVV NetCoupe (#1648)
  - Contest: optionally include next task point in OLC classic/plus
    score calculation (#1561)
* devices
  - support up to 6 devices
  - buffered serial port I/O
  - FLARM: new FLARM setup dialog
  - added drivers for GliderTools GT Altimeter and Compass C-Probe
  - LXNAV V7 and Nano configuration dialog
* data files
  - removed support for separate terrain/topography files, now XCM only
* map
  - configurable airspace rendering (#1847)
  - "dots for sink" trail styles
  - weather stations on the map (#1487)
* user interface
  - added "Airspace On/Off" menu button
  - save Flarm team mates in the profile (#1997)
  - added para- and hang glider and aircraft symbols (#1626)
  - audio vario (#1576)
  - improved airspace list rendering
  - configurable map item list (#1936)
  - "GoTo" button in map item list (#2069)
  - show corresponding waypoint file in waypoint details dialog (#1624)
  - show gesture path while dragging
  - file manager, can download data files
  - new option to disable the "final glide" display mode
* infoboxes
  - added automatic altitude infobox (baro. altitude with GPS fallback)
  - added wind arrow infobox (#1598)
* Android
  - support x86 and MIPS CPUs
  - Bluetooth server for NMEA out

Version 6.3.11 - 2012/07/27
* calculations
  - fix freeze in glide solver
  - fix transition in small cylinder for key hole observation zones
    (e.g. BGA, #2229)
  - fix AAT buttons in new tasks (#2183)
* data files
  - fix crash in CUP task loader
* map
  - fix rounding error in annulus renderer (#2221)
  - redraw map after target was moved (#2216)
  - fix bogus "around terrain: -1" map element (#2205)
  - fix waypoint label style when no map is loaded

Version 6.3.10 - 2012/07/20
* calculations
  - fix rounding error in sector angle calculation (#2102, #2209)

Version 6.3.9 - 2012/07/18
* calculations
  - show AAT/target info before the first GPS fix (#2183)
* data files
  - fix crash in the "Status File" loader
* devices
  - plausibility tests for NMEA input
  - fixed Westerboer VW921 airspeed reading

Version 6.3.8 - 2012/06/22
* fix broken graphics (#2182, #2184, #2185)

Version 6.3.7 - 2012/06/21
* calculations
  - show altitude difference to target point, not area centre
  - enforce the 150 minutes limit for OLC league (#2174)
  - fix airspace warnings on old ARM CPUs (#2127)
* devices
  - LX: improved LXNav V7 support
  - skip failed devices for task declaration
* replay
  - fix parsing of flight date in IGC files
* Android
  - fix crash during METAR download (#2156)
  - fix map flipping (#2154)

Version 6.3.6 - 2012/06/06
* calculations
  - fix task start arming inconsistency
  - fix crash in thermal locator (#2137)
  - consider head wind in STF only if MacCready setting is zero
* devices
  - fix NMEA out
* data files
  - added "ASW-28 (15m)" polar (#1919)
* user interface
  - ignore double clicks when mouse/finger has moved
  - the "back" key returns focus to map
* Windows
  - check for XCSoarData in the XCSoar.exe directory (#2136)
* Android
  - fix crash on IOIO reconnect (#2130)
  - fix interference of two or more IOIO UARTs (#2107)
  - eliminate delay from IOIO connect

Version 6.3.5 - 2012/05/31
* calculations
  - fix rounding error in task minimum search for finish lines (#2102)
* devices
  - fix crash on connection failure during flight download (#2107)
* map
  - fix horizontal terrain stripes (#1745)
* Android
  - fix compatibility with Android 1.6
  - fix hanging IOIO/Bluetooth connection
  - fix crash in FLARMNet dialog
  - save crash dumps in directory "XCSoarData/crash/";
    this requires the Android permission "READ_LOGS"

Version 6.3.4 - 2012/05/24
* calculations
  - fix overflow in ETE/ETA calculations on big tasks (#2066)
  - fix bogus landing detection right after takeoff (#2081)
* task manager
  - fix FAI start/finish line length (#2079)
* devices
  - CAI302: fix connection lost after MacCready update (#2029)
* user interface
  - increase double click interval to 500ms (#2088)
  - fix UTC offset preview (#2082)
* map
  - sanitise map scale (#2086)
  - fix crash on topography triangulation failure (#2089)
* Android
  - fix profile path on Samsung devices with external SD card (#2051)

Version 6.3.3 - 2012/05/05
* calculations
  - use arrival height instead of terrain safety height for MC0 Alt.D
    (#1991, #1992)
  - fix arrival heights on map when no terrain is available (#2018)
* user interface
  - refresh the device list automatically
* Android
  - fix crash after too many network failures (#1957)
  - improve the pressure sensor's Kalman filter
  - fix Bluetooth/IOIO receive data truncation
  - reduce the risk of getting killed by the Android Activity Manager
* logger
  - Fix logging of "start" events
  - Fix logging of "before takeoff position fixes" in IGC logs (#2052)

Version 6.3.2 - 2012/04/26
* devices
  - FLARM: fix flight download (#2024)
* user interface
  - improved list colors, white text on dark blue background
  - limit form field labels that are too wide (#2025)
* Android
  - apply a Kalman filter to the pressure reading (#1928)

Version 6.3.1 - 2011/04/19
* calculations
  - fix crash with far away task (#1969)
  - fix high speed remaining when wind drift is disabled (#1962)
  - fix crash when scrolling beyond the poles (#2005)
  - fix airspace activity (day of week) calculation
* devices
  - allow standard NMEA sentences to begin with 'P'
  - add missing NMEA checksum verifications
  - Borgelt: send bugs and ballast to the B800 (#1940)
  - Borgelt: read the ballast setting from the B800 (#1940)
  - LX: support the LXNav V7
  - Flymaster: initiate NMEA mode
  - AltairPro: relax timeouts
  - FLARM: relax timeouts
  - fix timeouts on Windows CE (FLARM driver and others) (#1970)
  - ignore garbage at the beginning of NMEA lines
  - fix the NMEA out driver (for Altair double seater and others) (#1982)
* logger
  - fix format of IGC 'C' records for takeoff/landing (ambiguous spec) (#1993)
  - fix landing time in flight logger (#2012)
* map
  - don't fill acked airspaces (#1958)
  - fix display of full-circle annulus (#2000)
* task manager
  - fix rename/delete function for task files (#1985)
  - also clear optional starts with "Clear All" button (#2014)
* waypoints
  - add all examined waypoints to recently used waypoint list (#2009)
* Linux
  - fix HTTP networking bugs
* Android
  - fix hanging shutdown after IOIO connection failure
  - fix saving of airspace colors (workaround for android compiler bug) (#1954)
* Windows
  - fix double key presses on Windows CE / PPC2000
* Altair
  - recover focused dialog control (#1868)

Version 6.3 - 2012/03/29
* calculations
  - real-time OLC score
  - configurable permanent polar degradation
  - finish: allow flight to boundary (reenabled)
* devices
  - COM port monitor
  - fix for TCP port on Windows
  - added separate FLARM driver for declaration and IGC file download
  - FLARM: generate checksums for task declaration
  - added driver for the Westerboer VW921/VW922 devices
  - added driver for the FlyNet variometer
  - allow up to 4 devices
  - LX: support the LX Color Vario
  - LX: send QNH and ballast to device
  - LX: send keep-alives while in flight list
  - LX: support LX1600 pass-through mode
  - send/receive bugs setting to/from device, if driver support it
  - support for K6-Bt baud rate switching
  - CAI302: units editor
  - CAI302: write waypoint database to CAI302
  - CAI302: baud rate switching
  - Flytec: correct airspeed and ground speed factor
* map
  - airspace rendering fixed
  - show new map items list on click
  - reduce map jiggling, improved E Ink display support
  - multi-touch drag triggers pan
  - waypoint labels: support "required glide ratio" instead of
    "arrival height"
* user interface
  - show METAR data in natural language
  - sort METAR stations by name
  - added kinetic scrolling for non-WinCE platforms
  - enable font anti-aliasing on Linux and Mac OS X
  - show airspaces in the task manager
  - larger form rows on touch screens
  - added UTM coordinate format
  - single click in target dialog moves the target
  - dpi-aware dialog layout
  - show units in the analysis dialog
  - optional full-screen mode on Linux
* logger
  - added "Start only" option for auto logger
* data files
  - added support for CompeGPS waypoint files
* internet
  - added LiveTrack24 live tracking
* Windows
  - use XCSoarData folder on removable drives/cards if available
* Android
  - support reverse screen modes for Galaxy Tab
  - support baro sensor
  - fix profile saving bug after initial installation
  - improve Bluetooth and IOIO error handling
* Altair
  - fix configuration dialog navigation
* LX MiniMap
  - support for the hardware buttons

Version 6.2.6 - 2012/02/25
* calculations
  - fix bogus terrain warnings
  - fix incorrect expiration of wind data, e.g. for temporary manually
    overridden automatic wind calculations results
  - fix auto MacCready calculation
* devices:
  - Vega: fix Vega configuration dialog
  - Android: don't auto-reopen the internal GPS periodically
  - Android: fix deadlock when internal GPS is disabled
  - fix rare crash bug during task declaration
* fix parsing of weather station codes read from profile
* Altair:
  - fix a few broken dialog hot keys
* Windows
  - allow configuring the UTC offset on Windows CE

Version 6.2.5 - 2012/01/27
* calculations
  - fix time calculation when goal is above aircraft
  - fix speed to fly when goal is below aircraft
  - fix minor OLC miscalculation
  - enable the logger ID on all platforms
  - prevent spikes and jumps during IGC replay
* infoboxes
  - fix display of "FIN ETE VMG" and "WP ETE VMG"
* user interface
  - enable 5 InfoBoxes on the right in landscape mode
* settings
  - fix handling negative UTC offsets
* devices:
  - fix regression in EW MicroRecorder task declaration
  - EW MicroRecorder: make task declaration cancellable
* Android
  - fix black screen after resume
* Windows
  - fix freeze on the Windows Mobile "Today" screen

Version 6.2.4 - 2011/12/24
* calculations
  - fix arrival altitude calculation when goal is above aircraft
  - take terrain safety height into account for start point
  - calculate final glide MacCready even when no thermal was measured yet
  - fix rare crash in AutoMacCready calculation
  - converge AutoMacCready to zero when goal is unreachable
  - fix crash with far away task
  - fix crash in terrain reach calculator
* devices
  - Borgelt: send MacCready to B800 with CAI302 protocol
  - Flytec: fixed the $FLYSEN parser (more data, including GPS)
* Android
  - fix bogus long InfoBox clicks
  - fix crash after resuming
  - don't reveal InfoBoxes after rotating the display during pan
* Windows
  - work around startup problem on hx4700 with Windows Mobile 5
* Altair
  - fix crash in InfoBox cursor movement
* user interface
  - restore the current menu after rotating the display
  - fix sorting by filename in file selector of task manager
  - allow modification of some additional infobox values with up/down keys
    (or volume keys on android devices).
  - fix crash in the .xci file parser
  - new translation: Korean
* map
  - performance improvements for large maps
  - redraw map after terrain cache update
* settings
  - load configured METAR/TAF stations on startup
  - remember UTC offsets > +12 hours.

Version 6.2.3 - 2011/11/19
* calculations
  - show correct "next distance" even if glide solver fails
  - don't discard manual wind when auto wind is disabled
  - don't discard manual wind until a new estimate is calculated
  - fix memory leak
* user interface
  - reduce menu flickering
  - fix crash in waypoint list dialog when waypoints have large comments
  - prevent waypoint editing if waypoint file is read-only
  - fix clipped task display on wide screens
* map
  - speed up the map renderer
  - reduce memory usage on PPC2000
* data files
  - Automatically try to detect character encoding of airfield details file
  - speed up waypoint/airspace loading
* logger
  - Added competition id to IGC file output
* Linux
  - display error message when fonts could not be loaded
* Mac OS X
  - initial public release, distributed in a DMG package

Version 6.2.2 - 2011/11/04
* devices
  - save the "bulk baud rate" setting
  - don't auto-restart NMEAOut and XCOM760
* calculations
  - fix instant L/D formula
  - fix malformed F records in IGC files
  - minor fix for FLARM stealth calculations
  - fix auto QNH formula
  - fix reach/route arrival calculations with strong wind
* user interface
  - fixed several minor bugs in the plane database dialog
  - fix MacCready steps for knots and ft/min
  - manual and translation updates
  - support "airspace margin" setting for "All below"
  - fix crash in font editor
* data files
  - fixed bugs in TNP airspace file parsing
* Android
  - acquire "Vibrate" permission

Version 6.2.1 - 2011/09/26
* faster METAR and TAF download
* devices
  - FLARM: clear old barometric altitude as soon as FLARM is detected
* user interface
  - show validation errors before task declaration
* Windows / Altair
  - restore the "Enter" key in dialogs (knob click on Altair)
* Android
  - fix hang on quit
  - fix screen corruption when rotating the progress screen
  - fix startup crash with manual display orientation
  - fix memory leak in network code
  - implement timeout in network code
* Mac OS X
  - fix clock query
  - store data in ~/XCSoarData

Version 6.2 - 2011/09/08
* devices
  - Android IOIO
  - Android: support native serial ports and USB-RS232 adapters
  - added task declaration support for the IMI ERIXX logger
  - improved support for the Digifly Leonardo
  - auto-detect serial ports on Windows CE
  - serial port support on UNIX
  - CAI302: fix byte order bug on PC
  - CAI302: IGC file download
  - IMI ERIXX: IGC file download
  - LX/Colibri: IGC file download
  - LX: support baud rate switching
  - Volkslogger: fix task declaration on PC
  - Vega: update vario when there is no GPS fix
  - PosiGraph: task declaration
  - device declaration can be cancelled
  - reconnect individual devices after failure or timeout
  - device manager dialog, with manual reconnect
* calculations
  - dry mass is seperated from the polar reference mass
  - airspace distance miscalculations fixed
  - new wind algorithm "EKF", replacing ZigZag
  - OLC calculation speedup
* user interface
  - added support for reverse portrait/landscape screen orientations
  - multiple flarm team mates and teams possible
  - nearest airspace distance info boxes
  - better font for large info box values
  - airspace warnings: show vertical distance if above/below
  - profiles are not incremental anymore; initial support for editable
    user profiles
  - MacCready InfoBox: scale increments according to user unit
  - METAR and TAF
* map
  - redraw terrain only if needed (saves battery power)
  - airspace rendering optimised
* data files
  - auto-detect the character encoding in waypoint/airspace files
* tasks
  - allow finish height in MSL or AGL

Version 6.1.5 - 2011/08/20
* data files
  - fixed arcs in TNP airspace files
* devices
  - fixed temperature reading from Altair/Vega and Westerboer devices
* calculations
  - airspace distance miscalculations fixed
  - fixed builtin polars with points above 200 km/h
* Android
  - fix timer crash

Version 6.1.4 - 2011/07/30
* memory leaks fixed
* calculations
  - fix miscalculation in start point chooser
  - finish: revert "allow flight to boundary" for now
* map
  - fix for the aircraft symbol
  - airspace rendering optimised
  - disable huge topography files on PPC2000 and Altair
* Android
  - fix text rendering on Adreno GPUs
  - fix another suspend/resume crash
  - clip the unit symbol in info boxes
  - smooth CPU usage info box
* Altair:
  - fix upside down screen

Version 6.1.3 - 2011/07/14
* devices
  - fix task declaration on PC
  - LX: correct byte alignment for task declaration
* calculations
  - reduce memory usage
  - finish: allow flight to boundary
  - Racing task, FAI Task: allow 11 turnpoints
  - task: support AGL maximum start height
* user interface
  - translation updates
  - new translations: Japanese, Ukrainian
  - support mouse wheel on Linux
  - fix duplicate text input in edit controls on PC
  - update info boxes after leaving full-screen
  - fix PNA model type
* map
  - fix map location when all devices fail
* Android
  - support hardware keyboard in custom XCI files
  - clip text in the "credits" dialog
  - catch Java exceptions in the text renderer
  - reduce texture memory usage on newer GPUs
  - fix terrain rendering on Mali-400 (Samsung Galaxy S II)

Version 6.1.2 - 2011/06/28
* devices
  - workaround for GPGGA/GPRMC clock difference
* calculations
  - reduce memory usage further
  - fix boundary routine of the key hole zone
  - set system clock only from a real GPS fix
  - set system clock again after device reconnect
  - MacCready setting defaults to safety MacCready on startup
* user interface
  - change low battery thresholds
  - manual and translation updates
  - fix UTC offset setting
  - fix overlapped InfoBox text
  - translation updates
* map
  - fixed coast line display (areas below zero no longer flooded)
* Linux
  - fix broken textures on GPUs with power-of-two dimensions
* Android
  - enable sound effects on task start, arm turn, GPS connection
  - continue calculations while airspace warning is displayed
* Altair
  - the Escape button saves dialogs (such as InfoBox setup)

Version 6.1.1 - 2011/06/01
* calculations
  - fix arrival heights which are below the safety height
  - reduce memory usage
  - fixed several bugs in the teamcode calculation and display
* user interface
  - new option for large glider symbol
  - re-enable the team bearing diff InfoBox
  - fix crash in the waypoint editor
* Windows
  - workaround for PPC2000 bug that caused lockups
* Android
  - fix crash bug after orientation change and resume
  - support non-standard SD card mount points
* Altair
  - fix UI lag
  - fix default task on startup
  - optionally load XCSoarData from USB drive
  - swap "ACK Warn" / "ACK Space" hot keys
  - disallow the on-screen keyboard
  - fix clipped cursor in text entry dialog
  - fix default font for "important topology"

Version 6.1 - 2011/05/19
* devices
  - CAI302: read QNH setting
  - Vega: send configured QNH to Vega
  - allow disabling a device explicitly
  - listen for NMEA on TCP port
  - automatically restart FLARM after declaration
  - Stealth mode detection of other FLARM targets
* user interface
  - "pan to" button in waypoint dialog
  - waypoint selection screen shows last used waypoints if no filter is set
  - change the info box geometry without restarting XCSoar
  - change the display orientation without restarting XCSoar
  - tabbed Task dialog with icons or text on tabs per settings
  - new InfoBox configuration dialog
  - configurable aircraft symbol
  - new translations: Danish, Norwegian Bokmal, Romanian
* route planning
  - new optional minimum-time route planning around airspace and terrain.
    - allows avoidance or terrain, airspace or both
    - takes final glide and cruise-climb portions of flight into account
  - Configuration in Route Planner page of settings.
    - Feature is by default disabled.
    - See settings help text for configuration options
  - Limitations of current version:
    - does not update the final glide bar, task times etc for any obstacle deviations
    - does not handle aircraft or destination location inside airspace
    - does not allow paths with course deviations greater than 90 degrees each leg.
    - some "jumping" of the solution may be experienced as altitude/location changes.
* reach (glide terrain footprint)
    - new engine for calculating the where the glider can fly in final glide,
      formerly known as the glide terrain footprint, now referred to as 'reach'.
    - this can calculate the reach around terrain obstacles
    - landable waypoints visible on the map are marked according to whether they are
      reachable
    - the reach calculation is configurable, turning search can be disabled if
      running on low-powered devices.
* map
  - north arrow is automatically hidden in north-up mode
  - added configurable slope shading (off/fixed/wind/sun)
  - autozoom uses stepless zooming and has configurable upper distance bound
  - "north up" map orientation now respects "glider position offset"
    by configuring a "shifting axis", i.e.
    - shifting based on bearing to target (i.e. North orientated "target up")
    - shifting based on average of recent ground track
      (i.e. North orientated "track up")
  - the estimated thermal position is now used as map center during circling
  - a selection of which waypoint labels are displayed is now possible
    (All, Task & Landables, Task and None).
  - different rendering of roads based on importance (major, normal, minor)
  - a different font is used for rendering important topology labels (i.e. big cities)
  - landables can be displayed with runway heading and proportional length if the
    necessary data is contained in the waypoint files
  - glide terrain range line more detailed, uses 50 radial points rather than 20
  - added option to display track bearing line in map
  - optional transparent airspace rendering
  - terrain ramp auto-scaling disabled
* data files
  - support for SeeYou .CUP task files in the task manager
  - support for GPSDump/FS FormatGEO and FormatUTM waypoint files (.wpt)
  - support for OziExplorer/CompeGPS waypoint files (.wpt)
  - added airspace class G
  - wing area field is read from extended polar files if available
  - zander files: description field is used for additional airport detection
  - added frequency parsing for airspace files
    - TNP: RADIO field
    - OpenAir: AR command
  - the frequency and runway heading/length given in cup files are now displayed
  - use runway heading and length contained in cup waypoint files
  - for WELT2000 generated winpilot waypoint files (.dat) use runway heading
* task
  - new Task Manager and calculator dialogs
  - FAI Triangle filter when adding turnpoints
  - added BGA start point sector
  - added AAT inner radius sector
  - configurable alternate sorting
    - by arrival altitude
    - along task direction
    - along home direction
  - "long-click" in task turnpoint zone displays Target dialog
  - "arm advance" menu buttons removed.  Next/previous buttons function as normal
    for turnpoints (including startpoints) not requiring arming, for those that do
    require arm, "next" reads and functions as "arm" on first press and once armed,
    reads and functions as "next".  "previous" reads and functions as "previous" if
    not armed, "disarm" if armed.
  - time margin of AAT optimisation is configurable under "Default task turnpoints" page, expert mode
    as "Optimisation Margin" option.
  - auto goto task: when no task is defined then on takeoff, if there is a waypoint
    within 1km of the takeoff location, a goto task pointing back to this location
    is automatically created.
* infoboxes
  - new graphical infoboxes
    - barogram
    - vario trace
    - netto vario trace
    - thermal circling trace
    - thermal band
    - task progress
  - new infoboxes:
    - time below maximum task start height
    - wp and task ETE assuming ground speed is maintained
* Android
  - support landscape/portrait switching
* Dialog updates
  - Analysis dialog shows multiple contest (OLC etc) results
  - Analysis dialog includes a thermal band graph
  - Waypoint select dialog allows filtering by start/finish
  - Airspace warning dialog only shows buttons suitable for the respective airspace item,

Version 6.0.10 - 2011-04-29
* fix crash in flarm teammate setting
* user interface
  - enable gestures by default
  - show the primary data directory in the configuration dialog
* calculations
  - fix wind direction on glide terrain line
  - enable warnings for GND airspaces when AGL altitude is negative
* Android
  - fix two crash bugs on sound effect
* Altair
  - correct key handling behaviour in Lists
  - prevent wraparound of cursor navigation

Version 6.0.9 - 2011-04-06
* devices
  - work around iPaq Bluetooth driver bug
* map
  - fix for hanging map on slow hardware
* Windows
  - fix setting the system time from GPS
  - PPC2000: major performance improvement
  - more backslash path fixes on Windows CE
* Android
  - don't require GPS and Bluetooth on Android Market
  - implement the battery InfoBox
  - internal GPS: show "waiting for fix" until location is obtained
  - allow SD card installation
  - "Droid Sans" is the default Android font
  - enable font preview
  - dead hardware keys fixed
  - implement sound effects

Version 6.0.8 - 2011/03/23
* don't estimate thermal source for skewed thermals
* devices
  - CAI302: fix task declaration on Android
  - EW microRecorder: minor task declaration fix
* configuration
  - Units: fix "feet per minute" support
  - save the "Auto Logger" setting
* Windows
  - use backslash for paths on Windows CE
* Android
  - calculate WGS84 to real altitude (internal GPS)
  - fix incorrect airspace warning repetitions
  - auto-reconnect to Bluetooth GPS after timeout
  - support the acceleration sensor
* Linux
  - more dialog improvements
  - fix bold font rendering
  - case insensitive file name matching

Version 6.0.7 - 2011/03/12
* devices
  - EW microRecorder: timeout during connect
  - EW microRecorder: increase RX timeout
  - EW microRecorder: insert new declaration into old EW-USER.TXT
* map
  - Airspace: support alternative OpenAir coordinate format
  - allow zooming in to 1 km
* replay: don't execute recorded input events
* Windows
  - hide the task bar on Windows CE Core
* Android
  - disable auto-restart on various Android configuration events
  - import time from internal GPS correctly
  - read internal GPS accuracy
  - the "back" hardware key cancels dialogs
  - map the volume keys to cursor up/down
* Linux
  - improved button and checkbox rendering
  - dialog keyboard navigation implemented
  - enable keyboard repeat

Version 6.0.6 - 2011/03/04
* devices:
  - fix declaration crash in Volkslogger, EW, CAI302, CAI GPS NAV
  - EW: remove duplicate newline in declaration output
* map
  - Airspace: add option to re-enable stencil buffer on PPC2000
* other
  - select waypoint: update heading filter only on large changes
  - reduce dialog memory usage
* Windows
  - compile vali-xcs.exe as console application
* Android
  - fix crash due to invalid UTF-8 labels
  - more pause/resume crash fixes
  - take advantage of ARMv7 CPUs
  - dialogs are modal now
* Linux
  - implement the serial port

Version 6.0.5 - 2011/02/26
* devices:
  - EWMicroRecorder: fix hang during task declaration
  - FLARM: parse PGRMZ as altitude above 1013.25 hPa
* user interface
  - scale the "Today Screen" buttons on large screens
  - fix page numbers in satellite image renderer
  - generate satellite file name from original waypoint id
* map
  - terrain: permanently disable failed tiles
  - terrain: fix "unexpected marker segment type" error
  - AAT: don't draw "dead zone" on ancient hardware (PPC2000)
  - Airspace: disable stencil buffer on ancient hardware (PPC2000)
* Android
  - fix bitmap loading on Samsung Galaxy Tab
  - show Bluetooth device names in configuration dialog
  - larger default fonts
  - improved airspace rendering
* Altair
  - fix dialog hot keys
  - task editor: bind F5/F6 to move up/down

Version 6.0.4 - 2011/02/19
* devices
  - EWMicroRecorder: parse PGRMZ as altitude above 1013.25 hPa
  - FlymasterF1: convert pressure to altitude
  - FlymasterF1: don't override the baro altitude of the primary device
  - LX: parse LXWP0 as altitude above 1013.25 hPa
  - Zander: PZAN1 contains QNH altitude
  - Zander: verify checksum
  - don't force cruise mode when no Vega/B50 is present
* user interface
  - prevent potential crash while using flarm radar dialogs
  - improve behaviour if "circling zoom" is disabled
  - vario: fix circling mode display
* map
  - enable terrain and topology by default
  - Terrain: load fewer raster tiles on Altair
* task
  - abort: for non-final glide options, don't prefer airports
  - task manager: reduce memory usage
  - olc: DHV-XC contest optimisation
  - olc: SIS-AT 2011 contest optimisation
* configuration
  - don't forget the home airport after a configuration change
* Android
  - device: support NMEA over Bluetooth RFCOMM
  - more pause/resume crash fixes
  - don't process hardware keys twice
  - fix bitmap loading on Android 2.3

Version 6.0.3 - 2011/02/02
* devices
  - EW, Volkslogger: restart I/O thread after declaration failure
  - CAI302: check for I/O errors during declaration
  - Volkslogger: enable task declaration
  - Condor: fixed wind direction processing
* user interface
  - Language: translation updates
  - Auto zoom: don't disable in circling mode
  - more airspace rendering fixes for Android
* map
  - Terrain: load more raster tiles on modern devices (second try)
* Android
  - keep display backlight on, don't suspend
  - support extra large displays (tablets)
  - allow task switching
  - disallow multiple instances of XCSoar
  - show notification icon while running
  - implement "Quit" properly
  - enable cruise/climb mode switching
  - use the external SD card on Samsung Galaxy
  - show on-screen keyboard buttons
  - fix profile breakage
  - show flarm and thermal assistant gauge
  - show text in splash screen

Version 6.0.2 - 2011/01/20
* devices
  - more robust NMEA checksum parser
  - CAI302: restart I/O thread after declaration failure
  - CAI302: parse PCAID baro altitude if "!w" unavailable
  - Condor: read wind from LXWP0
* user interface
  - Language: translation updates
  - Language: add Spanish translation
  - Language: add Russian translation
  - Language: translations Czech, Greek, Croatian, Italian, Serbian,
    Swedish imported from LK8000
  - Window: disable sunken window edges on HP31x
  - Target: adjust map layout
* map
  - Waypoints: more reliable waypoint decluttering
  - Topology: fix rendering bug
  - Terrain: reduce slope shading artefacts
  - Terrain: load more raster tiles on modern devices
  - Task: fix crash when drawing deformed sectors
* data files
  - Fixed potential crash while reading airfields files
  - Added more polars (Hang gliders, DG1000, Blanik, Jantar, ...)
* Android / Linux / OpenGL
  - enable translations
  - fix dialog titles
  - support big displays (tablets)
  - implement check boxes (for enabling "Expert" mode)
  - fix airspace rendering

Version 6.0.1 - 2010/12/26
* map
  - task, glide terrain: fix rendering bugs
* user interface
  - Language: translation updates
  - Language: always fall back to resource data
  - Language: enable translation on PPC2000/PPC2003
  - dialog "Switches": portrait mode layout fixed
  - dialog "Statistics": draw trace on task page
* terrain / topology
  - minor memory leak fixed
* glide computer
  - new built-in polars: IS28B2 and SZD30

Version 6.0 - 2010/12/19
* build system
  - compile with gcc / mingw32 / mingw32ce instead of Visual C++
* data files
  - support for SeeYou and Zander waypoint files
  - support for TNP airspace files
  - when started from SD card, XCSoarData is stored on SD card, too
  - when a XCSoarData directory exists on SD card, it is preferred
* devices
  - Altair Pro: task declaration
  - new drivers:
    - Flymaster F1
    - Flytec
    - ILEC SN10
    - Leonardo
  - NMEA logger and NMEA replay
* terrain / topology
  - cached terrain load during startup (faster)
  - incremental (faster) terrain/topology updates
  - faster terrain/topology rendering
  - slope shading can be turned off
  - auto-scale terrain colors
* user interface
  - mouse gestures
  - translation compatible with gettext / libintl
  - language auto-detection
  - configurable temperature unit (Fahrenheit)
  - configurable trail colors
* gauges
  - new FLARM radar screen
  - thermal assistant
* task
  - full rewrite of the engine, new task editor
  - support more task types
  - saved tasks are XML
  - alternates list
  - instant OLC score
  - OLC plus rules
  - instant AAT optimization

Changes from 5.2.2:
PAOLO:
- colorful vario gauge by Paolo (for FIVV only)
- (minor) infobox config layout in configuration
TOBIAS:
- ballast dump works outside task calculator
- start task info
ROB DUNNING:
- Font editing patch
- Allow DebugStore to use varargs and convert all ca
- Allow StartupStore to use varargs and convert all.patch
- Fix font in checklist dialog
- Allow synce pcp to be overridden via make

JMW:
- Added Condor device

Changes from 5.1.9beta9:
- Fixed bug in tasman vario gauge display
- Clearer display of flarm target climb rate
- renamed variables to improve readibility
- Added option to enable/disable FLARM radar separately from map
- Removed option to display trapezoidal relative altitude on FLARM radar
- Fixed LDNext bug
- Compatibility for widescreen displays courtesy of Rob Dunning
- PNA port work courtesy of Paul Coolwind
- Fixed SZD55 polar (more accurate) courtesy Luke Szczepaniak
- Added DG-300 polar courtesy Paul Coolwind

Changes from 5.1.9beta8:
- Info on persist load/save in startup log
- Clear logs if not enough space for persist
- Persist save of cruise efficiency
- Fixed mc speed bug when cruise efficiency modified

Changes from 5.1.9beta7:
- Draggable targets on touchscreen version
- Cursor toggle mode in landscape target dialog
- AAT Time to go resets to zero on cleared task
- AAT Time to go never negative
- Fixed bug in waypoint exclude outside terrain checking
- Fixed bug in time calculations with short final legs in task
  (final glide around multiple points).

Changes from 5.1.9beta6:
- added clear button to task editor dialog in portrait mode,
  courtesy Jacques Fournier
- added missing infobox copy/paste buttons in portrait mode
- added display of wing loadings for built in polars
- added GRecord stuff to Altair
- updated copyright text to source code
- moved close button in basic settings to left to improve usability on PNA
- FLARM targets display of average climb rate courtesy Lars H
- Team code position shown on map courtesy Lars H
- GRecord updates for Altair, PNA
- FLARM on-map display updates
- Button labels update for PNA
- Fixed minor bugs in calculator re ete (energy height not used in fractional calculations)
- Restart time now one hour
- Fixed bug in display of start in analysis page (barograph)
- Selective fine control of float attributes
- Added LAK17-15, Lak17-18, ASG29-15 (mod from ASW27-W)
- Display weight info on glide polar page
- FLARM declaration bug fix

Changes from 5.1.9beta2:
- Alternate text entry methods
- Can now use flarm database, courtesy Lars H
- Added copy/paste to infoboxes in configuration dialog
- Flymaster F1 bug fix (vario units)
- Porting to cegcc with Russell King
- Task/leg times to go etc only shown if task is completeable at current Mc
- Infobox selector has items sorted alphabetically
- Multiple start points ensure the current start is in the list.
- Draw cross in final glide bar if unreachable at current MC
- Initial support for XCOM760 radio
- Added input event to add temporary landable waypoint
- Goto function now allows tasks to be resumed
- Bug fix in DD.dddd waypoint edit format
- enabled use of flarmnet ids in flarm display (courtesy Lars H)
- Added input event to switch orientation modes
- added support for declarations to IGC approved FLARM devices
- added missing help for new infoboxes
- added control of circling zoom to input events
- battery voltage infobox for Altair (others to follow)
- added Ventus CM17.6 polar
- added duo discus XT polars courtesy Derrek Ruddock
- added option to set 800x480 resolution for ipaq 310 testing
- mods to allow configuration of Vega in portrait mode
- robustness enhancements (avoid buffer overrun in long waypoint comments)
- build script
- version bump
- More porting to cegcc; allow O3 optimisation, variable initialisation

Changes from 5.1.9beta1:
- Added Flymaster F1 device
- Fixed bug in AutoQNH
- Finer units in task rules dialog

Changes from 5.1.8:
- Draw red line on thermal band at start height when there's a start
  height limit and on start waypoint
- Touching list forms in the scrollbar area moves to that position in the list
- Don't display meters in airspace altitudes as well as feet unless meters is
  the user altitude unit.
- FL altitudes rounded to nearest 10 units to ease readability
- Zander support split off into its own device
- Fixed IAS of Zander (km/h -> m/s)
- Fixed bug in declaration to EW micro
- Added ASG29E-18 polar

--------------------


Changes from 5.1.7 beta6:
- Projected track line in AAT mode when track from last turn >10 degrees off target
- Allow start through top of start sector
- Bug fix, baro and GNSS altitude in log files swapped
- Fixed lockup on auto shutdown in simulator mode when out of batteries
- Higher colour contrast snail trail
- Changed "Ack for day?" to YES/NO/CANCEL
  (NO unacknowledges for day)
- Airspaces drawn closed if open
- Added UNL (unlimited) airspace top as used in wgc08
- Fixed lock/unlocking of targets in portrait mode
- Fixed direction of arrows on task line in AAT mode

Changes from 5.1.7 beta6:
- Energy height referenced to Mc speed to fly
- Fixes to airspace rendering in analysis dialog
- DMS/DMmmm/DDdddd units in waypoint edit
- Added proper dialog for airspace queries
- Prevent log points > 500 m from being added to snail trail or OLC store
- Minor Auto Mc improvements
- Ballast in basic settings has a timer, activated/deactivated
  by pressing ENTER, which progressively reduces ballast according to
  the rate set in the configuration settings (dump time).  Timer is only
  active while the basic settings dialog is open.
- AAT/FAI Sector rendering on screen now more accurate
- Bug fixes and cosmetic cleanups to airspace warning dialog
- Final glide through terrain status message warning logic improved
- Enhancements to thermal profile band and risk MC with respect to flying in
  mountains
- Added option for final glide terrain line to shade terrain outside glide range

Changes from 5.1.7 beta4:
- Airspace display in analysis dialog sped up slightly
- Airspace queries report MSL referenced height as MSL instead of "Alt"

Changes from 5.1.7 beta2:

- Task speed instantaneous improvements
- Fixed bug in start height reference in dialogs
- Added terrain height to barograph in analysis dialog
- Pressing ENTER on Mc value in task calculator sets it to time-averaged
  climb rate from circling
- Support for AGL airspace, now tested
- Bug fix in parsing airspace "M"/"MSL"
- Some graphical cleanups
- Pressing ENTER on range value in task calculator does optimise
- Auto Mc (final glide) won't wind down to zero the first time final
  glide is achieved.  It will wind down to zero after that though.
- Energy height used in achieved speed, cruise efficiency calcs
- When off-course by more than 10 degrees, shows distance penalty
  in % for that leg along track line on map.
- Cruise efficiency stays at user-set value; if the field is selected and press ENTER, then the value will be calculated (and set to that value).
- Fixed minor bug in energy height compensation of thermal stats
- Minor improvements to analysis dialog
- Improvements to task speed instantaneous (new, more robust algorithm)
- Airspace AGL supported (not tested), will add terrain height at center of airspace to base.
- Analysis dialog shows mc speed, sink rate on glide polar page
- Analysis dialog shows terrain height in airspace page
- Allow auto mc to function when no task defined
- Added task rules dialog from task start point
- Added height reference for Start max height rule (allows MSL or AGL)
- Increased accuracy of terrain footprint
- Added LS6-15 polar
- Cruise efficiency displayed and adjustable in task calculator.  The cruise efficiency
  is the increased average speed of the glider in cruise, due to dolphining or flying in
  rising air.  It is calculated and displayed in the task calculator.
  If the value is edited, then it will be used subsequently in arrival time calculations.
- Added g load estimation when acceleromter not connected
- Added experimental distance vario infobox.
  This is the the difference in height required to complete the task divided by the time step.
- Improved task speed instantaneous
- Hour glass used in nearestairspace input event, since this can take a few
  seconds.
- White bold (a la Google maps) on task waypoint labels
- Added input event "GotoLookup" which allows a single menu item to bring up the waypoint select
  dialog, and if a waypoint is selected, it will Goto and clear task.
  See pc.xci for example (it replaces the "Task Save" button)
- Fixed situation where auto Mc can wind down after task start due to manoeuvering near start
- When logger is started, if the task hasn't been saved, it is saved to the default task.

Changes from 5.1.7 beta1:
- Vario gauge shows thick red/blue line for sink/lift
- Last thermal stats only used if thermal gain > 0 and
  thermal time > 45 seconds.  This prevents spurious entries for ignored
  thermals, or for quick pullups in thermals without sustained turns.
- Not just airports but landpoints can now have "airfield" details

Changes from 5.1.6:
- Map scale display for non-metric units
- Fixed initialisation of AAT properties when adding waypoints from
  waypoint dialog

-------------------------------------------------------

Changes from 5.1.5 beta 6:
- Snail trail rendering improvements:
  -- removed 'wobble' of snail trail from long time ago
  -- don't crop partially visible lines
- Bug fix in AAT sector detection when start angle > end angle
- "Speed remaining" in status dialog renamed to "Speed estimated" as
  it gives the estimated final speed of the task
- Increased size of up/down arrows in FLARM gauge
- In target dialog, can move target up/down/left/right on Altair with
    DISP/CFG/F5/F6 keys, on PC with 2/3/6/7 keys
- Added blue line of constant distance arc in AAT sectors
- Fixed bug in LD vario and LD GPS calculations
- Added LX sentance (LXWP0) to support Condor
- Fixed bug in auto mc
- Task speed stats reset on task start/restart.

Changes from 5.1.5 beta 5:
- In target dialog, north up and north track modes cause screen orientation
  to be north-up
- Calculations in the target dialog is based on a timer now rather than triggered
  on change, to prevent calculations slowing down the refresh.

Changes from 5.1.5 beta 4:
- Infoboxes (AA Time, Task Time To Go, Next Time To Go,
             Task Arrival Time, AA Delta Time)
  now use consistent color format:
     black/white: AAT est > min time
     blue: AAT est turning now > min time
     red: AAT est < min time
- Task editor/overview page shows file name of task in caption, and shows '*'
   if task is edited and not saved.
- Bug fixes to tasman instruments vario
- Text entry dialog uses larger font
- Flight logger can use short file name, if "Logger short file" is true.
- Flight logger gets ID from 3-letter logger ID
  in System config, if not set this defaults to 'AAA'.
- AAT zero range (nominal) task is displayed thin green dashed,
  target task is displayed in thick green dashed
- Added new infobox "Thermal All / TC All" for gps vario averaged across
  all time spent in circling mode.
- Speedups and bug fixes to effective/achieved Mc calculations.
  achieved Mc is no longer influenced by gliding off high starts.
- AAT optimiser more accurate for setting range to 5 mins over min time,
  faster, and more robust.
- Prevented re-start of snail trail on minimum height if OLC disabled
- Full snail trail (OLC) data thinning bug fixes

Changes from 5.1.5 beta 3:
- "Smart averager", averager resets on cruise/climb transition
- Display AAT sizes next to waypoints in task edit
- Set AAT default size from sector size setting
- Target radial setting can wrap around
- "Target locked" is in target dialog now
- Improved robustness of AAT optimise buttons etc
- "Target" instead of "Mark Location" on default menu of Altair/PC
- Snail trail color scale fixes
- Target details cleared when changing a turnpoint
- AAT nominal task is displayed thick green dashed,
  target task is displayed in thin green dashed

Changes from 5.1.5 beta 2:
- Task speed statistics reset on task restart
- Draw vertical lines on analysis dialog barograph and task speed
  where legs started
- Locked targets are unlocked as soon as the AAT area is entered

Changes from 5.1.5 beta 1:
- Changed ExternalTriggerCruise to enum, so it can be off,
    "flap", or "SC" (speed command).
  Existing value of true is equivalent to "flap".
- Draw centroid/'bmw' symbol at targets in AAT task
- Calculate AAT time to go if turning now while in sector, then
   going to remaining targets after this.
- AA dT infobox goes blue if task time > AAT time + 5 minutes when in sector
   and pilot turns now.
  Therefore, particularly in last AAT sector, when AA dT is blue,
  it is reasonably safe to turn now, even if the target is deeper in the
  sector.  (only if color infoboxes are on)
- Set waypoint bearing and best cruise track to first leg bearing
  when in start sector, so blue arrow points to first target, and
  so does screen orientation.

Changes from 5.1.4:
- Target dialog steps in 2% and 2 degrees instead of 5.
- AAT target direction and best cruise track arrow (blue) extends
  towards task line from previous target through aircraft when advancing
  the target (aircraft is going past target)
- Less wandering of AAT target while in sector due to shift along track
- AAT delta T goes red when going under time
- Failure to load a task keeps old start/finish/aat properties

Changes from 5.1.3 beta9:
- Cleaned up portrait waypoint select and airspace select/control dialogs.
- When circling and in target dialog, orient towards waypoint
- Cleaned up compilation warnings for include files that aren't used
- Added display of 30s average glide angle to airspace page of analysis dialog
- Added labels "h" and "D" to airspace page of analysis dialog
- Added E/W, N/S fields to waypoint edit dialog
- Task editor asks whether added waypoints are the finish points,
  means user doesn't need to go back into AAT turnpoints after adding them
- Reorganised fields in task editor waypoint properties for more intuitive
  ordering.
- When adding waypoints from task editor, don't show misc buttons in turnpoint
  dialog (e.g. details, move up/down, select, remove) since they're not
  required here.
- Task editor, removed move down/up buttons when at extremities of task
- Added 2 more airspace patterns
- Added AA delta T infobox
- Fixed bug where North/Track method was not being saved
- Increased status message delay time for default messages to 2.5 seconds

Changes from 5.1.3 beta8:
- Added support for declaration to EW MicroRecorder
- Added instantaneous task speed to analysis dialog
- Fixed instantaneous task speed calc


Changes from 5.1.3 beta7:
- Cleaner startup and shutdown
- Task calculator and target pages from analysis dialog hides analysis dialog
- Fixed some ranges and units in configuration dialogs
- Fixed greying out of previous waypoint menu
- Fixed hang on exit on PPC2000/PPC2002 platforms
- Cleaned up display of waypoint and task list columns
- Fixed netto vario calculation when not flying or very slow
- Added TE probe calibration to vega configuration
- OLC handicap factor limited to values between 50 and 150 %
- Task overview dialog hides when launching calculator and analysis dialog
  so target display works from there.
- Fixed acceleration compensation for netto vario calculation when used
  with a vario that doesn't supply netto but does supply acceleration
- Auto positioning of targets when behind target inside AAT sector is disabled
  when target dialog is open
- TC Avg infobox now shown in red if value < 2/3 of Mc
- Risk Mc used in colored info boxes (TC 30s, TC av) instead of absolute Mc
- Allow negative times in infoboxes and dialogs (in particular for AAT
  time to go)
- AAT time to go infobox can be negative (e.g. in excess of min time)

Changes from 5.1.3 beta6:
- G load factoring for polar etc take absolute value of G, in case
   meter (or aircraft!) is upside down
- Fixed airspace query message when inside airspace area but below/above it

Changes from 5.1.3 beta5:
- Fix to target dialog when active waypoint changes while dialog is active
- Fixed help on infoboxes final glide and auxiliary page
- Added highlighting of selected item in lists etc, to improve
  readability
- Added seconds to infoboxes in comment line
- Added big infobox display mode, activated in Altair/PC via escape then F1.
- Added ASSERTs to xml parsing to check for memory problems
- Fixed some aspects of Vega demo handling
- Cleaned up program exit
- Changes to vega vario config dialog

Changes from beta4:
- Fixed waypoint save when using xcm files
- Added estimated achieved speed and ETE to target dialog
- Moved teamcode button to Info page 2, replaced with target dialog
- Write "No data" on analysis dialog when no data available to display
- Changed progress dialog from TOPMOST to TOP so other dialogs (e.g. error
  dialogs) don't get obscured by it.

Changes from beta3 to beta 4:
- Added delay/protection in launcher to try to prevent XCSoar being
  started twice.
- LD vario was wrong sign (negative down), now fixed.
- Prevent crash on start with xcm files that have oversized tiles
- Circling % takes turn rate into account to prevent bad stats due
  to flap switches and dolphin soaring
- Added relative altitude arrows to FLARM gauge in Bearing mode
- Nearest waypoint in status dialog now working even if waypoint is not
  visible on map
- Climb stats are now calculated relative to total energy height
- File properties are now sorted alphabetically
- Added locking of targets, and target dialog (from task calculator) to
  allow preview of task points and to move targets

Changes from 5.1.2 stable to 5.1.3 beta2
- Fixed bug in waypoint parsing of second file
- Waypoints outside terrain are always loaded if no terrain file
- Marks reset bug fix
- Added condition monitor for start rules
- Changed "V Task" instantaneous to "V Tsk Ins"
- Changed "Speed achieved" to "Speed average" label in status dialog
- Task speed value preserved over reset
- Status dialog allows left/right cursor to change pages
- RASP: Changed wstar color scale, better for strong conditions
- RASP: Sfctemp colour/offset fix
- RASP: only available times are displayed in dialog, half hour times
    supported
- RASP: weather dialog allows "Now" time (auto updated) or set time
- RASP: fixed white-out of display outside RASP range
- RASP: added wblmaxmin (convergence) and blcwbase (Cu cloudbase) to RASP
- Added progress dialog text for initialising terrain tiles (jpg2000)
- "acknowledgment Time" setting was ignored, now correctly used by airspace
  warning manager
- In airspace query status message, top now drawn above base (was the
  other way around)
- Reorganised airspace select and waypoint select dialogs in portrait
  orientation for greater readibility
- Barograph in analysis dialog time axis starts from zero.
- Analysis dialog: sensible output when not valid; remove display of data
   which might be confusing
- Added hourglass cursor for slow events (configuration, airspace lookup,
  OLC optimise, shutdown)
- File xcsoar-startup.log is now proper text file
- Marks files deleted on exit
- Enabled display of battery % for PDAs in status dialog,
  and warning on low battery

---------------------------------------------------------------------

Changes from 5.1.1 beta 7
- Allow for new or edited waypoints if the primary waypoint file is
  in the xcm file or blank ---> generated files become waypoints1.dat
  and waypoints2.dat
- Fixed marks reset
- Start height in status dialog (task rules) is represented as altitude
- Changed "nearest" button in analysis dialog to "warnings"
- Day-acknowledged airspace is always unshaded (outline still drawn)
- Bigger/italic font of labels on analysis page
- Airspace lookup dialog doesn't exit immediately after acknowledging an
  airspace.
- Added dwcrit and wblmaxmin to RASP parameters
- Added "Times" page to status dialog, with separate landing/takeoff/flight times
- Added "Max Height Gain" to status dialog
- Fixed alternate glide bar style in portrait mode

Changes from 5.1.1 beta 6
- Ensure FLARM becomes visible if suppressed and alert level >0
- Added missing port functions for second port
- Prevent 2d fixes from being added to logger buffer
- Bug fixes to port handlers, now task Declaration to external loggers
  stands a chance of working
- Added Volkslogger device
- Added FAI 1000m start rules option
- Thickened green lines in Analysis dialog
- Added display of grid values in Analysis dialog
- Merged status pages into single dialog, and moved weather button to
   where status aircraft used to be.
- New status page "Rules" showing start/finish details
- Fixed minor memory leak in RASP weather loading
- Splash screen on PC works now
- Added COM0 to available ports

Changes from 5.1.1 beta 5
- Preliminary support for RASP overlays
- Task waypoints preserved even if waypoint file is changed
- B50 bug fixes, support now for external cruise/climb switch
- Loads default language file "default.xcl" if it exists and no language
  file is specified.
- Added several missing translations
- Fixed terrain cache method for PDAs with low memory
- Added new polars: Speed Astir, LS-6-18W, LS-8-15, LS-8-18, ASH-26E, ASG29-18, ASW28-18
- Added named tasks
- Added ability to lookup airspaces by name/distance/direction/type
  and acknowledge for whole day.  Access via "Airspace Settings" menu,
  "Lookup" button.

Changes from 5.1.1 beta 4
- Minor bug fix to ballast calculation in B50 vario support
- Fixed baro altitude parser bugs
- Fixed time wrapover with end of month and midnight
- Cleanups of LD limiting functions and filter
- Cleanup of calculation time limits
- Cleanup of calculation code for readability
- Menu translations for waypoint next/previous in abort mode
- Fixed display of FLARM targets beyond 2.5 km
- Display final glide through terrain crosshair on top of everything
  except aircraft.
- Fixed rendering errors at edge of jpg2000 tiles
- Separated Borgelt B50 series devices into their own device (no longer Generic)
- Fixed AAT sector bug
- Force/unforce final glide menu item is hidden if AutoForceFinalGlide is on
- Added some missing translations
- Fixed previous page button bug in waypoint details
- Line drawn from FLARM target to edge of radar display for alert targets,
  makes it easier to see direction to search for traffic.
- Code fixes to device.cpp to prevent crashes with badly written device drivers

Changes from 5.1.1 beta 3:
- Force visibility scan after loading new airspace/topology/waypoints
- Progress bar for jpg2000 loading enabled
- Baro altitude from RMZ/RMA sentences only used if no primary
  baro source from a non-generic device
- Increased string length for parsing waypoints and airspace to 300
- Set GPS position to map center on startup if no home waypoint
- Fixed bug in rendering at very small zoom errors (could lead to crash)
- Rendering is smooth now even for jpg2000 terrain from overview
- Added reset function to MarkLocation event

Changes from 5.1.1 beta 2:
- Consolidated validity checks for info boxes

Changes from 5.1.1 beta 1:
- Fixed terrain shading bands in portrait mode
- Fixed terrain shading near coast boundaries
- Enabled portrait mode for Altair
- Enabled gauge vario in portrait mode for Altair
- Added file size method to zzip
- Added support for loading waypoint files from XCM
- Added support for loading airspace files from XCM (disabled, because too slow)
- Consolidated sizes of strings in ReadString methods
- Airspace parser and bounds fix when airspace goes past 180E

Changes from 5.1.0 beta 3:
- AAT target in sector fixes
- AAT sector/circle radius default value is 500 meters
- AppendTo function bug fix
- Mc Risk bug fix
- Replay finish stats bug fix
- Airspace parser more robust to syntax errors
- % Circling resets on valid start
- Screen unblanked if status message appears
- Terrain color ramp is user configurable (Low lands or mountainous)
- Terrain rendering speedups
- Polygon rendering speedups
- Replay logger bug fix (sometimes gave heading=0)
- New experimental jpeg2000 tiled terrrain loading
- Terrain rendering speedups and improvements
- Task speed unit bitmap fixes
- Fixed problem with declaration time occurring after takeoff time
  due to buffering of pre-takeoff data
- Bigger buttons in landscape mode for non-Altair versions to allow
  room for German translations
- User distance units in waypoint select dialog
- Memory leak in JPG2000 fixed
- Fast sine/cosine speedups
- Terrain rendering speedups
- Additional terrain ramps added (Imhof, ICAO)
- Option in expert configuration to disable the auto start/stop of logger on
  takeoff and landing
- Zip container code added
- "XCM" (XCSoar Map) file format support added
- fixed top line of terrain
- bumped version to 5.1.1beta1
- fixed airspace parser dialog bug


Changes from 5.1.0 beta 2:
- Added code to generate missing translations file on windows PC debug builds
- Grey out of some task specific menu items if in abort mode.
- Style option to draw an arrow body alongwith the arrow head
  under option "Wind Arrow" in Settings->Map Display(Expert)
- Fixed bug in query airspace if inside airspace
- Added gettext() to enumerated parameters

- New notifications: AAT too early, arrival past sunset,
     significant wind change
- Fixed bug in Arm start mode (wasn't advancing)

Changes from 5.1.0 beta 1:
- Speed to fly compensated for risk
- Logger buffered for 60 seconds
- Energy height uses estimated true air speed if no IAS is available
- Support (read-only) for Zander variometer and Tasman Instruments variometer
- Changed scale on final glide bar to +/- 500 meters (was +/- 2000 meters)
- Attempt to resolve slow response with in FLY mode on older PDAs
- Fixed bad line in default.xci

Changes from 5.0.9:
- Added NMEAOut, PosiGraph devices
- Input events for forced cruise/climb displays (etc?)
  (FLARM display forcing)
- Waypoint selection filter by type, and by heading 360 deg
- Smoother scrolling of lists
- Setup dialog for NMEA devices changed.
- If any landable point is visible and reachable, final glide bar goes orange
  if below final glide.
- Menu label macros added: WaypointNext, WaypointPrevious, AdvanceArmed, LoggerActive,
     TerrainTopologyToggleName, SnailTrailToggleName, CheckAirspace, CheckTask,
     CheckWaypointFile, CheckSettingsLockout, CheckReplay, CheckFLARM, CheckTerrain
- Menu labels grey out if actions are unavailable
- Dialog details for AAT vs non-AAT are visible only when AAT is set or not,
  in task calculator, task status, and task waypoint editor
- Fixed restart problems where >10 minutes, still was restarting
- Start/restart now more user friendly.  Auto restart only happens up to first turnpoint
- Fixed bug in ETE calculations when force final glide is on.
- Terrain not rendered in not valid at aircraft
- Fixed bug in waypoint lookup (search by turnpoint)
- Moved some config parameters to "Site" configuration page
- Added advanced vs basic configuration settings
- Added -small startup option for PC
- Fixed bugs in ZigZag wind algorithm, and improved accuracy and response
- Don't draw final glide through terrain icon if no task
- Wind estimate set by user in wind settings dialog (with SAVE button)
  overrides the internal estimate until a new estimate is obtained.
- Minor cleanups of text in dialogs
- Invalid infobox data is greyed out so it doesn't distract user

Changes from 5.0.9 release 1:
- Fixed ETE and final glide calculations for Mc=0, proper compensation
  for wind and unreachable at current Mc etc.
- Fixed task distance rounding to nearest 0.1 units

Changes from 5.0.8:
- Fixed bug in wind initialisation/calculation
- AAT start/finish radials step in 1 degree increments
- Fixes for build on VS2005 (PC)
- Fixed various out of bound bugs for task waypoints
- Fixed display of topology labels
- Fixed AAT distance thread dead lock
- Volkslogger parser fix by Rolf Muller-Nilsen
- Fixed adjustable logger time steps
- Fixed AAT distance bug for final waypoint
- Transparent airspaces are not filled, so airspace below is visible

Changes from 5.0.7:

- FIXED Start arm premature
  messages are confusing though, we don't get notification when re-entering a start
  sector (after arming it), nor when approaching a start line.
- New snail trail mode "Full" which displays entire flight.  In all modes,
  the snail trail is short in circling mode in order to prevent screen clutter.
- New feature: added 'optimise' button to task calculator.  This adjusts the
   range (increases or decreases) so that the estimated task time exceeds the
   assigned task time by less than five minutes.
- FLARM targets on the map are drawn as arrow heads pointing in their track bearing.
- Added missing 'Auto Display Blank' to configuration settings for PDA platform
- Fixed Borgelt B50 sentence parsing (Thanks RMN)
- Bug fix for half hour UTC offsets
- Total energy is calculated from difference in true airspeed to best LD in
  true airspeed
- Task radii expressed in user units
- Bug fix, profile support for PC and PDA restored
- Bug fix, protected use of message in NearestAirspace function with thread lock
- Bug fix, NearestAirspace search array out of bounds due to unsigned int loop
- QNH, Bugs, Ballast and MacCready saved at program exit and restored on startup
- FLARM radar can be selected to display relative altitude or bearing.
- Removed asking whether to delete old log files to make space when logger is started.
  Deleting old log files happens automatically now.

Changes from 5.0.6:
- Max manoeuvering speed set to 300 units in configuration dialog
- System beep and message on task/waypoint advance
- Messages given in arm modes (arm start or arm) as reminders to press arm
  when ready to advance
- Bug fix to waypoint editing (second waypoint file was cleared)
- Warning added to waypoint file save when filtering for
  waypoints outside terrain range is enabled.
- Bug fix, task statistics were not updated after task finish.

Dialogs changed:
- dlgTaskWaypoint.xml
- dlgTaskCalculator.xml
- dlgConfiguration.xml
- dlgConfiguration_L.xml
- dlgTaskOverview_L.xml
- dlgTaskWaypoint_L.xml
- dlgStatusTask.xml
- dlgStatusSystem.xml

Changes from 5.0.0:
- Fixed non-drawing of infobox borders on PPC2002
- Added Declare button on Task Calculator
- Fixed terrain display offset bug in portrait mode
- Map scale increased resolution
- Increased maximum radius/sector size on AAT to 100 km
- "Show gross" vario configuration (default true)
- Color speed chevrons, and larger:
 -- blue pull up (slow down)
 -- red push to earth speed up
- Lightened blue color in infoboxes
- Auto disarm mode message only appears if in arm mode
- Task calculator, shows estimated task speed for remainder of task
- Task calculator, shows effective MacCready
- Task calculator, shows achieved speed
- Task calculator, cancel button restores Mc at entry
- Auto MacCready: climb stats are reset on takeoff
- Previous waypoint selects through all multiple start points
- Bug fix, aat target continuation was only working on first sector
- Autozoom for AAT, distance used in zoom is set by max of
  distance to target and distance to center (so scratch task should
  always be visible in autozoom mode)
- Fixed bug in glide time required (wasn't taking final glide into account)
- AAT areas drawn in reverse sequence so next area is on top,
  previous AAT areas not drawn.
- Zigzag wind disabled if on ground (slow or not flying)
- Wide version of FLARM target display on map (ON/Scaled)
- Achieved MacCready accuracy improvements (was overestimating
  with start circles)
- Achieved maccready, height difference compensation
- AAT projection when in sector
- Task calculator, changed "Range" to "Set range"
- Bug fix, "Nearest airfield changed" problem if two airfields are coincident
- Abort mode bug: multiple waypoints close to home give "nearest airfield
 changed" repeatedly.  Now message is given only if nearest airfield
 is more than 2km from previous one.
- All up Weight is displayed in analysis dialog glide polar page
- Minimum zoom increase in AAT (for autozoom)
- Task speed achieved is average speed dist/time + time
  to climb back to start height.
- Task editor, removing waypoints preserves AAT details of successive
  waypoints
- Fixed TASK_START event
- New infobox for distance to home
- New infobox for speed task achieved
- Added AutoBlank configuration option for PDA versions
- Changed text in task status dialog for clarity
- Changed flap forces cruise to now use landing flap switch, and works
  for switching into cruise and into circling
- Bug fixes to AAT distance calculations
- Added ventus 2cx to polar
- Bug fix, sound volume was set to zero on exit
- Added flap landing to switch dialog
- Added close button to text entry widget on non Altair systems
- Allowed wraparound of letters on text entry dialog
- Minor changes to help text and labels of configuration items for clarity
- Lighter blue/red for inverse mode
- Time/date fix for IGC files (UTC used throughout as per spec)
- North/track up display orientation
- Waypoint select on add-waypoint in task editor
- Arm advance to work outside AAT sector if already been in that sector
- Prevent landing/takeoff detection when GPS is disconnected
- Configuration of lat/lon units
- Changed 'aircraft rego' to 'competition ID' to be consistent with IGC
- Improved cropping of polygons
- Minor bugfixes

Dialogs changed:
 dlgConfiguration.xml
 dlgStartPoint.xml
 dlgTaskWaypoint.xml
 dlgTeamCode.xml
 dlgTextEntry.xml
 dlgWayPointDetails.xml
 dlgWindSettings.xml

Changes from 4.7.7:
- Make terrain file loader check file size, to improve robustness if
  bad file.
- Added text entry dialog
- Added pilot name, aircraft type and rego to configuration dialog
- Added support for team code
- Map zoom improvements
- Fixed bug: Waypoints label in abort
- Fixed bug: Default task at startup if no task defined
- Fixed bug in altair.xci, nearest waypoint details were pan-relative
- Minor UI cleanups (cosmetics)
- Logger inactive when in IGC replay mode
- Circling wind estimator won't update if less than one fix every 2
  seconds.
- Zigzag wind estimate inactive when in IGC replay mode
- Analysis dialog: base/ceiling estimation improvements
- Task speed now altitude compensated
- New task speed instantaneous
- All flight statistics retained when exiting XCSoar and loaded at startup,
   so previous flight can be reviewed later.
- Task is saved when exiting XCSoar and loaded at startup.
  (Default.tsk)
- Removed unused/default processor definitions,
  NEWINFOBOX, NEWAIRSPACEWARNING as this is default now.
- Added support for alternate start points
-  All file paths are now converted to/from local path for that machine
  so registry files can be transferred between PC and PDA/Altair.
-  PC and PDA version all data files now in "My Documents/XCSoarData".
- Thermal locator improvements
- UI change: All reachable landable points arrival heights are shown on map in
   all waypoint label display modes
- Average task speed improvements: compensation for altitude,
      now computes task speed accurately for achieved scorable AAT distance.
- Task page on analysis dialog shows in thick red dashed line the scorable
  AAT paths.
- Fixed bug, task finish detection was previously disabled
- Fixed bug, stats for finished task after reset were not displayed correctly
- Fixed bug, waypoint details dialog arrival height was relative to sea
  level not ground.
- Waypoint details altitude arrival, removed "alt diff mc safety"
- Removed unused menu and dialogs from PC version.
- CatMul-Rom interpolator used for logger replay now, provides better
  reconstructed paths and wind estimates when used with low logging rate.
- Thermal markers shown in cruise mode only at close zoom scales,
  to avoid clutter.
- When infobox colors are enabled, the thermal last 30 second average
  is red when the average is less than 0.5*MACCREADY.  This can be used
  to clearly show when it is time to leave a thermal.
- AAT max/min/target speeds in infoboxes show '---' if minimum time
  remaining is zero.
- Minimum zoom level in autozoom set to reasonable level (1.5km) to
  prevent zooming in too close when going past a turnpoint.
- List items in dialog can be selected with mouse/touchscreen.  Touch twice
  to emulate return key.
- Added configuration option to adjust snail trail width
- Fixed bug, made airfield details parser robust to wrong files.
- Fixed bug, nearest waypoint details did not work for first waypoint
- Fixed bug, airspace warning dialog was not shown from
  'nearest airspace' menu when there was an active acknowledgement
- Fixed bug, PC version crashed if exit via close button and a dialog was
   still open
- Home waypoint always added to abort task list if reachable
- 'Clear' button added to task dialog in landscape mode
- Team Code dialog updates dynamically
- Fixed bug, range/bearing was incorrect sometimes
- Improved rendering of distance to airspace in airspace warning dialog
- Fixed bug, portrait mode text in analysis dialog (some items were cropped)
- Infobox border fixup in portrait mode
- Fixed bug, hang on nearest airspace
- Bearing to target shown in great circle arc
- Fixed bug, in abort mode (introduced just 2 days ago)
- Fixed bug, sound volume was set to zero
- Updates to menu, default.xci for PDA
- Return key now toggles suppression of FLARM radar.  If new traffic appears,
   the suppression is turned off again.
- Fixed bug in PPC2002 infobox selector graphics
- Fixed bug in abort mode (possible cause of crash/hang)
- Task calculator range increments in 5%
- Added infobox for 'Home Distance'
- Auto QNH only activated when not flying for more than 10 seconds
- Button menu fixes for PDA, PC
- (Feature request 1281639) Editing/saving waypoints
- Protected task edit from buffer overruns
- Fixed bug, increased text size for airspace parser
- Disabled CDI gauge as it has no control in the configuration settings and hasn't
  been updated
- Fixed bug, FAI finish sector was incorrect


Dialogs changed:
 ALL dialogs
 dlgHelp.xml

Changes from 4.7.5:
- Added small histeresis to instantenous LD vario
- Airspace parser updates
- Added Cambridge GPS NAV device
- Added option to force cruise on neutral/negative flap (for Vega)
   (Flap forces cruise)
- Terrain contrast/shading improvements
- Snail trail now drawn with outline to improve visibility over terrain
- Added V TAS infobox
- Improvements to wind estimator algorithm
- Vario gauge unit bitmap for knots
- Vega configuration, added page for audio schemes
- Vega configuration, added missing parameter (BaudRateA)
- Altitude AGL uses baro altitude if "Nav by baro altitude"
- New units for task speed (separate from airspeed/wind/ground speed units)
- Added FAI 90 start/finish type
- Added thermal locator (shows centroid of lift when circling), option 'Lift center'
   in configuration options.
- Fixed minor bug, auto macready by average was not working when no
  task was defined.
- Modified least squares algorithm to handle weighted least squares.
- Add 'Append' waypoint function, so users can create a task by selecting
    waypoints from the map in sequence
- Task waypoint move up/down in task waypoint pages.
- Terrain database loaded into memory if sufficient RAM + 5 Meg free
- New smooth shading of terrain, major improvement
- New landscape progress dialog hides screen for cleaner startup
- Default task to home if no task loaded at startup
- Added labels to climb and temperature trace analysis pages
- Added help system.  Press enter for 2 seconds on a dialog property
  to display help text.
- Fixed minor bug, landable points were not always visible for some
  label modes.
- Fixed minor bug, baro altitude set by GPS for IGC replay.
- Online Contest optimisation (analysis page, configuration settings,
   three rule sets available)
- Analysis pages now each have a context-sensitive 'action' button.
- Added handicap to glide polar page for OLC scoring
- Fixed GDI resource leak in animateRectangles
- Fixed memory leak from com port threads not having handles released
- Fixed airspace warning dialog losing focus of previous dialog if opened
- Fixed memory leaks in new airspace warning dialog
  when another dialog is already open.
- Online contest "in progress"
- Added 'Declutter Labels' inputevent and menu item
- Fixed GDI resource leak in WindowControls
- Refinements to screen lat/lon bounds calculations
- Refinements to thread locking (separate LockTaskData from LockFlightData)
- GCE/NMEA queue blocking bug fix
- Added check for 500kb free space on IGC destination, asks user to
  delete old IGC files as required to free up space.
- OLC work (rule interpretations, in-progress only valid if flying)
- Added tab style for infobox border
- Added double buffer for infobox rendering to reduce flicker
- Topology bounds area used for pre-filtering of visibility to improve rendering time
- Toggle terrain map labels button (DeclutterLabels)
- Thread locking improvements to reduce latency
- Computed arrival height AGL at Mc0 Mc safety Mc current
- Startup/shutdown messages saved in xcsoar-startup.log
- Fixed bug, short task duration estimates when Mc=0 or unreachable
  in cruise at current Mc setting due to drift.
- Fixed bug, spurious touchscreen detect when pressing menu buttons
- (Feature request 1463308) Auto-mark thermal
- (Feature request 1444335) configurable max/min zoom --> better zoom
   levels available now.

Dialogs changed:
 dlgConfiguration.xml
 dlgWindSettings.xml
 dlgVario.xml
 dlgAirspaceWarning.xml
 dlgWaypointOutOfTerrain.xml
 dlgAirspaceWarning.xml

Changes from 4.7.4:
- Fixed total energy compensation (final glide) when on ground
- Fixed minor bug, silly ETE values were presented when Mc=0 in AAT
  in Task Calculator
- AutoMc disabled if in abort mode
- Fixed: Thermal profile showing distortion (negative values?)
- Fixed: Mc=0 Est task time on task calculator
- Fixed: Trail hang
- Fixed: PC registry not recognising all registry values correctly!
- Auto Mc modes: final glide, set to average, both
- Vario gauge averager should switch to netto averager if not in circling mode
- sam's bug fixes and new features
  --> legbearing bug
  --> New airspace dialog
  --> Waypoints out of terrain
- Fixed: AAT radius display in analysis page shows distortion
- Fixed: Waypoint infobox shows bearing to waypoint, not to target (for AAT)
- Fixed: Vario gauge chevrons not always appearing when they should,
  now chevrons always drawn if vario is in non-circling mode
- Fixed: Averager jumps around too much
- Added configuration setting to determine whether to ask/exclude/include
  waypoints out of terrain range.
- Added LD vario infobox

Changes from 4.7.3:
- Added Auto QNH function
- Minor improvements to robustness
- Added preliminary support for vega voice
- Limits on altitude/speed for start, altitude for finish
  (Feature request 1444340)
- Changed AutoWind from bool to enum: Manual, Circling, ZigZag, Both
- Added zig zag wind estimator
- Added option to use of barometric altitude for all nav functions
- ** (Feature request 1403702) Configuration option for logger timestep
- FLARM gauge, show colors for threat levels
- Fixed bug, Start/Finish radius drawn half size
- Fixed bug, v task calculations if selecting a previous waypoint after
    starting
- Added detection of valid start, now in task status dialog if
    start wasn't valid, the start time shows "INVALID"
- Added safety McReady for use in calculating reachable fields and
   display of arrival heights, and in abort mode.  Option to use
   current Mc value for safety McReady when in abort mode.
- (Feature request 1278082) Ellipsoid error correction.  Now
  detects if ellipsoid/geoid offset is produced by GPS.  If not,
  it applies geoid correction.
- Added basic support for Cambridge GPS-NAV as a GPS source only

Changes from 4.7.2:
- Fixed bug: Disabling of airspace warnings by individual types was
   ignored.  Now working correctly.
- Proper handling of PGRMZ with respect to QNH and when altimeter
   also available from variometer

Changes from 4.7.0:
- Changed "Bugs" to "Clean" in basic settings so meaning is clearer
- Changed "Device 1" etc to "Device A" in configuration settings so meaning
  is clearer
- Fixed (Bug 1388996) Airspace outline black option ignored
- (Feature request 1370449) Configuration of autozoom at startup
- (Feature request 1430326) configuration of sys time set by GPS
- Force final glide mode, input event
- Auto force final glide mode option, forces final glide as soon as
  you are above final glide.
- Startup reliability fixes
- Terrain offset fixes
- FLARM gauge minor fixes (draws aircraft beyond 2km at 2km)
- Added Ventus2C polar
- Added missing vega configuration parameters
- Fixed PGRMZ parsing to set BaroAltitude, not Altitude
- Airspace warnings etc uses baro altitude if available
- Removed dead code in parser.cpp
- Removed "stall" from switch dialog
- Changed "airbrake extended" to "airbrake locked" in switch dialog
- Added devices for Vega and AltairPro

Changes from 4.6 to 4.7:
- Ballast also shown as volume in liters in basic settings dialog
- Vario 30 s averager uses vario if available, otherwise altitude.
- IGC file date is system date, should be reset to GPS time on first lock
- FLARM radar limits range to 2k limit (shows aircraft beyond 2k as at 2k)
- Log file renamed "xcsoar-debug.log"


Changes from 4.5 to HEAD:

- Statistics/flight reset on takeoff
- Major speed improvements to rendering, synchronisation between threads,
  final glide through terrain calculations, snail trail
- Display "AUX" on screen when in auxiliary infobox mode
- Warning if attempting to change a task once it is declared.
- Added glide computer event for final glide through terrain
- Added german sector type
- Task-alterations are queried if already declared to external device
- All MessageBoxes now use new dialog system (when available)
- Redundancy (dropout) and handling multiple GPS sources,
  better autodetection of Vega.
- Improvements to labels in map display, so we don't get so many
  waypoint labels writing over each other.
- Gauge vario hides on fullscreen.
- Option to lock out configuration settings in flight
- Minor speedups to map drawing (removed several redundant floating point operations)
- Added finish line and finish area detection, this does nothing other
  than bring up a status message currently.
- Configuration option for user defined menu/button timeout
- Added Airspace Settings to input events, allows user to switch on/off
   display and warnings for each airspace type
- Warn the user when changing input, language, status files that they need to
  restart (in new dialog system)
- "Arm start" option
- Added user defined checklist text dialog (and corresponding inputevent)
- Waypoint advancing can now be manual, automatic (as before), or requiring
   'arming' each waypoint to be advanced.
- Text in airspace details has scrolling
- New Waypointselect dialog allows scrolling in list box
- Added option for autozoom optionally on at startup
  (in new config dialog)
- Added option for speed command driven by dolphin speed or block maccready
  (in new config dialog), this is shown in VOpt infobox
- Added in new dialog system a vario configuration page for Vega
- Added UTC offset configuration parameter for Altair
- Added task status dialog
- Added drawing of task in analysis dialog
- 'Target' offset for each AAT waypoint
- 'Run' inputevent so people can execute another program from XCSoar.  Program
  must exit before XCSoar continues
- Added 'autoadvance' option (default true) to allow disabling of
  automatic waypoint advances
- AAT sectors now drawn as shaded segments
- Total energy height compensation for kinetic energy in final glide
- Name in task display also shows names of landpoints/airports
- Added LoadProfile to inputevents, so we can have menu buttons
   trigger pilot/region specific settings
- Windows PC port using Visual studio 6.
- When terrain file is valid, only waypoints within terrain area are loaded
- All waypoint labels shown when in pan mode
- Added 'pan' to nearestWaypoint inputevent, to return item nearest to
    center of screen if in pan mode.
- Force redraw of map if not redrawn for 5 seconds (due to gps not connected)
- FLARM status, FLARM aircraft display on map
- Added FLARM TRAFFIC and FLARM NOTRAFFIC glide computer events
- Added basic FLARM status support in parser and Status dialog
- Filter out "Railway station" as miscpop label
- Added infoboxes to support temperature acquisition and traces
- Added atmospheric analysis (temperature trace, convection estimation)
- Snail trail uses netto vario if available
- Added NMEA processing and NE (NMEA Events) into InputEvents
- Minor terrain rendering fixes at close zoom levels
- Improvements to topology polygon rendering
- Added ETA infoboxes (as distinct from ETE)
- Default task (Default.tsk) file may be loaded automatically at startup
   if present (through InputEvent TaskLoad on STARTUP_REAL/STARTUP_SIMULATOR)
- Chevrons only on if airspeed available

- Fixed bug 1467530 Installation to Storage Card
- Fixed bug 1457674 Airspace Display - Danger Areas Obscured
- Fixed bug 1444806 Final Glide L/D
- Fixed bug 1433504 Start line
- Fixed bug 1433497 AAT-sector areas not being displayed
- Fixed bug 1430954 Waypoints with same name.
- Fixed bug 1420989 AAT not enabled when loading a task
- Fixed bug 1399143 Incorrect lat/long display
- Fixed bug 1395611 AAT Area masks display
- Fixed bug 1389003 Airspace area with many points
- Fixed bug 1382036 Profile Load missing data
- Fixed bug 1376376 Bugs - the six legged kind
- Fixed minor memory leak in shape labels
- Fixed minor memory leak in new dialog system
- Fixed bug, array out of bounds in inputevent
- Fixed bug, strange circling lockout (maybe)
- Fixed bug, airspace visibility (airspace wasn't warning if not visible)
- Fixed bug, superpan with autozoom
- Fixed bug in default.xci "Marginal final glide" now reads "Below final glide"
- Fixed bug in final glide alert, now has low pass filter to prevent
  too many alerts when using Auto Mc.
- Fixed bug in startup, program locks calculation/display before starting up
  to ensure everything is initialised properly.
- Fixed bug in FAI task sector auto advancement
- Fixed bug, start line works now
- Fixed bug in task save/load, also clears task on error when loading
- Fixed bug in wind speed infobox units display (now uses aircraft speed units)
- Fixed bug, AAT Areas were drawn on top of everything, including task lines.
- Fixed bug in profile save routine (bad \r\n encoding)
- Fixed spurious captions in subtitle infoboxes
- Fixed bug, "1m" in baro altitude infobox for alternate user units
- Fixed bug, snail trail was never red in sink, now working properly
- Fixed bug in topology bounds refresh
- Fixed bug BUG 1366197: Second Airspace File now works
- Fixed bug in display of more than 500 airspace areas
- Fixed bug in bringing up WaypointDetails from SelectedWaypoint when not
  using infoboxes
- Fixed bug, temp trace max temperature now relative to ground offset
- Fixed memory leak in new dialog system (bitmap unnecessary)
- Fixed display of airfield details in new dialog
- Fixed bug BUG 1368752: Fix display orientation for square displays e.g. hp 6515 (untested)
- Fixed bug BUG 1305089: Sound restored at exit
- Fixed bug in arrival altitude calculation with respect to bugs
- Fixed bug in local time display
- Fixed daylight savings bug
- Fixed BUG 1366492: Improved landing detection by checking altitude AGL to avoid false
  landings when flying in high winds
- Seeding random NMEA static strings from Input Events
- Triggering events from NMEA substring matches (may be limited to certain
  types due to performance limitations).


Changes from 4.22 to 4.5

- Fix waypoint parsing - make it completely bullet proof
- Package and release fonts (part of standard cab/exe)
- Button & Event mapping - default and legacy
    legacy = same as version 4.22
    default = changed from 4.22...
      APP1 = Show button menu (was Full Screen)
      APP3 = Full Screen (was Vario Sounds Toggle)
      Take Off = Start logger (was manually)
      Landing = Stop logger (was manually)
      Info Box Control = Show labels (were hidden)
- Allow display of screen mode (Normal, Auxiliary, Full)
- Fix spelling of MacCready (it was McCready).
  (reference: http://www.achievement.org/autodoc/page/mac0bio-1)
- Exit simulator if battery lower than 20% (warning < 30%)
- Fixed crash during Waypoint details, when none selected
- Reduce length of labels where possible
- Change default.xci buttons to stay consistent between modes,
  removed some defatul modes changes
- Added sensible default sounds to play during Glide Computer Events
  (\My Documents\XCSoarData\ - Start_Simulator,Start_Real,Takeoff,Landing,
  FinalGlide,Tiptoe - .wav)
- Default.xci updated to hide Main button and map closely to 4.3 (APP1 does Main/)
- Fixed a number of memory leaks and buffer overruns in parsing data files
- Fixed Input Events label corruption. Fixed associated debug failure when
  comparing uninitialized variables.
- Modified variable names for Language and Status (more sensible)
- Use windows device time instead of GPS time in simulator
- Fixed spurious button press bug
- Status messages can be acknowledged by touching them
- Fixed message disappearing problem after 1 second (when airspace warnings were off)
- RETURN key in default.xci needs to be mapped
- Default set of status messages - now automatically generated from default.xcs
- Enable secondary files clear button
- Arbitrary DLL Load and Function calls from InputEvents
- Config files (input, language and status) now support "\r\n" strings correctly
- PlaySound now supports external WAV files automatically. Also allows WAV files
  to be referenced as Input Events - assumes local resource unless ends in ".wav"
- Automatically lookup localised "My Documents" directory to support multiple
  language releases of Pocket PC
- Version number (build date) is automatically generated for non-released versions
- Added debounce timeout registry setting in settings->interface files
- Added input menu timeout
- Added new status message interface (thread-safe, single window, ability
  to repeat messages and acknowledge)
- Fixed hard-coded screen coordinates in PolygonVisible function
- Airspace warnings now use new message class
- Added method to find nearest airspace boundary (interior or exterior)
- Input event to display info on nearest airspace boundary (interior or exterior)
- Renamed fixed "longditude" and "lattitude" spelling mistakes
- Display speed-to-fly bar only if flying
- Debugging of input events file when in simulator mode
- Added glide computer events for entering and leaving airspace
- Added glide computer events for task start and next waypoint
- Audio vario sound updates
- Allow acknowledgement of individual airspaces, and per-day
- Fix acknowledgement bug when re-entering airspace
- Minor font adjustments
- "GPS 2D fix" changed to "GPS waiting for fix"
- New high-visibility icons for flight modes by Simon Taylor.
- Blinking logger icon when logger is active.
- Code cleanups, eliminated BOOL occurances
- Fixed missing sentances in IGC file, so now loadable by TaskNav
- Added "Logger note blahblah" event to put a pilot note in IGC log file.
- Speed-to-fly climb mode bug fix
- Thermal band mode fix
- Audio vario sound updates
- Fixed waypoint arrival altitude bug
- New airspace parser, faster and more robust
- New language customisation
- New status message customisation
- Wind algorithm improvements especially at low wind speeds
- Analysis dialog now has page for wind at altitude
- Fixed defaulting to cruise mode when no waypoint active
- Miscellaneous dialog cleanups
- Snail trail colour scales to visible range to make colors more vibrant
- Safe recovery from critical errors when loading files
- Fixed bug of polar loading on multiple lines
- Fixed ordering of Menu buttons when using cursor to navigate
- Blanking improvements (prevent timeout advancing when any dialog is active)
- Added Auxiliary infobox display, accessible from APP_KEY1, which now
  toggles through normal (mode-specific) infoboxes, auxiliary infoboxes,
  and fullscreen.
- Settings->Task start line/cylinder labels change dynamically to avoid
  confusion
- AutoMcready improvements, fix for overshoot hunting
- "Reset infobox defaults" button from Settings->Load Profile
- Moved handling of bug degradation to sink model to make it consistent
  everywhere.
- Optimised display of titles in infoboxes to prevent over-use of gettext
- Added units display to AAT settings to avoid confusion
- New functions to save/restore registry from text file
- Save/Load profile uses registry save/restore code
- New button input event system
- Fix infobox reset to defaults
- Allow reset of flight start time when relaunching
- Takeoff/landing events, can be hooked up to autostart logger


Changes from 4.21 to 4.22

- Fixed bug when airspace warning display is not refreshed when another
  window overlaps it.
- New "Analysis" pages showing barograph, thermal history and glide polar
- Fixed bug in snail trail, IGC logger update rate
- Additional waypoint file can be specified for competition waypoints
- Fixed font for message box, status dialog
- Minor bugfixes in vario comms thread processing
- Implemented Borgelt B50 vario parsing (untested)
- Improvements to performance and latency of audio
- Terrain cache updates
- File loading improvements
- New wind vector graphics
- New labels with Mc0 arrival height above safety arrival height for
  reachable airfields
- Updated aircraft graphics
- Proper units display in dialogs.
- All configuration options now can be expressed in custom units
- New Netto vario infobox
- New dolphin speed-to-fly infobox
- Improved audio vario sounds
- Speed-to-fly director chevrons on right of screen when connected to
  vario with ASI source.
- Fixed rare bugs in McCready calculation
- Fixed bug in terrain rendering, where level of detail was previously
   set at default, and didn't change with zoom.
- Airspace parser made faster, so binary airspace loader now disabled


Changes from 4.2 to 4.21

- Better recovery of bluetooth GPS after switching device off and on
- Marked points appended to file 'xcsoar-marks.txt'
- CDI display configurable
- Settings->Display split into two pages
- Sunset time shown in waypoint details
- AAT and airspace areas drawn below waypoints and topology
- Messagebox enhancements
- MODIS Satelite images now co-located with waypoint file
- Launcher now uninstalls/reinstalls properly.
- Proper spelling of McCready (sorry, Paul!)
- Display blanking automatically after one minute of UI inactivity if in
  battery mode, reactivated with key press
- New GPS status icons, less obtrusive.
- Aircraft disappears when GPS is not connected
- New "Status" summary page from main menu, giving aircraft position,
  nearest waypoint range/bearing, local sunset time, GPS status
- Additional airspace file can be specified for NOTAM airspace updates
- Settings->File page split into two (map data separated off)
- Snail trail toggles between no trail, long trail, and short trail


Summary of new features since v4.0

- Fullscreen mode (app button 1 in map mode); app button 2 now
  toggles snail trail
- Terrain shading via phong model, direction set by wind direction
- Wind vectors multiple for 10 knot increments
- Saving/loading wind to registry
- Time aloft infobox (in Waypoint Group)
- New wind calculation method
- Rendering of airspace with cross-hatches and optional black outline
- Added pilot/aircraft information in logger
- Added "Remove" button on waypoint details task page
- Acknowledge airspace warnings
- Audio settings page
- Graduated snail trail color and thickness
- Abort/resume of tasks
- Added netto vario calculations
- Added smart zooming (zooms back out when waypoint changes if in autozoom)
- Added installer and launcher
- Bring up menu with double click on map window
- Can fly in simulator mode by dragging on screen
- Improved colour selector now displays currently chosen colours
- Added calculation of glider heading from bearing and wind
- Added infoboxes: G-load, time of flight, UTC time, local time, LD to next waypoint
- Adjusted infobox descriptions and titles.
- Added infoboxes: Time to next waypoint, time to task completion


Fixed buges and code improvements

- Sound files are now in the code as resources, so no need for Audio directory
- Filtering of files:
   Waypoints [.txt]
   Airspace [.txt]
   Terrain [.dat]
   Topology [.tpl]
   Polars [.plr]
- Reduced extraneous refresh of navboxes
- Font size improvements
- Second COMM port disabled if set equal to port 1
- Audio thread is suspended when quiet
- Auto McReady now working again
- Improvements to topology handling
- Better terrain color map
- Terrain shading works with elevation files of any resolution.
- Terrain at sea level or below is rendered as water.
- Minor improvements to thread safety
- Larger Menu page buttons
- Fixed McReady speed calculation with zero distance
- Fixed bugs: Samuel Gisiger (Airspace not displaying, extraneous
  selection of waypoints at zoom levels)
- Improved map window responsiveness (only re-drawn when necessary, avoiding
  CPU waste of unnecessary re-draws).
- Many hard-wired constants relocated to Sizes.h file
- Waypoint labels have white background so not obscured by terrain
- Labels of topological features now supported
- Fast loading of airspace at startup using binary file
- Wind calculation more reliable
- Fast loading of all startup files<|MERGE_RESOLUTION|>--- conflicted
+++ resolved
@@ -1,13 +1,9 @@
 Version 7.40 - not yet released
-<<<<<<< HEAD
-* Flarm Radar
-  - Add 100m zoom option.
+* user interface
+  - Added infobox that combines ETA with AAT dT
+  - FLARM: Add 100m zoom option.
 * Linux
   - fix the /etc/xcsoar data directory
-=======
-* user interface
-  - Added infobox that combines ETA with AAT dT
->>>>>>> 7ed35f61
 
 Version 7.39 - 2023/07/28
 * Android
