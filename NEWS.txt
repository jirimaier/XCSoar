--- conflicted
+++ resolved
@@ -1,14 +1,11 @@
 Version 7.28 - not yet released
 * user interface
   - fix WeGlide 'Automatic Upload' not persistent
-<<<<<<< HEAD
+  - file manager, show description and update date
 * waypoint editor
   - add more SeeYou waypoint types
 * Android
   - add SoftRF Balkan and Prime Mk3 into 'white list' of USB devices
-=======
-  - file manager, show description and update date
->>>>>>> 7278daed
 
 Version 7.27 - 2022/09/23
 * user interface
