XCSoar Glide Computer - http://www.xcsoar.org/
Copyright (C) 2000-2022 The XCSoar Project

The following people and organizations have contributed code to XCSoar:

 Mike Roberts (original release)
 Robin Birch <robinb@ruffnready.co.uk>
 Samuel Gisiger <samuel.gisiger@triadis.ch>
 Jeff Goodenough <jeff@enborne.f2s.com>
 Alastair Harrison <aharrison@magic.force9.co.uk>
 Scott Penrose <scottp@dd.com.au>
 John Wharington <jwharington@gmail.com>
 Lars H <lars_hn@hotmail.com>
 Rob Dunning <rob@raspberryridgesheepfarm.com>
 Russell King <rmk@arm.linux.org.uk>
 Paolo Ventafridda <coolwind@email.it>
 Tobias Lohner <tobias@lohner-net.de>
 Mirek Jezek <mjezek@ipplc.cz>
 Max Kellermann <max.kellermann@gmail.com>
 Tobias Bieniek <tobias.bieniek@gmx.de>
 Simon Taylor <simon.taylor.uk@gmail.com>
 Matthew Scutter <yellowplantain@gmail.com>
 Gabor Liptak <liptakgabor@freemail.hu>
 Matthew Turnbull <matthewt@talk21.com>
 Olaf Hartmann <olaf.hartmann@s1998.tu-chemnitz.de>
 Andreas Pfaller <pfaller@gmail.com>
 Florian Reuter <flo.reuter@web.de>
 Christophe Mutricy <xtophe@chewa.net>
 Philipp Wollschlegel <folken@kabelsalat.ch>
 Roman Stoklasa <rstoki@gmail.com>
 Mateusz Pusz <mateusz.pusz@gmail.com>
 Google Inc., incl. Tom Stepleton <stepleton@google.com>
 James Ward <jamesward22@gmail.com>
 Santiago Berca <santiberca@yahoo.com.ar>
 Winfried Simon <winfried.simon@googlemail.com>
 Damiano Bortolato <damiano@damib.net>
 Ulrich Heynen <u.heynen@web.de>
 David Wheeler <davidrwheeler@gmail.com>
 Henrik Bieler <Henrik.Bieler@nospamgmx.de>
 Andreas K. Wasserbauer <akw@alpensegler.org>
 Frank Paynter <paynterf@gmail.com>
 Frank van der Hulst <drifter.frank@gmail.com>
 Felix Hädicke <felixhaedicke@web.de>
 Melissa Jenkins <melissa-xcsoar@littlebluecar.co.uk>
 Alexander Lehmann <a.lehm@gmx.de>
 Christian Körner <christian_koerner@web.de>
 Mindaugas Milasauskas <mindmil@gmail.com>
 Benjamin Tissoires <benjamin.tissoires@gmail.com>
 Florian Mösch <florian@moesch.org>
 Lloyd Bailey <3dairspace@lloydbailey.net>
 Timo Bruderek <timo.bruderek@gmx.de>
 Steffen Engel <steffen.engel@nutrimat.de>
 Alex Graf <xcsoar@grafitation.ch>
 Thomas Ruf <Thomas.Ruf@computer.org>
 Fabian Berstecher <fabian.berstecher@rbe-avionik.de>
 Bruno de Lacheisserie <bruno.de.lacheisserie@gmail.com>
 Peter F Bradshaw <pfb@exadios.com>
 Stefan Schumann <stefan.schumann@posteo.de>
 Roel Baardman <roel.baardman@gmail.com>
 Jetsada Machom <zinuzoid@gmail.com>
 Nicolas Massart <nmassart@gmail.com>
 Uwe Augustin <info@flapsonline.de>
 Ronald Niederhagen <ronald_niederhagen@freenet.de>
 Keith Laidlaw <laidlaw1546@gmail.com>
 Tim Stuhler <thermalmap@stuhler.de>
 Dave Spragg <dave.spragg@gmail.com>
<<<<<<< HEAD
 Jiri Maier <jiri.maier.x@gmail.com>
=======
 Remco Derksen <remco@viperlook.com>
>>>>>>> 51e74ce1

Documentation:

 Daniel Audier <osteocool@yahoo.fr>
 Monika Brinkert <moni@sunpig.de>
 Sébastien Celles <s.celles@gmail.com>
 Kevin Ford <ford@math.uiuc.edu>
 Claus-W. Häbel <c-wh@online.de>
 Stefan Murry <smurry@ao-inc.com>
 Adrien Ott <adrien.ott@gmail.com>
 Helmut J. Rohs <helmut.j.rohs@web.de>
 Wolfram Zirngibl <rueckwaertsflieger@wolframz.net>

Translators (by language code):

cs (Czech):
 Milan Havlik
 Karel Srot
*Zdenek Sebesta
*Jan Sebesta
*Jakub Krampera
*Jiri Bergman
*Nikola Zizkovsky

da (Danish):
 Morten Jensen

de (German):
 Tobias Bieniek <tobias.bieniek@gmx.de>
 Niklas Fischer <nf@nordthermik.de>
 Peter Hanhart <peter.hanhart@schoensleben.ch>
 Max Kellermann <max.kellermann@gmail.com>
 Helmut J. Rohs <helmut.j.rohs@web.de>
 Philipp Wollschlegel <folken@kabelsalat.ch>

el (Greek):
*Thomas Manousis
 Kostas Hellas <kostas.hellas@gmail.com>

es (Spanish):
 Miguel Valdiri Badillo <catastro1@tutopia.com>
 Alexander Caldwell <alcald3000@yahoo.com>
 Diego Guerrero <iccarod@hotmail.com>
*Hector Martin
 Andres Miramontes <amiramon@gmail.com>
 Xavi Domingo <xavi@santmodest.net>
 Jose Gondar <macgondar@yahoo.es>
 Sergio Solfa <ssolfa@gmail.com>

fi (Finnish):
 Juha Huvilinna <juha@siipi.fi>

fr (French):
 Daniel Audier <osteocool@yahoo.fr>
*Romaric Boucher
 Christophe Bougault <suspente@free.fr>
 Sylvain Burger <sylvain.burger@wanadoo.fr>
*Dany Demarck
 Matthieu Gaulon
 Adrien Ott <adrien.ott@gmail.com>
 Arnaud Talon

he (Hebrew):
 Paz Goldberg <pazgoldberg@yahoo.com>

hr (Croatian):
*Zoran Milicic
*Saša Mihajlović
 Filip Novkoski <f1novkoski@gmail.com>

hu (Hungarian):
 Gabor Liptak <liptakgabor@freemail.hu>
*Kalman Rozsahegyi
 Szombathelyi Zoltán <szombathelyi.zoltan@main.hu>
 Úr Balázs <urbalazs@gmail.com>

it (Italian):
 Paolo Pelloni <paolo@paolopelloni.it>
*Enrico Girardi
*Lucas Marchesini
 Piero Missa <pieromissa@virgilio.it>
*Michele Borghi

ja (Japanese):
 Masahiro Mori <mron@n08.itscom.net>
 Jinichi Nakazawa <jin-nakazawa@wkk.co.jp>

ko (Korean):
 Mike Myungha Kuh

lt (Lithuanian):
 Donatas Povilionis <donatas.povilionis@gmail.com>

nb (Norwegian Bokmal):
 Rob Hazes
 Thomas Amland <thomas.amland@gmail.com>

nl (Dutch):
*Rick Boerma
 Joop Gooden <joop.gooden@nlr.nl>
 Hans van 't Spijker
 Quint Segers
 Rob Hazes
 Wil Crielaars <kawa1998@home.nl>
 Frank Schellenberg <opensource@ikhiwa.com>

pl (Polish):
 Michal Jezierski <m.jezierski@finke.pl>
*Mateusz Pusz
 Luke Szczepaniak <luke@silentflight.ca>
 Mateusz Zakrzewski
 Krzysztof Kajda
 Michał Tworek
 Krzysztof Kajda
 Maciej Rydlewicz <maciej.rydlewicz@softdesk.pl>

pt (Portuguese):
 Tiago Silva
*João Rosa

pt-BR (Portuguese (Brazil)):
*Tales Maschio
 Luis Fernando Rigato Vasconcellos <fernando.rigato@gmail.com>
 Mario Souza
 Júlio Cezar Santos Pires <juliocspires@gmail.com>
 Wladimir Kummer de Paula

ro (Romanian):
 Szombathelyi Zoltán <szombathelyi.zoltan@main.hu>
 Pop Paul <poppali1@yahoo.com>

ru (Russian):
 Monika Brinkert <moni@sunpig.de>
 Nikolay Dikiy
 Dobrovolsky Ilya <ilya_42@inbox.ru>
*Vyacheslav Kopchynskyy
*Konstantin Goncharenko

sk (Slovak):
 Brtko Peter <p.brtko@facc.co.at>
 Roman Stoklasa <rstoki@gmail.com>

sl (Slovenian):
 Iztok <kodric.iztok@gmail.com>

sr (Serbian):
*Aleksandar Cirkovic <cirkovic@arilje.co.rs>

sv (Swedish):
*Patrick Pagden
 Mats Larsson <mats.a.larsson@gmail.com>

tr (Turkish):
 'zeugma'
 Buğra Sekmen <sekmenbugra@gmail.com>

uk (Ukrainian):
 Мирзаева Асаль
 Yuriy Prymak <yprymak@gmail.com>

vi (Vietnamese):
*Dang Quoc Tuan

zh_CN (Simplified Chinese)
 Li Zhuohuan <zixia@zixia.net>

zh_Hang (Traditional Chinese)
 rab77@163.com

*Contributions attributed to the LK8000 project (http://www.lk8000.it/)

Libraries and code segments are included from the following projects:
 JasPer
 http://www.ece.uvic.ca/~mdadams/jasper/

 zziplib
 http://zziplib.sourceforge.net/

 shapelib
 http://shapelib.maptools.org/

 Flightgear
 http://www.flightgear.org/~curt

 Polygon interior code
 http://softsurfer.com/Archive/algorithm_0103/algorithm_0103.htm

 Volkslogger code by Garrecht Ingenieurgesellschaft

 Algorithms from Aviation Formulary
 http://williams.best.vwh.net/avform.htm

 Brent's univariate minimizer and zero finder.
 http://www.netlib.org/c/brent.shar

 Dijkstra
 http://en.giswiki.net/wiki/Dijkstra's_algorithm

 Graham Scan convex hull code
 http://marknelson.us/2007/08/22/convex/

 IMIAPI code by Juraj Rojko from IMI-Gliding

 Circling wind analyser by André Somers (Cumulus)

 Icons from:
   * oNline Web Fonts http://www.onlinewebfonts.com<|MERGE_RESOLUTION|>--- conflicted
+++ resolved
@@ -64,11 +64,8 @@
  Keith Laidlaw <laidlaw1546@gmail.com>
  Tim Stuhler <thermalmap@stuhler.de>
  Dave Spragg <dave.spragg@gmail.com>
-<<<<<<< HEAD
  Jiri Maier <jiri.maier.x@gmail.com>
-=======
  Remco Derksen <remco@viperlook.com>
->>>>>>> 51e74ce1
 
 Documentation:
 
