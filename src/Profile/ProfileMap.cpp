--- conflicted
+++ resolved
@@ -75,17 +75,9 @@
 ProfileMap::Export(KeyValueFileWriter &writer)
 {
   // Iterate through the profile maps
-<<<<<<< HEAD
   for (auto it_str = map.begin(); it_str != map.end(); it_str++)
-    writer.Write(it_str->first.c_str(), it_str->second.c_str());
-=======
-  for (map_t::const_iterator it_str = map.begin();
-       it_str != map.end(); it_str++)
-    /* ignore the "Vega*" values; the Vega driver abuses the profile
-       to pass messages between the driver and the user interface */
     if (_tcsncmp(it_str->first.c_str(), _T("Vega"), 4) != 0)
       writer.Write(it_str->first.c_str(), it_str->second.c_str());
->>>>>>> 0c56cbed
 }
 
 void
