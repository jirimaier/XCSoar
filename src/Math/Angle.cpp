/*
Copyright_License {

  XCSoar Glide Computer - http://www.xcsoar.org/
  Copyright (C) 2000-2016 The XCSoar Project
  A detailed list of copyright holders can be found in the file "AUTHORS".

  This program is free software; you can redistribute it and/or
  modify it under the terms of the GNU General Public License
  as published by the Free Software Foundation; either version 2
  of the License, or (at your option) any later version.

  This program is distributed in the hope that it will be useful,
  but WITHOUT ANY WARRANTY; without even the implied warranty of
  MERCHANTABILITY or FITNESS FOR A PARTICULAR PURPOSE.  See the
  GNU General Public License for more details.

  You should have received a copy of the GNU General Public License
  along with this program; if not, write to the Free Software
  Foundation, Inc., 59 Temple Place - Suite 330, Boston, MA  02111-1307, USA.
}
*/

#include "Angle.hpp"

#include <cassert>

Angle::DMS
Angle::ToDMS() const
{
  DMS dms;
  dms.negative = value < 0;

  unsigned value = lround(AbsoluteDegrees() * 3600);

  dms.seconds = value % 60;
  value /= 60;

  dms.minutes = value % 60;
  value /= 60;

  dms.degrees = value;

  return dms;
}

void
Angle::ToDMM(unsigned &dd, unsigned &mm, unsigned &mmm,
             bool &is_positive) const
{
  is_positive = value >= 0;

  unsigned value = lround(AbsoluteDegrees() * 60000);
  dd = value / 60000;
  value %= 60000;
  mm = value / 1000;
  mmm = value % 1000;
}

double
Angle::AbsoluteDegrees() const
{
  return Absolute().Degrees();
}

double
Angle::AbsoluteRadians() const
{
  return Absolute().Radians();
}

Angle
Angle::AsBearing() const
{
<<<<<<< HEAD
  assert(fabs(value) < 100 * FullCircle().Native());
=======
  assert(!isnan(value));
  assert(!isinf(value));
  assert(fabs(value) < fixed(100) * FullCircle().Native());
>>>>>>> 27cbb722

#ifndef FIXED_MATH
  /* Workaround for endless loops below; this is only for release
     builds.  Debug builds will crash due to assertion failure.  Right
     now, I don't know where those abnormal values come from, but I
     hope we'll find out soon - until that happens, this workaround
     reduces some user frustration with XCSoar freezes. */
  if (!isnormal(value))
    return Zero();
#endif

  Angle retval(value);

  while (retval < Zero())
    retval += FullCircle();

  while (retval >= FullCircle())
    retval -= FullCircle();

  return retval;
}

Angle
Angle::AsDelta() const
{
<<<<<<< HEAD
  assert(fabs(value) < 100 * FullCircle().Native());
=======
  assert(!isnan(value));
  assert(!isinf(value));
  assert(fabs(value) < fixed(100) * FullCircle().Native());
>>>>>>> 27cbb722

#ifndef FIXED_MATH
  /* same workaround as in AsBearing() */
  if (!isnormal(value))
    return Zero();
#endif

  Angle retval(value);

  while (retval <= -HalfCircle())
    retval += FullCircle();

  while (retval > HalfCircle())
    retval -= FullCircle();

  return retval;
}

Angle
Angle::Reciprocal() const
{
  return (*this + HalfCircle()).AsBearing();
}

Angle
Angle::HalfAngle(const Angle end) const
{
  if (value == end.value) {
    return Reciprocal();
  } else if (value > end.value) {
    if ((*this - end) < HalfCircle())
      return (*this + end).Half().Reciprocal();
    else
      return (*this + end).Half();
  } else {
    if ((end - *this) < HalfCircle())
      return (*this + end).Half().Reciprocal();
    else
      return (*this + end).Half();
  }
}

Angle
Angle::Fraction(const Angle end, const double fraction) const
{
  if (value == end.value)
    return Angle(value);

  const Angle diff = Angle(end.value - value).AsDelta();
  return Angle(value + diff.value * fraction);
}

gcc_pure
bool
Angle::Between(const Angle start, const Angle end) const
{
  Angle width = (end - start).AsBearing();
  Angle delta = (*this - start).AsBearing();

  return delta <= width;
}

bool
Angle::CompareRoughly(Angle other, Angle threshold) const
{
  const Angle delta = (*this - other).AsDelta();
  return delta >= -threshold && delta <= threshold;
}<|MERGE_RESOLUTION|>--- conflicted
+++ resolved
@@ -72,13 +72,9 @@
 Angle
 Angle::AsBearing() const
 {
-<<<<<<< HEAD
-  assert(fabs(value) < 100 * FullCircle().Native());
-=======
   assert(!isnan(value));
   assert(!isinf(value));
-  assert(fabs(value) < fixed(100) * FullCircle().Native());
->>>>>>> 27cbb722
+  assert(fabs(value) < 100 * FullCircle().Native());
 
 #ifndef FIXED_MATH
   /* Workaround for endless loops below; this is only for release
@@ -104,13 +100,9 @@
 Angle
 Angle::AsDelta() const
 {
-<<<<<<< HEAD
-  assert(fabs(value) < 100 * FullCircle().Native());
-=======
   assert(!isnan(value));
   assert(!isinf(value));
-  assert(fabs(value) < fixed(100) * FullCircle().Native());
->>>>>>> 27cbb722
+  assert(fabs(value) < 100 * FullCircle().Native());
 
 #ifndef FIXED_MATH
   /* same workaround as in AsBearing() */
