/*
 * Author:
 *      Guido Draheim <guidod@gmx.de>
 *      Tomi Ollila <too@iki.fi>
 *
 * Copyright (c) Guido Draheim, use under copyleft (LGPL,MPL)
 */

#include <zzip/lib.h>           /* archive handling */
#include <zzip/file.h>
#include <zzip/format.h>
#include <zzip/fetch.h>

#include <ctype.h>
#ifdef ZZIP_DISABLED
#include <errno.h>
#endif
#include <stdlib.h>
#include <string.h>
#include <fcntl.h>
#ifdef ZZIP_HAVE_SYS_STAT_H
#include <sys/stat.h>
#endif

#include <zzip/__mmap.h>
#include <zzip/__debug.h>

#define __sizeof(X) ((zzip_ssize_t)(sizeof(X)))

#ifndef ZZIP_EASY
/* per default, we use a little hack to correct bad z_rootseek parts */
#define ZZIP_CORRECT_ROOTSEEK 1
#endif

#if (__GNUC__ == 3 && __GNUC_MINOR__ >= 3) || (__GNUC__ >= 4)
# ifdef DEBUG
# warning suppress a warning where the compiler should have optimized instead.
# endif
#define _255 254
#else
#define _255 255
#endif

#define ZZIP_DISK64_TRAILER 1

#ifdef ZZIP_DISK64_TRAILER
struct _disk_trailer
{
    void *zz_tail;
    void *zz_for_correct_rootseek;      // ZZIP_CORRECT_ROOTSEEK
    zzip_off64_t zz_entries;
    zzip_off64_t zz_finalentries;
    zzip_off64_t zz_rootseek;
    zzip_off64_t zz_rootsize;
};
#define _disk_trailer_entries(__p) ((__p)->zz_entries)
#define _disk_trailer_localentries(__p) ((__p)->zz_entries)
#define _disk_trailer_finalentries(__p) ((__p)->zz_entries)
#define _disk_trailer_rootseek(__p) ((__p)->zz_rootseek)
#define _disk_trailer_rootsize(__p) ((__p)->zz_rootsize)
#define _disk_trailer_set_rootseek(__p,__v) ((__p)->rootseek = (__v))

#else
#define _disk_trailer zzip_disk_trailer
#define _disk_trailer_entries zzip_disk_trailer_entries
#define _disk_trailer_localentries zzip_disk_trailer_localentries
#define _disk_trailer_finalentries zzip_disk_trailer_finalentries
#define _disk_trailer_rootseek zzip_disk_trailer_rootseek
#define _disk_trailer_rootsize zzip_disk_trailer_rootsize
#define _disk_trailer_set_rootseek zzip_disk_trailer_set_rootseek
#define __zzip_fetch_disk_trailer __zzip_find_disk_trailer
#endif

/* ---------------------------  internals  -------------------------------- */

/* internal functions of zziplib, avoid at all cost, changes w/o warning.
 * we do export them for debugging purpose and special external tools
 * which know what they do and which can adapt from version to version
 */

static int __zzip_fetch_disk_trailer(int fd, zzip_off_t filesize,
                              struct _disk_trailer *_zzip_restrict trailer,
                              zzip_plugin_io_t io);
static int __zzip_parse_root_directory(int fd,
                                struct _disk_trailer *trailer,
                                struct zzip_dir_hdr **hdr_return,
                                zzip_plugin_io_t io,
				zzip_off_t filesize);

_zzip_inline static char *__zzip_aligned4(char *p);

/* ------------------------  harden routines ------------------------------ */

#ifdef ZZIP_HARDEN

/* internal.
 * check for inconsistent values in trailer and prefer lower seek value
 * - we fix values assuming the root directory was written at the end
 * and it is just before the zip trailer. Therefore, ...
 */
_zzip_inline static void
__fixup_rootseek(zzip_off_t offset_of_trailer, struct _disk_trailer *trailer)
{
    if (_disk_trailer_rootseek(trailer) >
        offset_of_trailer - _disk_trailer_rootsize(trailer) &&
        offset_of_trailer > _disk_trailer_rootsize(trailer))
    {
        register zzip_off_t offset;
        offset = offset_of_trailer - _disk_trailer_rootsize(trailer);
        _disk_trailer_set_rootseek(trailer, offset);
        HINT2("new rootseek=%li", (long) _disk_trailer_rootseek(trailer));
    }
}

#define __correct_rootseek(A,B,C)

#elif defined ZZIP_CORRECT_ROOTSEEK

/* store the seekvalue of the trailer into the "z_magic" field and with
 * a 64bit off_t we overwrite z_disk/z_finaldisk as well. If you change
 * anything in zziplib or dump the trailer structure then watch out that
 * these are still unused, so that this code may still (ab)use those. */
#define __fixup_rootseek(_offset_of_trailer, _trailer)          \
                      *(zzip_off_t*)_trailer = _offset_of_trailer;
#define __correct_rootseek( _u_rootseek, _u_rootsize, _trailer) \
    if (_u_rootseek > *(zzip_off_t*)_trailer - _u_rootsize)     \
	_u_rootseek = *(zzip_off_t*)_trailer - _u_rootsize;
#else
#define __fixup_rootseek(A,B)
#define __correct_rootseek(A,B,C)
#endif


#ifdef DEBUG
_zzip_inline static void
__debug_dir_hdr(struct zzip_dir_hdr *hdr)
{
    if (sizeof(struct zzip_dir_hdr) > sizeof(struct zzip_disk_entry))
        { WARN1("internal sizeof-mismatch may break wreakage"); }
    /*  the internal directory structure is never bigger than the
     *  external zip central directory space had been beforehand
     *  (as long as the following assertion holds...)
     */

    if (((zzip_off_t) hdr) & 3)
    {
        NOTE1("this machine's malloc(3) returns sth. not u32-aligned");
    }
    /* we assume that if this machine's malloc has returned a non-aligned
     * memory block, then it is actually safe to access misaligned data, and
     * since it does only affect the first hdr it should not even bring about
     * too much of that cpu's speed penalty
     */
}
#else
#define __debug_dir_hdr(X)
#endif

/* -------------------------- low-level interface -------------------------- */

#if defined BUFSIZ
#if BUFSIZ == 1024 || BUFSIZ == 512 || BUFSIZ == 256
#define ZZIP_BUFSIZ BUFSIZ
#endif
#endif

#ifndef ZZIP_BUFSIZ
#define ZZIP_BUFSIZ 2048

/* #define ZZIP_BUFSIZ 64  / * for testing */
#endif

/** internal.
 * This function is used by => zzip_file_open. It tries to find
 * the zip's central directory info that is usually a few
 * bytes off the end of the file.
 */
static int
__zzip_fetch_disk_trailer(int fd, zzip_off_t filesize,
                          struct _disk_trailer *_zzip_restrict trailer,
                          zzip_plugin_io_t io)
{
#ifdef DEBUG
#define return(val) { e=val; HINT2("%s", zzip_strerror(e)); goto cleanup; }
#else
#define return(val) { e=val; goto cleanup; }
#endif
    register int e;

#ifndef _LOWSTK
    auto char buffer[2 * ZZIP_BUFSIZ];
    char *buf = buffer;
#else
    char *buf = malloc(2 * ZZIP_BUFSIZ);
#endif
    zzip_off_t offset = 0;
    zzip_ssize_t maplen = 0;    /* mmap(),read(),getpagesize() use size_t !! */
    char *fd_map = 0;

#ifdef ZZIP_DISABLED
    if (! trailer)
        { return(EINVAL); }
#else
    if (! trailer)
        { return(ZZIP_OUTOFMEM); }
#endif

    if (filesize < __sizeof(struct zzip_disk_trailer))
          { return(ZZIP_DIR_TOO_SHORT); }

    if (! buf)
        { return(ZZIP_OUTOFMEM); }

    offset = filesize;          /* a.k.a. old offset */
    while (1)                   /* outer loop */
    {
        register unsigned char *mapped;

        if (offset <= 0)
            { return(ZZIP_DIR_EDH_MISSING); }

        /* trailer cannot be farther away than 64K from fileend */
        if (filesize - offset > 64 * 1024)
            { return(ZZIP_DIR_EDH_MISSING); }

        /* the new offset shall overlap with the area after the old offset! */
        if (USE_MMAP && io->fd.sys)
        {
            zzip_off_t mapoff = offset;
            {
                zzip_ssize_t pagesize = _zzip_getpagesize(io->fd.sys);
                if (pagesize < ZZIP_BUFSIZ)
                    goto non_mmap;      /* an error? */
                if (mapoff == filesize && filesize > pagesize)
                    mapoff -= pagesize;
                if (mapoff < pagesize)
                {
                    maplen = (zzip_ssize_t) mapoff + pagesize;
                    mapoff = 0;
                } else
                {
                    mapoff -= pagesize;
                    maplen = 2 * pagesize;
                    if ((zzip_ssize_t) mapoff & (pagesize - 1))
                    {           /*only 1. run */
                        pagesize -= (zzip_ssize_t) mapoff & (pagesize - 1);
                        mapoff += pagesize;
                        maplen -= pagesize;
                    }
                }
                if (mapoff + maplen > filesize)
                    maplen = filesize - mapoff;
            }

            fd_map = _zzip_mmap(io->fd.sys, fd, mapoff, (zzip_size_t) maplen);
            if (fd_map == MAP_FAILED)
                goto non_mmap;
            mapped = (unsigned char *) fd_map;
            offset = mapoff;    /* success */
            HINT3("mapped *%p len=%li", fd_map, (long) maplen);
        } else
        {
          non_mmap:
            fd_map = 0;         /* have no mmap */
            {
                zzip_off_t pagesize = ZZIP_BUFSIZ;
                if (offset == filesize && filesize > pagesize)
                    offset -= pagesize;
                if (offset < pagesize)
                {
                    maplen = (zzip_ssize_t) offset + pagesize;
                    offset = 0;
                } else
                {
                    offset -= pagesize;
                    maplen = 2 * pagesize;
                    if ((zzip_ssize_t) offset & (pagesize - 1))
                    {           /*on 1st run */
                        pagesize -= (zzip_ssize_t) offset & (pagesize - 1);
                        offset += pagesize;
                        maplen -= pagesize;
                    }
                }
                if (offset + maplen > filesize)
                    maplen = filesize - offset;
            }

            if (io->fd.seeks(fd, offset, SEEK_SET) < 0)
                { return(ZZIP_DIR_SEEK); }
            if (io->fd.read(fd, buf, (zzip_size_t) maplen) < maplen)
                { return(ZZIP_DIR_READ); }
            mapped = (unsigned char *) buf;     /* success */
            HINT5("offs=$%lx len=%li filesize=%li pagesize=%i",
                  (long) offset, (long) maplen, (long) filesize, ZZIP_BUFSIZ);
        }

        {                       /* now, check for the trailer-magic, hopefully near the end of file */
            register unsigned char *end = mapped + maplen;
            register unsigned char *tail;
            for (tail = end - 1; (tail >= mapped); tail--)
            {
                if ((*tail == 'P') &&   /* quick pre-check for trailer magic */
                    end - tail >= __sizeof(struct zzip_disk_trailer) - 2 &&
                    zzip_disk_trailer_check_magic(tail))
                {
#                  ifndef ZZIP_DISK64_TRAILER
                    /* if the file-comment is not present, it happens
                       that the z_comment field often isn't either */
                    if (end - tail >= __sizeof(*trailer))
                    {
                        memcpy(trailer, tail, sizeof(*trailer));
                    } else
                    {
                        memcpy(trailer, tail, sizeof(*trailer) - 2);
                        trailer->z_comment[0] = 0;
                        trailer->z_comment[1] = 0;
                    }
#                  else
                    struct zzip_disk_trailer *orig =
                        (struct zzip_disk_trailer *) tail;
                    trailer->zz_tail = tail;
                    trailer->zz_entries = zzip_disk_trailer_localentries(orig);
                    trailer->zz_finalentries =
                        zzip_disk_trailer_finalentries(orig);
                    trailer->zz_rootseek = zzip_disk_trailer_rootseek(orig);
                    trailer->zz_rootsize = zzip_disk_trailer_rootsize(orig);
#                  endif
                    if (trailer->zz_rootseek < 0 || trailer->zz_rootsize < 0)
                       return(ZZIP_CORRUPTED); // forged value

                    __fixup_rootseek(offset + tail - mapped, trailer);
		    /*
		     * "extract data from files archived in a single zip file."
		     * So the file offsets must be within the current ZIP archive!
		     */
		    if (trailer->zz_rootseek >= filesize || (trailer->zz_rootseek + trailer->zz_rootsize) >= filesize)
		        return(ZZIP_CORRUPTED);
                    { return(0); }
                } else if ((*tail == 'P') &&
                           end - tail >=
                           __sizeof(struct zzip_disk64_trailer) - 2
                           && zzip_disk64_trailer_check_magic(tail))
                {
#                  ifndef ZZIP_DISK64_TRAILER
                    return (ZZIP_DIR_LARGEFILE);
#                  else
                    struct zzip_disk64_trailer *orig =
                        (struct zzip_disk64_trailer *) tail;
                    trailer->zz_tail = tail;
                    trailer->zz_entries =
                        zzip_disk64_trailer_localentries(orig);
                    trailer->zz_finalentries =
                        zzip_disk64_trailer_finalentries(orig);
                    trailer->zz_rootseek = zzip_disk64_trailer_rootseek(orig);
                    trailer->zz_rootsize = zzip_disk64_trailer_rootsize(orig);
                    if (trailer->zz_rootseek < 0 || trailer->zz_rootsize < 0)
                       return(ZZIP_CORRUPTED); // forged value
		    /*
		     * "extract data from files archived in a single zip file."
		     * So the file offsets must be within the current ZIP archive!
		     */
		    if (trailer->zz_rootseek >= filesize || (trailer->zz_rootseek + trailer->zz_rootsize) >= filesize)
		        return(ZZIP_CORRUPTED);
                    { return(0); }
#                  endif
                }
            }
        }

        if (USE_MMAP && fd_map)
        {
            HINT3("unmap *%p len=%li", fd_map, (long) maplen);
            _zzip_munmap(io->fd.sys, fd_map, (zzip_size_t) maplen);
            fd_map = 0;
        }
    }                           /*outer loop */

  cleanup:
    if (USE_MMAP && fd_map)
    {
        HINT3("unmap *%p len=%li", fd_map, (long) maplen);
        _zzip_munmap(io->fd.sys, fd_map, (zzip_size_t) maplen);
    }
#   ifdef _LOWSTK
    free(buf);
#   endif
#   undef return
    return e;
}

/*
 * making pointer alignments to values that can be handled as structures
 * is tricky. We assume here that an align(4) is sufficient even for
 * 64 bit machines. Note that binary operations are not usually allowed
 * to pointer types but we do need only the lower bits in this implementation,
 * so we can just cast the value to a long value.
 */
_zzip_inline static char *
__zzip_aligned4(char *p)
{
#define aligned4   __zzip_aligned4
    p += ((intptr_t) p) & 1;
    p += ((intptr_t) p) & 2;
    return p;
}

/** internal.
 * This function is used by => zzip_file_open, it is usually called after
 * => __zzip_find_disk_trailer. It will parse the zip's central directory
 * information and create a zziplib private directory table in
 * memory.
 */
static int
__zzip_parse_root_directory(int fd,
                            struct _disk_trailer *trailer,
                            struct zzip_dir_hdr **hdr_return,
                            zzip_plugin_io_t io,
                            zzip_off_t filesize)
{
    auto struct zzip_disk_entry dirent;
    struct zzip_dir_hdr *hdr;
    struct zzip_dir_hdr *hdr0;
    uint16_t *p_reclen = 0;
    zzip_off64_t entries;
    zzip_off64_t zz_offset;     /* offset from start of root directory */
    char *fd_map = 0;
    zzip_off64_t zz_fd_gap = 0;
    zzip_off64_t zz_entries = _disk_trailer_localentries(trailer);
    zzip_off64_t zz_rootsize = _disk_trailer_rootsize(trailer);
    zzip_off64_t zz_rootseek = _disk_trailer_rootseek(trailer);
    __correct_rootseek(zz_rootseek, zz_rootsize, trailer);

<<<<<<< HEAD
=======
    if (zz_entries <= 0 || zz_rootsize < 0 ||
        zz_rootseek < 0 || zz_rootseek >= filesize)
        return ZZIP_CORRUPTED;

>>>>>>> 8e0f36a3
    hdr0 = (struct zzip_dir_hdr *) malloc((size_t)zz_rootsize);
    if (! hdr0)
        return ZZIP_DIRSIZE;
    hdr = hdr0;
    __debug_dir_hdr(hdr);

    if (USE_MMAP && io->fd.sys)
    {
        zz_fd_gap = zz_rootseek & (_zzip_getpagesize(io->fd.sys) - 1);
        HINT4(" fd_gap=%ld, mapseek=0x%lx, maplen=%ld", (long) (zz_fd_gap),
              (long) (zz_rootseek - zz_fd_gap),
              (long) (zz_rootsize + zz_fd_gap));
        fd_map =
            _zzip_mmap(io->fd.sys, fd, zz_rootseek - zz_fd_gap,
                       zz_rootsize + zz_fd_gap);
        /* if mmap failed we will fallback to seek/read mode */
        if (fd_map == MAP_FAILED)
        {
            NOTE2("map failed: %s", strerror(errno));
            fd_map = 0;
        } else
        {
            HINT3("mapped *%p len=%li", fd_map,
                  (long) (zz_rootsize + zz_fd_gap));
        }
    }

    for (entries=0, zz_offset=0; ; entries++)
    {
        register struct zzip_disk_entry *d;
        uint16_t u_extras, u_comment, u_namlen;

#     ifndef ZZIP_ALLOW_MODULO_ENTRIES
        if (entries >= zz_entries) {
            if (zz_offset + 256 < zz_rootsize) {
                FAIL4("%li's entry is long before the end of directory - enable modulo_entries? (O:%li R:%li)",
                      (long) entries, (long) (zz_offset), (long) zz_rootsize);
            }
            break;
        }
#     endif

        if (fd_map)
        {
<<<<<<< HEAD
            if (io->fd.seeks(fd, (zzip_off_t)(zz_rootseek + zz_offset), SEEK_SET) < 0)
=======
            d = (void*)(fd_map+zz_fd_gap+zz_offset); /* fd_map+fd_gap==u_rootseek */
        } else
        {
            if (io->fd.seeks(fd, (zzip_off_t)(zz_rootseek + zz_offset), SEEK_SET) < 0)
	    {
	    	free(hdr0);
>>>>>>> 8e0f36a3
                return ZZIP_DIR_SEEK;
	    }
            if (io->fd.read(fd, &dirent, sizeof(dirent)) < __sizeof(dirent))
	    {
	    	free(hdr0);
                return ZZIP_DIR_READ;
	    }
            d = &dirent;
        }

        if ((zzip_off64_t) (zz_offset + sizeof(*d)) > zz_rootsize ||
            (zzip_off64_t) (zz_offset + sizeof(*d)) < 0)
        {
            FAIL4("%li's entry stretches beyond root directory (O:%li R:%li)",
                  (long) entries, (long) (zz_offset), (long) zz_rootsize);
            break;
        }

        if (! zzip_disk_entry_check_magic(d)) {
#        ifndef ZZIP_ALLOW_MODULO_ENTRIES
            FAIL4("%li's entry has no disk_entry magic indicator (O:%li R:%li)",
                  (long) entries, (long) (zz_offset), (long) zz_rootsize);
#        endif
            break;
        }

#       if 0 && defined DEBUG
        zzip_debug_xbuf((unsigned char *) d, sizeof(*d) + 8);
#       endif

        u_extras = zzip_disk_entry_get_extras(d);
        u_comment = zzip_disk_entry_get_comment(d);
        u_namlen = zzip_disk_entry_get_namlen(d);
        HINT5("offset=0x%lx, size %ld, dirent *%p, hdr %p\n",
              (long) (zz_offset + zz_rootseek), (long) zz_rootsize, d, hdr);

        /* writes over the read buffer, Since the structure where data is
           copied is smaller than the data in buffer this can be done.
           It is important that the order of setting the fields is considered
           when filling the structure, so that some data is not trashed in
           first structure read.
           at the end the whole copied list of structures  is copied into
           newly allocated buffer */
        hdr->d_crc32 = zzip_disk_entry_get_crc32(d);
        hdr->d_csize = zzip_disk_entry_get_csize(d);
        hdr->d_usize = zzip_disk_entry_get_usize(d);
        hdr->d_off = zzip_disk_entry_get_offset(d);
        hdr->d_compr = zzip_disk_entry_get_compr(d);
        if (hdr->d_compr > _255)
            hdr->d_compr = 255;

        if ((zzip_off64_t) (zz_offset + sizeof(*d) + u_namlen) > zz_rootsize ||
            (zzip_off64_t) (zz_offset + sizeof(*d) + u_namlen) < 0)
        {
            FAIL4("%li's name stretches beyond root directory (O:%li N:%li)",
                  (long) entries, (long) (zz_offset), (long) (u_namlen));
            break;
        }

        if (fd_map)
            {  memcpy(hdr->d_name, fd_map+zz_fd_gap + zz_offset+sizeof(*d), u_namlen); }
        else
            { io->fd.read(fd, hdr->d_name, u_namlen); }
        hdr->d_name[u_namlen] = '\0';
        hdr->d_namlen = u_namlen;

        /* update offset by the total length of this entry -> next entry */
        zz_offset += sizeof(*d) + u_namlen + u_extras + u_comment;

        if (zz_offset > zz_rootsize)
        {
            FAIL3("%li's entry stretches beyond root directory (O:%li)",
                  (long) entries, (long) (zz_offset));
            entries ++;
            break;
        }

        HINT5("file %ld { compr=%d crc32=$%x offset=%d",
              (long) entries, hdr->d_compr, hdr->d_crc32, hdr->d_off);
        HINT5("csize=%d usize=%d namlen=%d extras=%d",
              hdr->d_csize, hdr->d_usize, u_namlen, u_extras);
        HINT5("comment=%d name='%s' %s <sizeof %d> } ",
              u_comment, hdr->d_name, "", (int) sizeof(*d));

        p_reclen = &hdr->d_reclen;

        {
            register char *p = (char *) hdr;
            register char *q = aligned4(p + sizeof(*hdr) + u_namlen + 1);
            *p_reclen = (uint16_t) (q - p);
            hdr = (struct zzip_dir_hdr *) q;
        }
    }                           /*for */

    if (USE_MMAP && fd_map)
    {
        HINT3("unmap *%p len=%li", fd_map, (long) (zz_rootsize + zz_fd_gap));
        _zzip_munmap(io->fd.sys, fd_map, zz_rootsize + zz_fd_gap);
    }

    if (p_reclen)
    {
        *p_reclen = 0;          /* mark end of list */

        if (hdr_return)
            *hdr_return = hdr0;
	else
	{
	    /* If it is not assigned to *hdr_return, it will never be free()'d */
	    free(hdr0);
	}
    }                           /* else zero (sane) entries */
    else
        free(hdr0);
#  ifndef ZZIP_ALLOW_MODULO_ENTRIES
    return (entries != zz_entries) ? ZZIP_CORRUPTED : 0;
#  else
    return ((entries & (unsigned)0xFFFF) != zz_entries) ? ZZIP_CORRUPTED : 0;
#  endif
}

/* ------------------------- high-level interface ------------------------- */

#ifndef O_BINARY
#define O_BINARY 0
#endif

static zzip_strings_t *
zzip_get_default_ext(void)
{
    static zzip_strings_t ext[] = {
	/* *INDENT-OFF* */
       ".zip", ".ZIP", /* common extension */
#     ifdef ZZIP_USE_ZIPLIKES
       ".pk3", ".PK3", /* ID Software's Quake3 zipfiles */
       ".jar", ".JAR", /* Java zipfiles */
#      endif
	/* *INDENT-ON* */
        0
    };

    return ext;
}

/** start usage. also: zzip_dir_free
 * This function allocates a new ZZIP_DIR handle and do basic
 * initializations before usage by => zzip_dir_fdopen
 * => zzip_dir_open => zzip_file_open or through
 * => zzip_open
 * (ext==null flags uses { ".zip" , ".ZIP" } )
 * (io ==null flags use of posix io defaults)
 */
ZZIP_DIR *
zzip_dir_alloc_ext_io(zzip_strings_t * ext, const zzip_plugin_io_t io)
{
    ZZIP_DIR *dir;
    if ((dir = (ZZIP_DIR *) calloc(1, sizeof(*dir))) == NULL)
        return 0;

    /* dir->fileext is currently unused - so what, still initialize it */
    dir->fileext = ext ? ext : zzip_get_default_ext();
    dir->io = io ? io : zzip_get_default_io();
    return dir;
}

/** => zzip_dir_alloc_ext_io
 * This function is obsolete - it was generally used for implementation
 * and exported to let other code build on it. It is now advised to
 * use => zzip_dir_alloc_ext_io now on explicitly, just set that second
 * argument to zero to achieve the same functionality as the old style.
 */
ZZIP_DIR *
zzip_dir_alloc(zzip_strings_t * fileext)
{
    return zzip_dir_alloc_ext_io(fileext, 0);
}

/** also: zzip_dir_alloc_ext_io
 * This function will free the zzip_dir handle unless there are still
 * zzip_files attached (that may use its cache buffer).
 * This is the inverse of => zzip_dir_alloc , and both
 * are helper functions used implicitly in other zzipcalls
 * e.g. => zzip_dir_close = zzip_close
 *
 * returns zero on success
 * returns the refcount when files are attached.
 */
int
zzip_dir_free(ZZIP_DIR * dir)
{
    if (dir->refcount)
        return (dir->refcount); /* still open files attached */

    if (dir->fd >= 0)
        dir->io->fd.close(dir->fd);
    if (dir->hdr0)
        free(dir->hdr0);
    if (dir->cache.fp)
        free(dir->cache.fp);
    if (dir->cache.buf32k)
        free(dir->cache.buf32k);
    if (dir->realname)
        free(dir->realname);
    free(dir);
    return 0;
}

/** => zzip_dir_free
 * It will also => free(2) the => ZZIP_DIR-handle given.
 * the counterpart for => zzip_dir_open
 * see also => zzip_dir_free
 */
int
zzip_dir_close(ZZIP_DIR * dir)
{
    dir->refcount &= ~0x10000000;       /* explicit dir close */
    return zzip_dir_free(dir);
}

/** fd reopen.
 * This function is used by the => zzip_dir_open and zzip_opendir(2) call. 
 * Opens the zip-archive as specified with the fd which points to an
 * already openend file. This function then search and parse
 * the zip's central directory.
 *
 * NOTE: refcount is zero, so an _open/_close pair will also delete
 *       this _dirhandle
 */
ZZIP_DIR *
zzip_dir_fdopen(int fd, zzip_error_t * errcode_p)
{
    return zzip_dir_fdopen_ext_io(fd, errcode_p, 0, 0);
}

static zzip_error_t __zzip_dir_parse(ZZIP_DIR * dir);   /* forward */

/** => zzip_dir_fdopen
 * this function uses explicit ext and io instead of the internal
 * defaults, setting these to zero is equivalent to => zzip_dir_fdopen
 */
ZZIP_DIR *
zzip_dir_fdopen_ext_io(int fd, zzip_error_t * errcode_p,
                       zzip_strings_t * ext, const zzip_plugin_io_t io)
{
    zzip_error_t rv;
    ZZIP_DIR *dir;

    if ((dir = zzip_dir_alloc_ext_io(ext, io)) == NULL)
        { rv = ZZIP_OUTOFMEM; goto error; }

    dir->fd = fd;
    if ((rv = __zzip_dir_parse(dir)))
        goto error;

    dir->hdr = dir->hdr0;
    dir->refcount |= 0x10000000;

    if (errcode_p)
        *errcode_p = rv;
    return dir;
  error:
    if (dir)
        zzip_dir_free(dir);
    if (errcode_p)
        *errcode_p = rv;
    return NULL;
}

static zzip_error_t
__zzip_dir_parse(ZZIP_DIR * dir)
{
    zzip_error_t rv;
    zzip_off_t filesize;
    struct _disk_trailer trailer;
    /* if (! dir || dir->fd < 0)
     *     { rv = EINVAL; goto error; }
     */

    HINT2("------------------ fd=%i", (int) dir->fd);
    if ((filesize = dir->io->fd.filesize(dir->fd)) < 0)
        { rv = ZZIP_DIR_STAT; goto error; }

    HINT2("------------------ filesize=%ld", (long) filesize);
    if ((rv = __zzip_fetch_disk_trailer(dir->fd, filesize, &trailer,
                                        dir->io)) != 0)
        { goto error; }

    HINT5("directory = { entries= %ld/%ld, size= %ld, seek= %ld } ",
          (long) _disk_trailer_localentries(&trailer),
          (long) _disk_trailer_finalentries(&trailer),
          (long) _disk_trailer_rootsize(&trailer),
          (long) _disk_trailer_rootseek(&trailer));

    if ((rv = __zzip_parse_root_directory(dir->fd, &trailer, &dir->hdr0,
                                          dir->io, filesize)) != 0)
        { goto error; }
  error:
    return rv;
}

/** internal.
 * This function will attach any of the .zip extensions then
 * trying to open it the with => open(2). This is a helper
 * function for => zzip_dir_open, => zzip_opendir and => zzip_open.
 *
 * This function returns a new system file handle or -1 on error.
 * On error this function leaves the errno(3) of the underlying
 * open(2) call on the last file.
 */
int
__zzip_try_open(zzip_char_t * filename, int filemode,
                zzip_strings_t * ext, zzip_plugin_io_t io)
{
    auto char file[PATH_MAX];
    int fd;
    zzip_size_t len = strlen(filename);

    if (len + 4 >= PATH_MAX)
        { /* errno = ENAMETOOLONG; */ return -1; }
    memcpy(file, filename, len + 1);

    if (! io)
        io = zzip_get_default_io();
    if (! ext)
        ext = zzip_get_default_ext();

    for (; *ext; ++ext)
    {
        strcpy(file + len, *ext);
        fd = (io->fd.open)(file, filemode);
        if (fd != -1)
            return fd;
    }
    return -1;
}

/** open zip-archive.
 * This function opens the given zip-archive (if available).
 * The two ext_io arguments will default to use posix io and
 * a set of default fileext that can atleast add .zip ext itself.
 */
ZZIP_DIR *
zzip_dir_open(zzip_char_t * filename, zzip_error_t * e)
{
    return zzip_dir_open_ext_io(filename, e, 0, 0);
}

/** => zzip_dir_open
 * this function uses explicit ext and io instead of the internal
 * defaults. Setting these to zero is equivalent to => zzip_dir_open
 * Note that the referenced ext_io plugin handlers structure must be 
 * static as it is not copied to the returned ZZIP_DIR structure.
 */
ZZIP_DIR *
zzip_dir_open_ext_io(zzip_char_t * filename, zzip_error_t * e,
                     zzip_strings_t * ext, zzip_plugin_io_t io)
{
    int fd;

    if (! io)
        io = zzip_get_default_io();
    if (! ext)
        ext = zzip_get_default_ext();

    fd = (io->fd.open)(filename, O_RDONLY | O_BINARY);
    if (fd != -1)
    {
        return zzip_dir_fdopen_ext_io(fd, e, ext, io);
    } else
    {
        fd = __zzip_try_open(filename, O_RDONLY | O_BINARY, ext, io);
        if (fd != -1)
        {
            return zzip_dir_fdopen_ext_io(fd, e, ext, io);
        } else
        {
            if (e)
                { *e = ZZIP_DIR_OPEN; }
            return 0;
        }
    }
}

/** => zzip_dir_open
 * fills the dirent-argument with the values and
 * increments the read-pointer of the dir-argument.
 *
 * returns 0 if there no entry (anymore).
 */
int
zzip_dir_read(ZZIP_DIR * dir, ZZIP_DIRENT * d)
{
    if (! dir || ! dir->hdr || ! d)
        return 0;

    d->d_compr = dir->hdr->d_compr;
    d->d_csize = dir->hdr->d_csize;
    d->st_size = dir->hdr->d_usize;
    d->d_name = dir->hdr->d_name;

    if (! dir->hdr->d_reclen)
    {
        dir->hdr = 0;
    } else
    {
        dir->hdr = (struct zzip_dir_hdr *)
            ((char *) dir->hdr + dir->hdr->d_reclen);
    }

    return 1;
}

/*
 * Local variables:
 * c-file-style: "stroustrup"
 * End:
 */<|MERGE_RESOLUTION|>--- conflicted
+++ resolved
@@ -430,13 +430,10 @@
     zzip_off64_t zz_rootseek = _disk_trailer_rootseek(trailer);
     __correct_rootseek(zz_rootseek, zz_rootsize, trailer);
 
-<<<<<<< HEAD
-=======
     if (zz_entries <= 0 || zz_rootsize < 0 ||
         zz_rootseek < 0 || zz_rootseek >= filesize)
         return ZZIP_CORRUPTED;
 
->>>>>>> 8e0f36a3
     hdr0 = (struct zzip_dir_hdr *) malloc((size_t)zz_rootsize);
     if (! hdr0)
         return ZZIP_DIRSIZE;
@@ -481,16 +478,12 @@
 
         if (fd_map)
         {
-<<<<<<< HEAD
-            if (io->fd.seeks(fd, (zzip_off_t)(zz_rootseek + zz_offset), SEEK_SET) < 0)
-=======
             d = (void*)(fd_map+zz_fd_gap+zz_offset); /* fd_map+fd_gap==u_rootseek */
         } else
         {
             if (io->fd.seeks(fd, (zzip_off_t)(zz_rootseek + zz_offset), SEEK_SET) < 0)
 	    {
 	    	free(hdr0);
->>>>>>> 8e0f36a3
                 return ZZIP_DIR_SEEK;
 	    }
             if (io->fd.read(fd, &dirent, sizeof(dirent)) < __sizeof(dirent))
