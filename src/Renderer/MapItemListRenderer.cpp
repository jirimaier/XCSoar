/*
Copyright_License {

  XCSoar Glide Computer - http://www.xcsoar.org/
  Copyright (C) 2000-2012 The XCSoar Project
  A detailed list of copyright holders can be found in the file "AUTHORS".

  This program is free software; you can redistribute it and/or
  modify it under the terms of the GNU General Public License
  as published by the Free Software Foundation; either version 2
  of the License, or (at your option) any later version.

  This program is distributed in the hope that it will be useful,
  but WITHOUT ANY WARRANTY; without even the implied warranty of
  MERCHANTABILITY or FITNESS FOR A PARTICULAR PURPOSE.  See the
  GNU General Public License for more details.

  You should have received a copy of the GNU General Public License
  along with this program; if not, write to the Free Software
  Foundation, Inc., 59 Temple Place - Suite 330, Boston, MA  02111-1307, USA.
}
*/

#include "MapItemListRenderer.hpp"
#include "Screen/Canvas.hpp"
#include "Screen/Layout.hpp"
#include "MapWindow/MapItem.hpp"
#include "Look/DialogLook.hpp"
#include "Look/MapLook.hpp"
#include "Renderer/AircraftRenderer.hpp"
#include "Renderer/AirspacePreviewRenderer.hpp"
#include "Airspace/AbstractAirspace.hpp"
#include "Renderer/WaypointListRenderer.hpp"
#include "Engine/Waypoint/Waypoint.hpp"
#include "Formatter/UserUnits.hpp"
#include "Formatter/UserGeoPointFormatter.hpp"
#include "Formatter/TimeFormatter.hpp"
#include "Formatter/AngleFormatter.hpp"
#include "Dialogs/dlgTaskHelpers.hpp"
#include "Renderer/OZPreviewRenderer.hpp"
#include "Language/Language.hpp"
#include "Util/StringUtil.hpp"
#include "Util/Macros.hpp"
#include "Util/StaticString.hpp"
#include "Terrain/RasterBuffer.hpp"
#include "MapSettings.hpp"
#include "LocalTime.hpp"
#include "Math/Screen.hpp"
#include "Look/TrafficLook.hpp"
#include "Look/FinalGlideBarLook.hpp"
#include "Renderer/TrafficRenderer.hpp"

#include <cstdio>

namespace MapItemListRenderer
{
  void Draw(Canvas &canvas, const PixelRect rc, const LocationMapItem &item,
            const DialogLook &dialog_look);

  void Draw(Canvas &canvas, const PixelRect rc,
            const ArrivalAltitudeMapItem &item,
            const DialogLook &dialog_look, const FinalGlideBarLook &look);

  void Draw(Canvas &canvas, const PixelRect rc, const SelfMapItem &item,
            const DialogLook &dialog_look,
            const AircraftLook &look, const MapSettings &settings);

  void Draw(Canvas &canvas, const PixelRect rc, const AirspaceMapItem &item,
            const DialogLook &dialog_look, const AirspaceLook &look,
            const AirspaceRendererSettings &renderer_settings);

  void Draw(Canvas &canvas, const PixelRect rc, const WaypointMapItem &item,
            const DialogLook &dialog_look, const WaypointLook &look,
            const WaypointRendererSettings &renderer_settings);

  void Draw(Canvas &canvas, const PixelRect rc, const MarkerMapItem &item,
            const DialogLook &dialog_look, const MarkerLook &look);

  void Draw(Canvas &canvas, const PixelRect rc, const TaskOZMapItem &item,
            const DialogLook &dialog_look,
            const TaskLook &look, const AirspaceLook &airspace_look,
            const AirspaceRendererSettings &airspace_settings);

  void Draw(Canvas &canvas, const PixelRect rc, const TrafficMapItem &item,
            const DialogLook &dialog_look, const TrafficLook &traffic_look);

  void Draw(Canvas &canvas, const PixelRect rc, const ThermalMapItem &item,
            const DialogLook &dialog_look, const MapLook &look);
}

void
MapItemListRenderer::Draw(Canvas &canvas, const PixelRect rc,
                          const LocationMapItem &item,
                          const DialogLook &dialog_look)
{
  const Font &name_font = *dialog_look.list.font;
  const Font &small_font = *dialog_look.small_font;
  canvas.SetTextColor(COLOR_BLACK);

  PixelScalar left = rc.left + Layout::FastScale(2);

  TCHAR info_buffer[256], distance_buffer[32], direction_buffer[32];
  if (item.vector.IsValid()) {
    FormatUserDistanceSmart(item.vector.distance, distance_buffer, 32);
    FormatBearing(direction_buffer, ARRAY_SIZE(direction_buffer),
                  item.vector.bearing);
    _stprintf(info_buffer, _T("%s: %s, %s: %s"),
              _("Distance"), distance_buffer,
              _("Direction"), direction_buffer);
  } else {
    _stprintf(info_buffer, _T("%s: %s, %s: %s"),
              _("Distance"), _T("???"), _("Direction"), _T("???"));
  }

  canvas.Select(name_font);

  canvas.text_clipped(left, rc.top + Layout::FastScale(2), rc, info_buffer);


  TCHAR elevation_buffer[32];
  if (!RasterBuffer::IsSpecial(item.elevation)) {
    FormatUserAltitude(fixed(item.elevation), elevation_buffer, 32);
    _stprintf(info_buffer, _T("%s: %s"), _("Elevation"), elevation_buffer);
  } else {
    _stprintf(info_buffer, _T("%s: %s"), _("Elevation"), _T("???"));
  }

  canvas.Select(small_font);
  canvas.text_clipped(left,
                      rc.top + name_font.GetHeight() + Layout::FastScale(4),
                      rc, info_buffer);
}

void
MapItemListRenderer::Draw(Canvas &canvas, const PixelRect rc,
                          const ArrivalAltitudeMapItem &item,
                          const DialogLook &dialog_look,
                          const FinalGlideBarLook &look)
{
  const UPixelScalar line_height = rc.bottom - rc.top;

  bool elevation_available =
      !RasterBuffer::IsInvalid((short)item.elevation);

  bool reach_relevant =
      (item.arrival_altitude_reach != item.arrival_altitude_direct);

  RoughAltitude arrival_altitude = item.arrival_altitude_reach;
  if (elevation_available)
    arrival_altitude -= item.elevation;

  bool reachable = arrival_altitude.IsPositive();


  // Draw final glide arrow icon

  RasterPoint pt = { (PixelScalar)(rc.left + line_height / 2),
                     (PixelScalar)(rc.top + line_height / 2) };

  RasterPoint arrow[] = {
      { -9, -4 }, { 0, 5 }, { 9, -4 }
  };

  Angle arrow_angle = reachable ? Angle::Degrees(fixed_180) : Angle::Zero();
  PolygonRotateShift(arrow, ARRAY_SIZE(arrow), pt.x, pt.y, arrow_angle, 100);

  if (reachable) {
    canvas.Select(look.brush_above);
    canvas.Select(look.pen_above);
  } else {
    canvas.Select(look.brush_below);
    canvas.Select(look.pen_below);
  }
  canvas.polygon(arrow, ARRAY_SIZE(arrow));


  const Font &name_font = *dialog_look.list.font;
  const Font &small_font = *dialog_look.small_font;
  canvas.SetTextColor(COLOR_BLACK);

  PixelScalar left = rc.left + line_height + Layout::FastScale(2);


<<<<<<< HEAD
=======
  bool elevation_available =
      !RasterBuffer::IsSpecial((short)item.elevation);

  bool reach_relevant =
      (item.arrival_altitude_reach != item.arrival_altitude_direct);

>>>>>>> 86a0eca0
  // Format title row

  TCHAR altitude_buffer[32];
  StaticString<256> buffer;
  buffer.clear();

  if (elevation_available) {
    RoughAltitude relative_arrival_altitude =
        item.arrival_altitude_direct - item.elevation;

    FormatRelativeUserAltitude(fixed((short)relative_arrival_altitude),
                               altitude_buffer, ARRAY_SIZE(altitude_buffer));

    buffer.AppendFormat(_T("%s %s, "), altitude_buffer, _("AGL"));
  }

  FormatUserAltitude(fixed((short)item.arrival_altitude_direct),
                     altitude_buffer, ARRAY_SIZE(altitude_buffer));

  buffer.AppendFormat(_T("%s %s"), altitude_buffer, _("MSL"));

  // Draw title row

  canvas.Select(name_font);
  canvas.text_clipped(left, rc.top + Layout::FastScale(2), rc, buffer);

  // Format comment row

  if (reach_relevant) {
    buffer.Format(_T("%s: "), _("around terrain"));

    if (elevation_available) {
      RoughAltitude relative_arrival_altitude =
          item.arrival_altitude_reach - item.elevation;

      FormatRelativeUserAltitude(fixed((short)relative_arrival_altitude),
                                 altitude_buffer, ARRAY_SIZE(altitude_buffer));

     buffer.AppendFormat(_T("%s %s, "), altitude_buffer, _("AGL"));
    }

    FormatUserAltitude(fixed((short)item.arrival_altitude_reach),
                       altitude_buffer, ARRAY_SIZE(altitude_buffer));

    buffer.AppendFormat(_T("%s %s, "), altitude_buffer, _("MSL"));
  } else {
    buffer.clear();
  }

  buffer += _("Arrival altitude incl. safety height");

  // Draw comment row

  canvas.Select(small_font);
  canvas.text_clipped(left,
                      rc.top + name_font.GetHeight() + Layout::FastScale(4),
                      rc, buffer);
}

void
MapItemListRenderer::Draw(Canvas &canvas, const PixelRect rc,
                          const SelfMapItem &item,
                          const DialogLook &dialog_look,
                          const AircraftLook &look,
                          const MapSettings &settings)
{
  const PixelScalar line_height = rc.bottom - rc.top;

  RasterPoint pt = { (PixelScalar)(rc.left + line_height / 2),
                     (PixelScalar)(rc.top + line_height / 2) };
  AircraftRenderer::Draw(canvas, settings, look, item.bearing, pt);

  const Font &name_font = *dialog_look.list.font;
  const Font &small_font = *dialog_look.small_font;
  canvas.SetTextColor(COLOR_BLACK);

  PixelScalar left = rc.left + line_height + Layout::FastScale(2);
  canvas.Select(name_font);
  canvas.text_clipped(left, rc.top + Layout::FastScale(2), rc,
                      _("Your Position"));

  TCHAR buffer[128];
  FormatGeoPoint(item.location, buffer, 128);

  canvas.Select(small_font);
  canvas.text_clipped(left,
                      rc.top + name_font.GetHeight() + Layout::FastScale(4),
                      rc, buffer);
}

void
MapItemListRenderer::Draw(Canvas &canvas, const PixelRect rc,
                          const AirspaceMapItem &item,
                          const DialogLook &dialog_look,
                          const AirspaceLook &look,
                          const AirspaceRendererSettings &renderer_settings)
{
  const PixelScalar line_height = rc.bottom - rc.top;

  const AbstractAirspace &airspace = *item.airspace;

  RasterPoint pt = { PixelScalar(rc.left + line_height / 2),
                     PixelScalar(rc.top + line_height / 2) };
  PixelScalar radius = std::min(PixelScalar(line_height / 2
                                            - Layout::FastScale(4)),
                                Layout::FastScale(10));
  AirspacePreviewRenderer::Draw(canvas, airspace, pt, radius,
                                renderer_settings, look);

  const Font &name_font = *dialog_look.list.font;
  const Font &small_font = *dialog_look.small_font;
  canvas.SetTextColor(COLOR_BLACK);

  PixelScalar left = rc.left + line_height + Layout::FastScale(2);
  canvas.Select(name_font);
  canvas.text_clipped(left, rc.top + Layout::FastScale(2), rc,
                      airspace.GetName());

  canvas.Select(small_font);
  canvas.text_clipped(left,
                      rc.top + name_font.GetHeight() + Layout::FastScale(4),
                      rc, airspace.GetTypeText(false));

  PixelScalar altitude_width =
    canvas.CalcTextWidth(airspace.GetTopText(true).c_str());
  canvas.text_clipped(rc.right - altitude_width - Layout::FastScale(4),
                      rc.top + name_font.GetHeight() -
                      small_font.GetHeight() + Layout::FastScale(2), rc,
                      airspace.GetTopText(true).c_str());

  altitude_width = canvas.CalcTextWidth(airspace.GetBaseText(true).c_str());
  canvas.text_clipped(rc.right - altitude_width - Layout::FastScale(4),
                      rc.top + name_font.GetHeight() + Layout::FastScale(4),
                      rc, airspace.GetBaseText(true).c_str());
}

void
MapItemListRenderer::Draw(Canvas &canvas, const PixelRect rc,
                          const WaypointMapItem &item,
                          const DialogLook &dialog_look,
                          const WaypointLook &look,
                          const WaypointRendererSettings &renderer_settings)
{
  WaypointListRenderer::Draw(canvas, rc, item.waypoint,
                             dialog_look, look, renderer_settings);
}

void
MapItemListRenderer::Draw(Canvas &canvas, const PixelRect rc,
                          const MarkerMapItem &item,
                          const DialogLook &dialog_look,
                          const MarkerLook &look)
{
  const PixelScalar line_height = rc.bottom - rc.top;

  const Markers::Marker &marker = item.marker;

  RasterPoint pt = { PixelScalar(rc.left + line_height / 2),
                     PixelScalar(rc.top + line_height / 2) };

  look.icon.Draw(canvas, pt);

  const Font &name_font = *dialog_look.list.font;
  const Font &small_font = *dialog_look.small_font;
  canvas.SetTextColor(COLOR_BLACK);

  PixelScalar left = rc.left + line_height + Layout::FastScale(2);

  StaticString<256> buffer;
  buffer.Format(_T("%s #%d"), _("Marker"), item.id + 1);
  canvas.Select(name_font);
  canvas.text_clipped(left, rc.top + Layout::FastScale(2), rc, buffer);

  TCHAR time_buffer[32], timespan_buffer[32];
  FormatSignedTimeHHMM(time_buffer, TimeLocal(marker.time.GetSecondOfDay()));
  FormatTimespanSmart(timespan_buffer, BrokenDateTime::NowUTC() - marker.time);
  buffer.Format(_("dropped %s ago"), timespan_buffer);
  buffer.AppendFormat(_T(" (%s)"), time_buffer);
  canvas.Select(small_font);
  canvas.text_clipped(left,
                      rc.top + name_font.GetHeight() + Layout::FastScale(4),
                      rc, buffer);
}

void
MapItemListRenderer::Draw(Canvas &canvas, const PixelRect rc,
                          const ThermalMapItem &item,
                          const DialogLook &dialog_look,
                          const MapLook &look)
{
  const PixelScalar line_height = rc.bottom - rc.top;

  const ThermalSource &thermal = item.thermal;

  RasterPoint pt = { PixelScalar(rc.left + line_height / 2),
                     PixelScalar(rc.top + line_height / 2) };

  look.thermal_source_icon.Draw(canvas, pt);

  const Font &name_font = *dialog_look.list.font;
  const Font &small_font = *dialog_look.small_font;
  canvas.SetTextColor(COLOR_BLACK);

  PixelScalar left = rc.left + line_height + Layout::FastScale(2);

  canvas.Select(name_font);
  canvas.text_clipped(left, rc.top + Layout::FastScale(2), rc, _("Thermal"));

  StaticString<256> buffer;
  TCHAR lift_buffer[32], time_buffer[32], timespan_buffer[32];
  FormatUserVerticalSpeed(thermal.lift_rate, lift_buffer, 32);
  FormatSignedTimeHHMM(time_buffer, TimeLocal((int)thermal.time));

  int timespan = BrokenDateTime::NowUTC().GetSecondOfDay() - (int)thermal.time;
  if (timespan < 0)
    timespan += 24 * 60 * 60;

  FormatTimespanSmart(timespan_buffer, timespan);

  buffer.Format(_T("%s: %s"), _("Avg. lift"), lift_buffer);
  buffer.append(_T(" - "));
  buffer.AppendFormat(_("left %s ago"), timespan_buffer);
  buffer.AppendFormat(_T(" (%s)"), time_buffer);
  canvas.Select(small_font);
  canvas.text_clipped(left,
                      rc.top + name_font.GetHeight() + Layout::FastScale(4),
                      rc, buffer);
}

void
MapItemListRenderer::Draw(Canvas &canvas, const PixelRect rc,
                          const TaskOZMapItem &item,
                          const DialogLook &dialog_look,
                          const TaskLook &look, const AirspaceLook &airspace_look,
                          const AirspaceRendererSettings &airspace_settings)
{
  const PixelScalar line_height = rc.bottom - rc.top;

  const ObservationZonePoint &oz = *item.oz;
  const Waypoint &waypoint = item.waypoint;

  RasterPoint pt = { PixelScalar(rc.left + line_height / 2),
                     PixelScalar(rc.top + line_height / 2) };
  PixelScalar radius = std::min(PixelScalar(line_height / 2
                                            - Layout::FastScale(4)),
                                Layout::FastScale(10));
  OZPreviewRenderer::Draw(canvas, oz, pt, radius, look,
                          airspace_settings, airspace_look);

  const Font &name_font = *dialog_look.list.font;
  const Font &small_font = *dialog_look.small_font;
  canvas.SetTextColor(COLOR_BLACK);

  TCHAR buffer[256];

  // Y-Coordinate of the second row
  UPixelScalar top2 = rc.top + name_font.GetHeight() + Layout::FastScale(4);

  // Use small font for details
  canvas.Select(small_font);

  // Draw details line
  UPixelScalar left = rc.left + line_height + Layout::FastScale(2);
  OrderedTaskPointRadiusLabel(*item.oz, buffer);
  if (!StringIsEmpty(buffer))
    canvas.text_clipped(left, top2, rc.right - left, buffer);

  // Draw waypoint name
  canvas.Select(name_font);
  OrderedTaskPointLabel(item.tp_type, waypoint.name.c_str(),
                        item.index, buffer);
  canvas.text_clipped(left, rc.top + Layout::FastScale(2),
                      rc.right - left, buffer);
}

void
MapItemListRenderer::Draw(Canvas &canvas, const PixelRect rc,
                          const TrafficMapItem &item,
                          const DialogLook &dialog_look,
                          const TrafficLook &traffic_look)
{
  const PixelScalar line_height = rc.bottom - rc.top;
  const FlarmTraffic traffic = item.traffic;

  RasterPoint pt = { (PixelScalar)(rc.left + line_height / 2),
                     (PixelScalar)(rc.top + line_height / 2) };

  // Render the representation of the traffic icon
  TrafficRenderer::Draw(canvas, traffic_look, traffic, traffic.track, pt);

  // Now render the text information
  const Font &name_font = *dialog_look.list.font;
  const Font &small_font = *dialog_look.small_font;
  PixelScalar left = rc.left + line_height + Layout::FastScale(2);

  canvas.SetTextColor(COLOR_BLACK);

  StaticString<26> title_string(_("FLARM Traffic"));
  // Append name to the title, if it exists
  if (traffic.HasName()) {
    title_string.append(_T(", "));
    title_string.append(traffic.name);
  }
  canvas.Select(name_font);
  canvas.text_clipped(left, rc.top + Layout::FastScale(2), rc, title_string);

  StaticString<256> info_string(FlarmTraffic::GetTypeString(item.traffic.type));
  // Generate the line of info about the target, if it's available
  if (traffic.altitude_available) {
    TCHAR tmp[15];
    FormatUserAltitude(traffic.altitude, tmp, 15);
    info_string.AppendFormat(_T(", %s: %s"), _("Altitude"), tmp);
  }
  if (traffic.climb_rate_avg30s_available) {
    TCHAR tmp[15];
    FormatUserVerticalSpeed(traffic.climb_rate_avg30s, tmp, 15);
    info_string.AppendFormat(_T(", %s: %s"), _("Vario"), tmp);
  }
  canvas.Select(small_font);
  canvas.text_clipped(left,
                      rc.top + name_font.GetHeight() + Layout::FastScale(4),
                      rc, info_string);
}

void
MapItemListRenderer::Draw(Canvas &canvas, const PixelRect rc,
                          const MapItem &item,
                          const DialogLook &dialog_look, const MapLook &look,
                          const TrafficLook &traffic_look,
                          const FinalGlideBarLook &final_glide_look,
                          const MapSettings &settings)
{
  switch (item.type) {
  case MapItem::LOCATION:
    Draw(canvas, rc, (const LocationMapItem &)item, dialog_look);
    break;
  case MapItem::ARRIVAL_ALTITUDE:
    Draw(canvas, rc, (const ArrivalAltitudeMapItem &)item,
         dialog_look, final_glide_look);
    break;
  case MapItem::SELF:
    Draw(canvas, rc, (const SelfMapItem &)item,
         dialog_look, look.aircraft, settings);
    break;
  case MapItem::AIRSPACE:
    Draw(canvas, rc, (const AirspaceMapItem &)item,
         dialog_look, look.airspace,
         settings.airspace);
    break;
  case MapItem::WAYPOINT:
    Draw(canvas, rc, (const WaypointMapItem &)item,
         dialog_look, look.waypoint,
         settings.waypoint);
    break;
  case MapItem::TASK_OZ:
    Draw(canvas, rc, (const TaskOZMapItem &)item,
         dialog_look, look.task, look.airspace,
         settings.airspace);
    break;
  case MapItem::MARKER:
    Draw(canvas, rc, (const MarkerMapItem &)item, dialog_look, look.marker);
    break;
  case MapItem::TRAFFIC:
    Draw(canvas, rc, (const TrafficMapItem &)item, dialog_look, traffic_look);
    break;
  case MapItem::THERMAL:
    Draw(canvas, rc, (const ThermalMapItem &)item, dialog_look, look);
    break;
  }
}<|MERGE_RESOLUTION|>--- conflicted
+++ resolved
@@ -140,7 +140,7 @@
   const UPixelScalar line_height = rc.bottom - rc.top;
 
   bool elevation_available =
-      !RasterBuffer::IsInvalid((short)item.elevation);
+      !RasterBuffer::IsSpecial((short)item.elevation);
 
   bool reach_relevant =
       (item.arrival_altitude_reach != item.arrival_altitude_direct);
@@ -181,15 +181,6 @@
   PixelScalar left = rc.left + line_height + Layout::FastScale(2);
 
 
-<<<<<<< HEAD
-=======
-  bool elevation_available =
-      !RasterBuffer::IsSpecial((short)item.elevation);
-
-  bool reach_relevant =
-      (item.arrival_altitude_reach != item.arrival_altitude_direct);
-
->>>>>>> 86a0eca0
   // Format title row
 
   TCHAR altitude_buffer[32];
