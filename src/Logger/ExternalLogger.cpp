--- conflicted
+++ resolved
@@ -84,31 +84,18 @@
                   MB_YESNO | MB_ICONQUESTION) != IDYES)
     return false;
 
-<<<<<<< HEAD
+  const TCHAR *caption = dev.GetDisplayName();
+  if (caption == NULL)
+    caption = _("Declare task");
+
   if (!DoDeviceDeclare(dev, declaration, home)) {
     MessageBoxX(_("Error occured,\nTask NOT declared!"),
-                dev.GetDisplayName(), MB_OK | MB_ICONERROR);
+                caption, MB_OK | MB_ICONERROR);
     return false;
-=======
-  const TCHAR *caption = dev->GetDisplayName();
-  if (caption == NULL)
-    caption = _("Declare task");
-
-  if (MessageBoxX(_("Declare task?"),
-                  caption, MB_YESNO| MB_ICONQUESTION) == IDYES) {
-    if (DoDeviceDeclare(*dev, declaration)) {
-      MessageBoxX(_("Task declared!"),
-                  caption, MB_OK| MB_ICONINFORMATION);
-      DeclaredToDevice = true;
-    } else {
-      MessageBoxX(_("Error occured,\nTask NOT declared!"),
-                  caption, MB_OK| MB_ICONERROR);
-    }
->>>>>>> 2a4e8272
   }
 
   MessageBoxX(_("Task declared!"),
-              dev.GetDisplayName(), MB_OK | MB_ICONINFORMATION);
+              caption, MB_OK | MB_ICONINFORMATION);
   return true;
 }
 
