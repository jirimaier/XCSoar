--- conflicted
+++ resolved
@@ -91,13 +91,8 @@
 
   Java::LocalRef<jbyteArray> array(env,
                                    (jbyteArray)env->NewByteArray(buffer_size));
-<<<<<<< HEAD
   jint nbytes = Java::InputStream::read(env, input_stream, array.Get());
-  if (nbytes <= 0)
-=======
-  jint nbytes = env->CallIntMethod(input_stream, read_method, array.Get());
   if (Java::DiscardException(env) || nbytes <= 0)
->>>>>>> 8661e4de
     return 0;
 
   env->GetByteArrayRegion(array.Get(), 0, nbytes, (jbyte *)buffer);
