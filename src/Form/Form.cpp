--- conflicted
+++ resolved
@@ -519,32 +519,17 @@
 #if !defined USE_GDI || defined _WIN32_WCE
     // The Windows CE dialog manager does not handle KEY_ESCAPE and so we have
     // to do it by ourself.
-<<<<<<< HEAD
     if (is_key_down(event) && get_key_code(event) == KEY_ESCAPE) {
-      modal_result = mrCancel;
-=======
-    if (is_key_down(event) && get_key_code(event) == VK_ESCAPE) {
       if (IsAltair())
         /* map VK_ESCAPE to mrOK on Altair, because the Escape key is
            expected to be the one that saves and closes a dialog */
         modal_result = mrOK;
       else
         modal_result = mrCancel;
->>>>>>> 9a46a706
       continue;
     }
 #endif
 
-<<<<<<< HEAD
-    /* map KEY_ESCAPE to mrOK on Altair, because the Escape key is
-       expected to be the one that saves and closes a dialog */
-    if (IsAltair() && is_key_down(event) && get_key_code(event) == KEY_ESCAPE) {
-      modal_result = mrOK;
-      continue;
-    }
-
-=======
->>>>>>> 9a46a706
     loop.Dispatch(event);
   } // End Modal Loop
 
