--- conflicted
+++ resolved
@@ -224,16 +224,11 @@
   if (size > padding)
     size -= padding;
 
-<<<<<<< HEAD
-  auto angle = info.wind.bearing - CommonInterface::Basic().attitude.heading;
-  auto length = std::min(size, (UPixelScalar)std::max(10, iround(info.wind.norm * 4)));
-=======
   // Normalize the size because the Layout::Scale is applied
   // by the DrawArrow() function again
   size = size * 100 / Layout::Scale(100);
 
-  auto angle = info.wind.bearing - info.heading;
->>>>>>> c5980c62
+  auto angle = info.wind.bearing - CommonInterface::Basic().attitude.heading;
 
   PixelScalar length =
       std::min(size, (UPixelScalar)std::max(10, iround(info.wind.norm * 4)));
