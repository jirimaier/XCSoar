--- conflicted
+++ resolved
@@ -73,11 +73,7 @@
   SetValueBearingDifference(data, Value);
 
   // Set Color (blue/black)
-<<<<<<< HEAD
-  data.SetValueColor(alternate->solution.IsAchievable(true) ? 2 : 0);
-=======
-  infobox.SetColor(alternate->solution.IsFinalGlide() ? 2 : 0);
->>>>>>> a5c4a305
+  data.SetValueColor(alternate->solution.IsFinalGlide() ? 2 : 0);
 }
 
 bool
@@ -151,11 +147,7 @@
   }
 
   // Set Color (blue/black)
-<<<<<<< HEAD
-  data.SetValueColor(alternate->solution.IsAchievable(true) ? 2 : 0);
-=======
-  infobox.SetColor(alternate->solution.IsFinalGlide() ? 2 : 0);
->>>>>>> a5c4a305
+  data.SetValueColor(alternate->solution.IsFinalGlide() ? 2 : 0);
 }
 
 bool
