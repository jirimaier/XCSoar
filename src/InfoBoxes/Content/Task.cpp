/*
Copyright_License {

  XCSoar Glide Computer - http://www.xcsoar.org/
  Copyright (C) 2000-2016 The XCSoar Project
  A detailed list of copyright holders can be found in the file "AUTHORS".

  This program is free software; you can redistribute it and/or
  modify it under the terms of the GNU General Public License
  as published by the Free Software Foundation; either version 2
  of the License, or (at your option) any later version.

  This program is distributed in the hope that it will be useful,
  but WITHOUT ANY WARRANTY; without even the implied warranty of
  MERCHANTABILITY or FITNESS FOR A PARTICULAR PURPOSE.  See the
  GNU General Public License for more details.

  You should have received a copy of the GNU General Public License
  along with this program; if not, write to the Free Software
  Foundation, Inc., 59 Temple Place - Suite 330, Boston, MA  02111-1307, USA.
}
*/

#include "InfoBoxes/Content/Task.hpp"
#include "InfoBoxes/Panel/Panel.hpp"
#include "InfoBoxes/Data.hpp"
#include "Interface.hpp"
#include "Components.hpp"
#include "Task/ProtectedTaskManager.hpp"
#include "Dialogs/Waypoint/WaypointDialogs.hpp"
#include "Engine/Util/Gradient.hpp"
#include "Engine/Waypoint/Waypoint.hpp"
#include "Units/Units.hpp"
#include "Formatter/TimeFormatter.hpp"
#include "Language/Language.hpp"
#include "Widget/CallbackWidget.hpp"
#include "Renderer/NextArrowRenderer.hpp"
#include "UIGlobals.hpp"
#include "Look/Look.hpp"

#include <tchar.h>

static void
ShowNextWaypointDetails()
{
  if (protected_task_manager == nullptr)
    return;

  auto wp = protected_task_manager->GetActiveWaypoint();
  if (wp == nullptr)
    return;

  dlgWaypointDetailsShowModal(std::move(wp));
}

static Widget *
LoadNextWaypointDetailsPanel(unsigned id)
{
  return new CallbackWidget(ShowNextWaypointDetails);
}

#ifdef __clang__
/* gcc gives "redeclaration differs in 'constexpr'" */
constexpr
#endif
const InfoBoxPanel next_waypoint_infobox_panels[] = {
  { N_("Details"), LoadNextWaypointDetailsPanel },
  { nullptr, nullptr }
};

void
UpdateInfoBoxBearing(InfoBoxData &data)
{
  const TaskStats &task_stats = CommonInterface::Calculated().task_stats;
  const GeoVector &vector_remaining = task_stats.current_leg.vector_remaining;
  if (!task_stats.task_valid || !vector_remaining.IsValid() ||
      vector_remaining.distance <= 10) {
    data.SetInvalid();
    return;
  }

  // Set Value
  data.SetValue(vector_remaining.bearing);
  data.SetValueColor(task_stats.inside_oz ? 3 : 0);
}

void
UpdateInfoBoxBearingDiff(InfoBoxData &data)
{
  const NMEAInfo &basic = CommonInterface::Basic();
  const TaskStats &task_stats = CommonInterface::Calculated().task_stats;
  const GeoVector &vector_remaining = task_stats.current_leg.vector_remaining;
  if (!basic.track_available || !task_stats.task_valid ||
      !vector_remaining.IsValid() || vector_remaining.distance <= 10) {
    data.SetInvalid();
    return;
  }

  Angle Value = vector_remaining.bearing - basic.track;
  data.SetValueFromBearingDifference(Value);
  data.SetValueColor(task_stats.inside_oz ? 3 : 0);
}

void
UpdateInfoBoxRadial(InfoBoxData &data)
{
  const TaskStats &task_stats = CommonInterface::Calculated().task_stats;
  const GeoVector &vector_remaining = task_stats.current_leg.vector_remaining;
  if (!task_stats.task_valid || !vector_remaining.IsValid() ||
      vector_remaining.distance <= 10) {
    data.SetInvalid();
    return;
  }

  // Set Value
  data.SetValue(vector_remaining.bearing.Reciprocal());
  data.SetValueColor(task_stats.inside_oz ? 3 : 0);

  data.SetCommentFromDistance(vector_remaining.distance);
}

void
InfoBoxContentNextWaypoint::Update(InfoBoxData &data)
{
  // use proper non-terminal next task stats

  const auto way_point = protected_task_manager != nullptr
    ? protected_task_manager->GetActiveWaypoint()
    : nullptr;

  if (!way_point) {
    data.SetTitle(_("Next"));
    data.SetInvalid();
    return;
  }

  data.SetTitle(way_point->name.c_str());

  // Set Comment
  if (way_point->radio_frequency.IsDefined()) {
    const unsigned freq = way_point->radio_frequency.GetKiloHertz();
    data.FormatComment(_T("%u.%03u %s"),
                       freq / 1000, freq % 1000, way_point->comment.c_str());
  }
  else
    data.SetComment(way_point->comment.c_str());

  const NMEAInfo &basic = CommonInterface::Basic();
  const TaskStats &task_stats = CommonInterface::Calculated().task_stats;
  const GlideResult &solution_remaining =
    task_stats.current_leg.solution_remaining;
  const GeoVector &vector_remaining = task_stats.current_leg.vector_remaining;
  if (!basic.track_available || !task_stats.task_valid ||
      !vector_remaining.IsValid()) {
    data.SetValueInvalid();
    return;
  }

  // Set Value
  Angle Value = vector_remaining.bearing - basic.track;
  data.SetValueFromBearingDifference(Value);

  // Set Color (blue/black)
  data.SetValueColor(solution_remaining.IsFinalGlide() ? 2 : 0);
}

const InfoBoxPanel *
InfoBoxContentNextWaypoint::GetDialogContent()
{
  return next_waypoint_infobox_panels;
}

void
UpdateInfoBoxNextDistance(InfoBoxData &data)
{
  const auto way_point = protected_task_manager != nullptr
    ? protected_task_manager->GetActiveWaypoint()
    : nullptr;

  // Set title
  if (!way_point)
    data.SetTitle(_("WP Dist"));
  else
    data.SetTitle(way_point->name.c_str());

  // use proper non-terminal next task stats

  const NMEAInfo &basic = CommonInterface::Basic();
  const TaskStats &task_stats = CommonInterface::Calculated().task_stats;
  const GeoVector &vector_remaining = task_stats.current_leg.vector_remaining;
  if (!task_stats.task_valid || !vector_remaining.IsValid()) {
    data.SetInvalid();
    return;
  }

  // Set Value
  data.SetValueFromDistance(vector_remaining.distance);
  data.SetValueColor(task_stats.inside_oz ? 3 : 0);

  if (basic.track_available) {
    Angle bd = vector_remaining.bearing - basic.track;
    data.SetCommentFromBearingDifference(bd);
  } else
    data.SetCommentInvalid();
}

void
UpdateInfoBoxNextDistanceNominal(InfoBoxData &data)
{
  const auto way_point = protected_task_manager != nullptr
    ? protected_task_manager->GetActiveWaypoint()
    : nullptr;

  if (!way_point) {
    data.SetInvalid();
    return;
  }

  const NMEAInfo &basic = CommonInterface::Basic();
  const TaskStats &task_stats = CommonInterface::Calculated().task_stats;

  if (!task_stats.task_valid || !basic.location_available) {
      data.SetInvalid();
      return;
  }

  const GeoVector vector(basic.location, way_point->location);

  if (!vector.IsValid()) {
      data.SetInvalid();
      return;
  }

  // Set Value
  data.SetValueFromDistance(vector.distance);
  data.SetValueColor(task_stats.inside_oz ? 3 : 0);
  data.SetComment(vector.bearing);
}

void
UpdateInfoBoxNextETE(InfoBoxData &data)
{
  // use proper non-terminal next task stats

  const TaskStats &task_stats = CommonInterface::Calculated().task_stats;
  if (!task_stats.task_valid || !task_stats.current_leg.IsAchievable()) {
    data.SetInvalid();
    return;
  }

  assert(task_stats.current_leg.time_remaining_now >= 0);

  TCHAR value[32];
  TCHAR comment[32];
  const int dd = (int)task_stats.current_leg.time_remaining_now;
  FormatTimeTwoLines(value, comment, dd);

  data.SetValue(value);
  data.SetComment(comment);
}

void
UpdateInfoBoxNextETA(InfoBoxData &data)
{
  // use proper non-terminal next task stats

  const auto &task_stats = CommonInterface::Calculated().task_stats;
  const BrokenTime &now_local = CommonInterface::Calculated().date_time_local;

  if (!task_stats.task_valid || !task_stats.current_leg.IsAchievable() ||
      !now_local.IsPlausible()) {
    data.SetInvalid();
    return;
  }

  const BrokenTime t = now_local +
    unsigned(task_stats.current_leg.solution_remaining.time_elapsed);

  // Set Value
  data.UnsafeFormatValue(_T("%02u:%02u"), t.hour, t.minute);

  // Set Comment
  data.UnsafeFormatComment(_T("%02u"), t.second);
}

static void
SetValueFromAltDiff(InfoBoxData &data, const TaskStats &task_stats,
                    const GlideResult &solution)
{
  if (!task_stats.task_valid || !solution.IsAchievable()) {
    data.SetInvalid();
    return;
  }

  const auto &settings = CommonInterface::GetComputerSettings();
  auto altitude_difference =
    solution.SelectAltitudeDifference(settings.task.glide);
  data.SetValueFromArrival(altitude_difference);
}

void
UpdateInfoBoxNextAltitudeDiff(InfoBoxData &data)
{
  // pilots want this to be assuming terminal flight to this wp

  const auto &task_stats = CommonInterface::Calculated().task_stats;
  const auto &next_solution = task_stats.current_leg.solution_remaining;

  SetValueFromAltDiff(data, task_stats, next_solution);
}

void
UpdateInfoBoxNextMC0AltitudeDiff(InfoBoxData &data)
{
  const TaskStats &task_stats = CommonInterface::Calculated().task_stats;

  SetValueFromAltDiff(data, task_stats,
                      task_stats.current_leg.solution_mc0);
}

void
UpdateInfoBoxNextAltitudeRequire(InfoBoxData &data)
{
  // pilots want this to be assuming terminal flight to this wp

  const auto &task_stats = CommonInterface::Calculated().task_stats;
  const auto &next_solution = task_stats.current_leg.solution_remaining;
  if (!task_stats.task_valid || !next_solution.IsAchievable()) {
    data.SetInvalid();
    return;
  }

  data.SetValueFromAltitude(next_solution.GetRequiredAltitude());
}

void
UpdateInfoBoxNextAltitudeArrival(InfoBoxData &data)
{
  // pilots want this to be assuming terminal flight to this wp

  const auto &basic = CommonInterface::Basic();
  const auto &task_stats = CommonInterface::Calculated().task_stats;
  const auto next_solution = task_stats.current_leg.solution_remaining;
  if (!basic.NavAltitudeAvailable() ||
      !task_stats.task_valid || !next_solution.IsAchievable()) {
    data.SetInvalid();
    return;
  }

  data.SetValueFromAltitude(next_solution.GetArrivalAltitude(basic.nav_altitude));
}


void
UpdateInfoBoxNextGR(InfoBoxData &data)
{
  // pilots want this to be assuming terminal flight to this wp, and this
  // is what current_leg gradient does.

  if (!CommonInterface::Calculated().task_stats.task_valid) {
    data.SetInvalid();
    return;
  }

  auto gradient = CommonInterface::Calculated().task_stats.current_leg.gradient;

  if (gradient <= 0) {
    data.SetValue(_T("+++"));
    return;
  }
  if (::GradientValid(gradient)) {
    data.SetValueFromGlideRatio(gradient);
  } else {
    data.SetInvalid();
  }
}

void
UpdateInfoBoxFinalDistance(InfoBoxData &data)
{
  const auto &calculated = CommonInterface::Calculated();
  const TaskStats &task_stats = calculated.task_stats;

  if (!task_stats.task_valid ||
      !task_stats.current_leg.vector_remaining.IsValid() ||
      !task_stats.total.remaining.IsDefined()) {
    data.SetInvalid();
    return;
  }

  // Set Value
  data.SetValueFromDistance(task_stats.task_finished
                            ? task_stats.current_leg.vector_remaining.distance
                            : task_stats.total.remaining.GetDistance());
}

void
UpdateInfoBoxFinalETE(InfoBoxData &data)
{
  const TaskStats &task_stats = CommonInterface::Calculated().task_stats;

  if (!task_stats.task_valid || !task_stats.total.IsAchievable()) {
    data.SetInvalid();
    return;
  }

  assert(task_stats.total.time_remaining_now >= 0);

  TCHAR value[32];
  TCHAR comment[32];
  const int dd = abs((int)task_stats.total.time_remaining_now);
  FormatTimeTwoLines(value, comment, dd);

  data.SetValue(value);
  data.SetComment(comment);
}

void
UpdateInfoBoxFinalETA(InfoBoxData &data)
{
  const TaskStats &task_stats = CommonInterface::Calculated().task_stats;
  const BrokenTime &now_local = CommonInterface::Calculated().date_time_local;

  if (!task_stats.task_valid || !task_stats.total.IsAchievable() ||
      !now_local.IsPlausible()) {
    data.SetInvalid();
    return;
  }

  const BrokenTime t = now_local +
    unsigned(task_stats.total.solution_remaining.time_elapsed);

  // Set Value
  data.UnsafeFormatValue(_T("%02u:%02u"), t.hour, t.minute);

  // Set Comment
  data.UnsafeFormatComment(_T("%02u"), t.second);
}

void
UpdateInfoBoxFinalAltitudeDiff(InfoBoxData &data)
{
  const TaskStats &task_stats = CommonInterface::Calculated().task_stats;

  SetValueFromAltDiff(data, task_stats, task_stats.total.solution_remaining);
}

void
UpdateInfoBoxFinalMC0AltitudeDiff(InfoBoxData &data)
{
  const TaskStats &task_stats = CommonInterface::Calculated().task_stats;

  SetValueFromAltDiff(data, task_stats,
                      task_stats.total.solution_mc0);
}

void
UpdateInfoBoxFinalAltitudeRequire(InfoBoxData &data)
{
  const TaskStats &task_stats = CommonInterface::Calculated().task_stats;
  if (!task_stats.task_valid ||
      !task_stats.total.solution_remaining.IsOk()) {
    data.SetInvalid();
    return;
  }

  data.SetValueFromAltitude(task_stats.total.solution_remaining.GetRequiredAltitude());
}

void
UpdateInfoBoxTaskSpeed(InfoBoxData &data)
{
  const TaskStats &task_stats = CommonInterface::Calculated().task_stats;
  if (!task_stats.task_valid || !task_stats.total.travelled.IsDefined()) {
    data.SetInvalid();
    return;
  }

  // Set Value
  data.SetValue(_T("%2.0f"),
                    Units::ToUserTaskSpeed(task_stats.total.travelled.GetSpeed()));

  // Set Unit
  data.SetValueUnit(Units::current.task_speed_unit);
}

void
UpdateInfoBoxTaskSpeedAchieved(InfoBoxData &data)
{
  const TaskStats &task_stats = CommonInterface::Calculated().task_stats;
  if (!task_stats.task_valid ||
      !task_stats.total.remaining_effective.IsDefined()) {
    data.SetInvalid();
    return;
  }

  // Set Value
  data.SetValue(_T("%2.0f"),
                    Units::ToUserTaskSpeed(task_stats.total.remaining_effective.GetSpeed()));

  // Set Unit
  data.SetValueUnit(Units::current.task_speed_unit);
}

void
UpdateInfoBoxTaskSpeedInstant(InfoBoxData &data)
{
  const TaskStats &task_stats = CommonInterface::Calculated().task_stats;
  if (!task_stats.task_valid) {
    data.SetInvalid();
    return;
  }

  // Set Value
  data.SetValue(_T("%2.0f"),
                    Units::ToUserTaskSpeed(task_stats.inst_speed_fast));

  // Set Unit
  data.SetValueUnit(Units::current.task_speed_unit);
}

void
UpdateInfoBoxTaskSpeedHour(InfoBoxData &data)
{
  const WindowStats &window =
    CommonInterface::Calculated().task_stats.last_hour;
  if (window.duration < 0) {
    data.SetInvalid();
    return;
  }

  data.SetValue(_T("%2.0f"), Units::ToUserTaskSpeed(window.speed));
  data.SetValueUnit(Units::current.task_speed_unit);
}

void
UpdateInfoBoxFinalGR(InfoBoxData &data)
{
  const TaskStats &task_stats = CommonInterface::Calculated().task_stats;
  if (!task_stats.task_valid) {
    data.SetInvalid();
    return;
  }

  auto gradient = task_stats.total.gradient;

  if (gradient <= 0) {
    data.SetValue(_T("+++"));
    return;
  }
  if (::GradientValid(gradient))
    data.SetValueFromGlideRatio(gradient);
  else
    data.SetInvalid();
}

void
UpdateInfoBoxTaskAATime(InfoBoxData &data)
{
  const auto &calculated = CommonInterface::Calculated();
  const TaskStats &task_stats = calculated.ordered_task_stats;
  const CommonStats &common_stats = calculated.common_stats;

  if (!task_stats.has_targets ||
      !task_stats.total.IsAchievable()) {
    data.SetInvalid();
    return;
  }

  TCHAR value[32];
  TCHAR comment[32];
  FormatTimeTwoLines(value, comment,
                         abs((int) common_stats.aat_time_remaining));

  data.UnsafeFormatValue(common_stats.aat_time_remaining < 0 ?
                            _T("-%s") : _T("%s"), value);
  data.SetValueColor(common_stats.aat_time_remaining < 0 ? 1 : 0);

  data.SetComment(comment);
}

void
UpdateInfoBoxTaskAATimeDelta(InfoBoxData &data)
{
  const auto &calculated = CommonInterface::Calculated();
  const TaskStats &task_stats = calculated.ordered_task_stats;
  const CommonStats &common_stats = calculated.common_stats;

  if (!task_stats.has_targets ||
      !task_stats.total.IsAchievable()) {
    data.SetInvalid();
    return;
  }

  assert(task_stats.total.time_remaining_start >= 0);

  auto diff = task_stats.total.time_remaining_start -
    common_stats.aat_time_remaining;

  TCHAR value[32];
  TCHAR comment[32];
  const int dd = abs((int)diff);
  FormatTimeTwoLines(value, comment, dd);

  data.UnsafeFormatValue(diff < 0 ? _T("-%s") : _T("%s"), value);

  data.SetComment(comment);

  // Set Color (red/blue/black)
  data.SetValueColor(diff < 0 ? 1 :
                   task_stats.total.time_remaining_start >
                       common_stats.aat_time_remaining + 5*60 ? 2 : 0);
}

void
UpdateInfoBoxTaskAADistance(InfoBoxData &data)
{
  const auto &calculated = CommonInterface::Calculated();
  const TaskStats &task_stats = calculated.ordered_task_stats;

  if (!task_stats.has_targets ||
      !task_stats.total.planned.IsDefined()) {
    data.SetInvalid();
    return;
  }

  // Set Value
  data.SetValueFromDistance(task_stats.total.planned.GetDistance());
}

void
UpdateInfoBoxTaskAADistanceMax(InfoBoxData &data)
{
  const auto &calculated = CommonInterface::Calculated();
  const TaskStats &task_stats = calculated.ordered_task_stats;

  if (!task_stats.has_targets) {
    data.SetInvalid();
    return;
  }

  // Set Value
  data.SetValueFromDistance(task_stats.distance_max);
}

void
UpdateInfoBoxTaskAADistanceMin(InfoBoxData &data)
{
  const auto &calculated = CommonInterface::Calculated();
  const TaskStats &task_stats = calculated.ordered_task_stats;

  if (!task_stats.has_targets) {
    data.SetInvalid();
    return;
  }

  // Set Value
  data.SetValueFromDistance(task_stats.distance_min);
}

void
UpdateInfoBoxTaskAASpeed(InfoBoxData &data)
{
  const auto &calculated = CommonInterface::Calculated();
  const TaskStats &task_stats = calculated.ordered_task_stats;
  const CommonStats &common_stats = calculated.common_stats;

  if (!task_stats.has_targets || common_stats.aat_speed_target <= 0) {
    data.SetInvalid();
    return;
  }

  // Set Value
  data.SetValue(_T("%2.0f"),
                    Units::ToUserTaskSpeed(common_stats.aat_speed_target));

  // Set Unit
  data.SetValueUnit(Units::current.task_speed_unit);
}

void
UpdateInfoBoxTaskAASpeedMax(InfoBoxData &data)
{
  const auto &calculated = CommonInterface::Calculated();
  const TaskStats &task_stats = calculated.ordered_task_stats;
  const CommonStats &common_stats = calculated.common_stats;

  if (!task_stats.has_targets || common_stats.aat_speed_max <= 0) {
    data.SetInvalid();
    return;
  }

  // Set Value
  data.SetValue(_T("%2.0f"),
                    Units::ToUserTaskSpeed(common_stats.aat_speed_max));

  // Set Unit
  data.SetValueUnit(Units::current.task_speed_unit);
}

void
UpdateInfoBoxTaskAASpeedMin(InfoBoxData &data)
{
  const auto &calculated = CommonInterface::Calculated();
  const TaskStats &task_stats = calculated.ordered_task_stats;
  const CommonStats &common_stats = calculated.common_stats;

  if (!task_stats.has_targets ||
      !task_stats.task_valid || common_stats.aat_speed_min <= 0) {
    data.SetInvalid();
    return;
  }

  // Set Value
  data.SetValue(_T("%2.0f"),
                    Units::ToUserTaskSpeed(common_stats.aat_speed_min));

  // Set Unit
  data.SetValueUnit(Units::current.task_speed_unit);
}

void
UpdateInfoBoxTaskTimeUnderMaxHeight(InfoBoxData &data)
{
  const auto &calculated = CommonInterface::Calculated();
  const auto &task_stats = calculated.ordered_task_stats;
  const auto &common_stats = calculated.common_stats;
  const double maxheight = protected_task_manager->GetOrderedTaskSettings().start_constraints.max_height;

  if (!task_stats.task_valid || maxheight <= 0
      || !protected_task_manager
      || common_stats.TimeUnderStartMaxHeight <= 0) {
    data.SetInvalid();
    return;
  }

  const int dd = (int)(CommonInterface::Basic().time -
      common_stats.TimeUnderStartMaxHeight);

  TCHAR value[32];
  TCHAR comment[32];
  FormatTimeTwoLines(value, comment, dd);

  data.SetValue(value);
  data.SetComment(_("Time Below"));
}

void
UpdateInfoBoxNextETEVMG(InfoBoxData &data)
{
  const NMEAInfo &basic = CommonInterface::Basic();
  const TaskStats &task_stats = CommonInterface::Calculated().task_stats;

  if (!basic.ground_speed_available || !task_stats.task_valid ||
      !task_stats.current_leg.remaining.IsDefined()) {
    data.SetInvalid();
    return;
  }

  const auto d = task_stats.current_leg.remaining.GetDistance();
  const auto v = basic.ground_speed;

  if (!task_stats.task_valid ||
<<<<<<< HEAD
      d <= 0 ||
      v <= 0) {
=======
      !positive(v)) {
>>>>>>> fbe4c918
    data.SetInvalid();
    return;
  }

  TCHAR value[32];
  TCHAR comment[32];
  const int dd = (int)(d/v);
  FormatTimeTwoLines(value, comment, dd);

  data.SetValue(value);
  data.SetComment(comment);
}

void
UpdateInfoBoxNextETAVMG(InfoBoxData &data)
{
  const NMEAInfo &basic = CommonInterface::Basic();
  const TaskStats &task_stats = CommonInterface::Calculated().task_stats;

  if (!basic.ground_speed_available || !task_stats.task_valid ||
      !task_stats.current_leg.remaining.IsDefined()) {
    data.SetInvalid();
    return;
  }

  const auto d = task_stats.current_leg.remaining.GetDistance();
  const auto v = basic.ground_speed;

  if (!task_stats.task_valid ||
      d <= 0 ||
      v <= 0) {
    data.SetInvalid();
    return;
  }

  const int dd = (int)(d/v);
  const BrokenTime &now_local = CommonInterface::Calculated().date_time_local;
  if (now_local.IsPlausible()) {
    const BrokenTime t = now_local + dd;
    data.UnsafeFormatValue(_T("%02u:%02u"), t.hour, t.minute);
    data.UnsafeFormatComment(_T("%02u"), t.second);
  }

}

void
UpdateInfoBoxFinalETEVMG(InfoBoxData &data)
{
  const NMEAInfo &basic = CommonInterface::Basic();
  const TaskStats &task_stats = CommonInterface::Calculated().task_stats;

  if (!basic.ground_speed_available || !task_stats.task_valid ||
      !task_stats.total.remaining.IsDefined()) {
    data.SetInvalid();
    return;
  }

  const auto d = task_stats.total.remaining.GetDistance();
  const auto v = basic.ground_speed;

  if (!task_stats.task_valid ||
<<<<<<< HEAD
      d <= 0 ||
      v <= 0) {
=======
      !positive(v)) {
>>>>>>> fbe4c918
    data.SetInvalid();
    return;
  }

  TCHAR value[32];
  TCHAR comment[32];
  const int dd = (int)(d/v);
  FormatTimeTwoLines(value, comment, dd);

  data.SetValue(value);
  data.SetComment(comment);
}

void
UpdateInfoBoxCruiseEfficiency(InfoBoxData &data)
{
  const TaskStats &task_stats = CommonInterface::Calculated().task_stats;
  if (!task_stats.task_valid || !task_stats.start.task_started) {
    data.SetInvalid();
    return;
  }

  data.UnsafeFormatValue(_T("%d"), (int) (task_stats.cruise_efficiency * 100));
  data.SetCommentFromVerticalSpeed(task_stats.effective_mc, false);
}

gcc_pure
static unsigned
SecondsUntil(unsigned now, RoughTime until)
{
  int d = until.GetMinuteOfDay() * 60 - now;
  if (d < 0)
    d += 24 * 60 * 60;
  return d;
}

void
UpdateInfoBoxStartOpen(InfoBoxData &data)
{
  const NMEAInfo &basic = CommonInterface::Basic();
  const auto &calculated = CommonInterface::Calculated();
  const TaskStats &task_stats = calculated.ordered_task_stats;
  const CommonStats &common_stats = CommonInterface::Calculated().common_stats;
  const RoughTimeSpan &open = common_stats.start_open_time_span;

  /* reset color that may have been set by a previous call */
  data.SetValueColor(0);

  if (!basic.time_available || !task_stats.task_valid ||
      common_stats.ordered_summary.active != 0 ||
      !open.IsDefined()) {
    data.SetInvalid();
    return;
  }

  const unsigned now_s(basic.time);
  const RoughTime now = RoughTime::FromSecondOfDayChecked(now_s);

  if (open.HasEnded(now)) {
    data.SetValueInvalid();
    data.SetComment(_("Closed"));
  } else if (open.HasBegun(now)) {
    if (open.GetEnd().IsValid()) {
      unsigned seconds = SecondsUntil(now_s, open.GetEnd());
      data.UnsafeFormatValue(_T("%02u:%02u"), seconds / 60, seconds % 60);
      data.SetValueColor(3);
    } else
      data.SetValueInvalid();

    data.SetComment(_("Open"));
  } else {
    unsigned seconds = SecondsUntil(now_s, open.GetStart());
    data.UnsafeFormatValue(_T("%02u:%02u"), seconds / 60, seconds % 60);
    data.SetValueColor(2);
    data.SetComment(_("Waiting"));
  }
}

void
UpdateInfoBoxStartOpenArrival(InfoBoxData &data)
{
  const NMEAInfo &basic = CommonInterface::Basic();
  const auto &calculated = CommonInterface::Calculated();
  const TaskStats &task_stats = calculated.ordered_task_stats;
  const GlideResult &current_remaining =
    task_stats.current_leg.solution_remaining;
  const CommonStats &common_stats = CommonInterface::Calculated().common_stats;
  const RoughTimeSpan &open = common_stats.start_open_time_span;

  /* reset color that may have been set by a previous call */
  data.SetValueColor(0);

  if (!basic.time_available || !task_stats.task_valid ||
      common_stats.ordered_summary.active != 0 ||
      !open.IsDefined() ||
      !current_remaining.IsOk()) {
    data.SetInvalid();
    return;
  }

  const unsigned arrival_s(basic.time + current_remaining.time_elapsed);
  const RoughTime arrival = RoughTime::FromSecondOfDayChecked(arrival_s);

  if (open.HasEnded(arrival)) {
    data.SetValueInvalid();
    data.SetComment(_("Closed"));
  } else if (open.HasBegun(arrival)) {
    if (open.GetEnd().IsValid()) {
      unsigned seconds = SecondsUntil(arrival_s, open.GetEnd());
      data.UnsafeFormatValue(_T("%02u:%02u"), seconds / 60, seconds % 60);
      data.SetValueColor(3);
    } else
      data.SetValueInvalid();

    data.SetComment(_("Open"));
  } else {
    unsigned seconds = SecondsUntil(arrival_s, open.GetStart());
    data.UnsafeFormatValue(_T("%02u:%02u"), seconds / 60, seconds % 60);
    data.SetValueColor(2);
    data.SetComment(_("Waiting"));
  }
}

/*
 * The NextArrow infobox contains an arrow pointing at the next waypoint.
 * This function updates the text fields in the infobox.
 */
void
InfoBoxContentNextArrow::Update(InfoBoxData &data)
{
  // use proper non-terminal next task stats
  const NMEAInfo &basic = CommonInterface::Basic();
  const TaskStats &task_stats = CommonInterface::Calculated().task_stats;
  const GeoVector &vector_remaining = task_stats.current_leg.vector_remaining;

  // Check if data is valid
  bool distance_valid = task_stats.task_valid && vector_remaining.IsValid();
  bool angle_valid = distance_valid && basic.track_available;

  // Set title. Use waypoint name if available.
  const auto way_point = protected_task_manager != nullptr
    ? protected_task_manager->GetActiveWaypoint()
    : nullptr;
  if (!way_point)
    data.SetTitle(_("Next arrow"));
  else
    data.SetTitle(way_point->name.c_str());

  // Set value
  if (angle_valid)
    data.SetCustom(); // Enables OnCustomPaint
  else
    data.SetInvalid();

  // Set comment
  if (distance_valid)
    data.SetCommentFromDistance(vector_remaining.distance);
  else
    data.SetCommentInvalid();
}

/*
 * The NextArrow infobox contains an arrow pointing at the next waypoint.
 * This function renders the arrow.
 */
void
InfoBoxContentNextArrow::OnCustomPaint(Canvas &canvas, const PixelRect &rc)
{
  // use proper non-terminal next task stats
  const NMEAInfo &basic = CommonInterface::Basic();
  const TaskStats &task_stats = CommonInterface::Calculated().task_stats;
  const GeoVector &vector_remaining = task_stats.current_leg.vector_remaining;

  // We exit immediately if this function is called when all data isn't
  // available. This can happen e.g. while state is being changed.
  if (!task_stats.task_valid
      || !vector_remaining.IsValid()
      || !basic.track_available)
    return;

  Angle bd = vector_remaining.bearing - basic.track;

  NextArrowRenderer renderer(UIGlobals::GetLook().wind_arrow_info_box);
  renderer.DrawArrow(canvas, rc, bd);
}<|MERGE_RESOLUTION|>--- conflicted
+++ resolved
@@ -761,12 +761,7 @@
   const auto v = basic.ground_speed;
 
   if (!task_stats.task_valid ||
-<<<<<<< HEAD
-      d <= 0 ||
       v <= 0) {
-=======
-      !positive(v)) {
->>>>>>> fbe4c918
     data.SetInvalid();
     return;
   }
@@ -796,7 +791,6 @@
   const auto v = basic.ground_speed;
 
   if (!task_stats.task_valid ||
-      d <= 0 ||
       v <= 0) {
     data.SetInvalid();
     return;
@@ -828,12 +822,7 @@
   const auto v = basic.ground_speed;
 
   if (!task_stats.task_valid ||
-<<<<<<< HEAD
-      d <= 0 ||
       v <= 0) {
-=======
-      !positive(v)) {
->>>>>>> fbe4c918
     data.SetInvalid();
     return;
   }
