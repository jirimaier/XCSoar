--- conflicted
+++ resolved
@@ -208,12 +208,8 @@
    *
    * @return True if reach was scanned
    */
-<<<<<<< HEAD
-  bool SolveReach(const AGeoPoint &origin, const bool do_solve = true);
-=======
-  bool solve_reach(const AGeoPoint &origin, const RoutePlannerConfig &config,
-                   short h_ceiling, bool do_solve=true);
->>>>>>> 35160111
+  bool SolveReach(const AGeoPoint &origin, const RoutePlannerConfig &config,
+                  RoughAltitude h_ceiling, bool do_solve=true);
 
   /** Visit reach */
   void AcceptInRange(const GeoBounds &bounds,
