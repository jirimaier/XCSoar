/* Copyright_License {

  XCSoar Glide Computer - http://www.xcsoar.org/
  Copyright (C) 2000-2011 The XCSoar Project
  A detailed list of copyright holders can be found in the file "AUTHORS".

  This program is free software; you can redistribute it and/or
  modify it under the terms of the GNU General Public License
  as published by the Free Software Foundation; either version 2
  of the License, or (at your option) any later version.

  This program is distributed in the hope that it will be useful,
  but WITHOUT ANY WARRANTY; without even the implied warranty of
  MERCHANTABILITY or FITNESS FOR A PARTICULAR PURPOSE.  See the
  GNU General Public License for more details.

  You should have received a copy of the GNU General Public License
  along with this program; if not, write to the Free Software
  Foundation, Inc., 59 Temple Place - Suite 330, Boston, MA  02111-1307, USA.
}
 */

#include "AirspacePolygon.hpp"
#include "Math/Earth.hpp"
#include "Navigation/Geometry/GeoVector.hpp"
#include "Navigation/Flat/FlatBoundingBox.hpp"
#include "Navigation/TaskProjection.hpp"
#include "AirspaceIntersectSort.hpp"

#include <assert.h>

AirspacePolygon::AirspacePolygon(const std::vector<GeoPoint> &pts,
                                 const bool prune)
  :AbstractAirspace(POLYGON)
{
  if (pts.size() < 2) {
    m_is_convex = true;
  } else {
    m_border.reserve(pts.size() + 1);

    for (auto v = pts.begin(); v != pts.end(); ++v)
      m_border.push_back(SearchPoint(*v));

    // ensure airspace is closed
    GeoPoint p_start = pts[0];
    GeoPoint p_end = *(pts.end() - 1);
    if (p_start != p_end)
      m_border.push_back(SearchPoint(p_start));


    if (prune) {
      // only for testing
      m_border.PruneInterior();
      m_is_convex = true;
    } else {
      m_is_convex = m_border.IsConvex();
    }
  }
}

const GeoPoint 
AirspacePolygon::GetCenter() const
{
  if (m_border.empty())
    return GeoPoint(Angle::Zero(), Angle::Zero());

  return m_border[0].get_location();
}

bool 
AirspacePolygon::Inside(const GeoPoint &loc) const
{
  return m_border.IsInside(loc);
}

AirspaceIntersectionVector
AirspacePolygon::Intersects(const GeoPoint &start, const GeoPoint &end) const
{
<<<<<<< HEAD
  const GeoPoint end = vec.EndPoint(start);
=======
>>>>>>> 95a3ad04
  const FlatRay ray(m_task_projection->project(start),
                    m_task_projection->project(end));

  AirspaceIntersectSort sorter(start, end, *this);

  for (auto it = m_border.begin(); it + 1 != m_border.end(); ++it) {

    const FlatRay r_seg(it->get_flatLocation(), (it + 1)->get_flatLocation());
    fixed t;
    if (ray.IntersectsDistinct(r_seg, t))
      sorter.add(t, m_task_projection->unproject(ray.Parametric(t)));
  }

  return sorter.all();
}

GeoPoint 
AirspacePolygon::ClosestPoint(const GeoPoint &loc) const
{
  const FlatGeoPoint p = m_task_projection->project(loc);
  const FlatGeoPoint pb = m_border.NearestPoint(p);
  return m_task_projection->unproject(pb);
}<|MERGE_RESOLUTION|>--- conflicted
+++ resolved
@@ -76,10 +76,6 @@
 AirspaceIntersectionVector
 AirspacePolygon::Intersects(const GeoPoint &start, const GeoPoint &end) const
 {
-<<<<<<< HEAD
-  const GeoPoint end = vec.EndPoint(start);
-=======
->>>>>>> 95a3ad04
   const FlatRay ray(m_task_projection->project(start),
                     m_task_projection->project(end));
 
