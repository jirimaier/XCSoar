--- conflicted
+++ resolved
@@ -305,7 +305,6 @@
   return airspace_tree.end();
 }
 
-<<<<<<< HEAD
 Airspaces::Airspaces(const Airspaces& master,
   bool owner):
   m_QNH(master.m_QNH),
@@ -384,7 +383,8 @@
   if (changed)
     optimise();
   return changed;
-=======
+}
+
 void
 Airspaces::visit_inside(const GeoPoint &loc,
                         AirspaceVisitor& visitor) const
@@ -397,5 +397,4 @@
     if ((*v).inside(loc))
       visitor.Visit(*v);
   }
->>>>>>> 7d059f42
 }