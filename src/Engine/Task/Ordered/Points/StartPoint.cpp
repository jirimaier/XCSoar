--- conflicted
+++ resolved
@@ -147,19 +147,10 @@
 StartPoint::CheckExitTransition(const AircraftState &ref_now,
                                 const AircraftState &ref_last) const
 {
-<<<<<<< HEAD
   const bool now_in_height =
-    constraints.CheckHeight(ref_now, margins, GetBaseElevation(), true);
+    constraints.CheckHeight(ref_now, margins, GetBaseElevation());
   const bool last_in_height =
-    constraints.CheckHeight(ref_last, margins, GetBaseElevation(), true);
-=======
-  const bool now_in_height = 
-    ordered_task_behaviour.CheckStartHeight(ref_now, margins,
-                                            GetBaseElevation());
-  const bool last_in_height = 
-    ordered_task_behaviour.CheckStartHeight(ref_last, margins,
-                                            GetBaseElevation());
->>>>>>> 0a9e233b
+    constraints.CheckHeight(ref_last, margins, GetBaseElevation());
 
   if (now_in_height && last_in_height) {
     // both within height limit, so use normal location checks
