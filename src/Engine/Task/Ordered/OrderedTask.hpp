/* Copyright_License {

  XCSoar Glide Computer - http://www.xcsoar.org/
  Copyright (C) 2000-2016 The XCSoar Project
  A detailed list of copyright holders can be found in the file "AUTHORS".

  This program is free software; you can redistribute it and/or
  modify it under the terms of the GNU General Public License
  as published by the Free Software Foundation; either version 2
  of the License, or (at your option) any later version.

  This program is distributed in the hope that it will be useful,
  but WITHOUT ANY WARRANTY; without even the implied warranty of
  MERCHANTABILITY or FITNESS FOR A PARTICULAR PURPOSE.  See the
  GNU General Public License for more details.

  You should have received a copy of the GNU General Public License
  along with this program; if not, write to the Free Software
  Foundation, Inc., 59 Temple Place - Suite 330, Boston, MA  02111-1307, USA.
}
*/

#ifndef ORDEREDTASK_H
#define ORDEREDTASK_H

#include "Geo/Flat/TaskProjection.hpp"
#include "Task/AbstractTask.hpp"
#include "SmartTaskAdvance.hpp"
#include "Waypoint/Ptr.hpp"
#include "Util/DereferenceIterator.hpp"
#include "Util/StaticString.hxx"

#include <assert.h>
#include <vector>

class SearchPoint;
class SearchPointVector;
class OrderedTaskPoint;
class StartPoint;
class FinishPoint;
class AbstractTaskFactory;
class TaskDijkstraMin;
class TaskDijkstraMax;
class Waypoints;
class AATPoint;
struct FlatBoundingBox;
class GeoBounds;
struct TaskSummary;
struct TaskFactoryConstraints;

/**
 * A task comprising an ordered sequence of task points, each with
 * observation zones.  A valid OrderedTask has a StartPoint, zero or more
 * IntermediatePoints and a FinishPoint.
 *
 * \todo
 * - better handling of removal of start/finish point
 * - allow for TakeOffPoint and LandingPoint
 * - have a method to check if a potential taskpoint is distinct from its neighbours?
 * - multiple start points
 */
class OrderedTask final : public AbstractTask
{
public:
  /** Storage type of task points */
  typedef std::vector<OrderedTaskPoint*> OrderedTaskPointVector;

  typedef DereferenceContainerAdapter<const OrderedTaskPointVector,
                                      const OrderedTaskPoint> ConstTaskPointList;

private:
  OrderedTaskPointVector task_points;
  OrderedTaskPointVector optional_start_points;

  StartPoint *taskpoint_start;
  FinishPoint *taskpoint_finish;

  TaskProjection task_projection;

  GeoPoint last_min_location;

  TaskFactoryType factory_mode;
  AbstractTaskFactory* active_factory;
  OrderedTaskSettings ordered_settings;
  SmartTaskAdvance task_advance;
  TaskDijkstraMin *dijkstra_min;
  TaskDijkstraMax *dijkstra_max;

  StaticString<64> name;

public:
  /**
   * Constructor.
   *
   * \todo
   * - default values in constructor
   *
   * @param tb Task behaviour
   *
   * @return Initialised object
   */
  explicit OrderedTask(const TaskBehaviour &tb);
  ~OrderedTask();

  /**
   * Accessor for factory system for constructing tasks
   *
   * @return Factory
   */
  gcc_pure
  AbstractTaskFactory& GetFactory() const {
    return *active_factory;
  }

  gcc_pure
  const TaskFactoryConstraints &GetFactoryConstraints() const;

  /**
   * Set type of task factory to be used for constructing tasks
   *
   * @param _factory Type of task
   */
  void SetFactory(const TaskFactoryType _factory);

  /**
   * Return list of factory types
   *
   * @param all If true, return all types, otherwise only valid transformable ones
   *
   * @return Vector of factory types
   */
  gcc_pure
  std::vector<TaskFactoryType> GetFactoryTypes(bool all = true) const;

  void SetTaskBehaviour(const TaskBehaviour &tb);

  /**
   * Removes all task points.
   */
  void RemoveAllPoints();

  /**
   * Clear all points and restore default ordered task behaviour
   * for the active factory
   */
  void Clear();

  /**
   * Create a clone of the task.
   * Caller is responsible for destruction.
   *
   * @param te Task events
   * @param tb Task behaviour
   *
   * @return Initialised object
   */
  gcc_malloc
  OrderedTask *Clone(const TaskBehaviour &tb) const;

  /**
   * Copy task into this task
   *
   * @param other OrderedTask to copy
   * @param waypoints.  const reference to the waypoint file
   * @return True if this task changed
   */
  bool Commit(const OrderedTask& other);

  /**
   * Retrieves the active task point index.
   *
   * @return Index of active task point sequence
   */
  gcc_pure
  unsigned GetActiveIndex() const {
    return active_task_point;
  }

  /**
   * Retrieve task point by sequence index
   *
   * @param index Index of task point sequence
   *
   * @return OrderedTaskPoint at index
   */
  gcc_pure
  const OrderedTaskPoint &GetTaskPoint(const unsigned index) const {
    assert(index < task_points.size());

    return *task_points[index];
  }

  /**
   * Check if task has a single StartPoint
   *
   * @return True if task has start
   */
  gcc_pure
  bool HasStart() const {
    return taskpoint_start != nullptr;
  }

  /**
   * Check if task has a single FinishPoint
   *
   * @return True if task has finish
   */
  gcc_pure
  bool HasFinish() const {
    return taskpoint_finish != nullptr;
  }

  /**
   * Cycle through optional start points, replacing actual task start point
   * with top item in optional starts.
   */
  void RotateOptionalStarts();

  /**
   * Returns true if there are optional start points.
   */
  gcc_pure
  bool HasOptionalStarts() const {
    return !optional_start_points.empty();
  }

  /**
   * Insert taskpoint before specified index in task.  May fail if the candidate
   * is the wrong type (e.g. if it is a StartPoint and the task already
   * has one).
   * Ownership is transferred to this object.
   *
   * @param tp Taskpoint to insert
   * @param position Index in task sequence, before which to insert
   *
   * @return True on success
   */
  bool Insert(const OrderedTaskPoint &tp, const unsigned position);

  /**
   * Replace taskpoint.
   * May fail if the candidate is the wrong type.
   * Does nothing (but returns true) if replacement is equivalent
   * Ownership is transferred to this object.
   *
   * @param tp Taskpoint to become replacement
   * @param position Index in task sequence of task point to replace
   *
   * @return True on success
   */
  bool Replace(const OrderedTaskPoint &tp, const unsigned position);

  /**
   * Replace optional start point.
   * May fail if the candidate is the wrong type.
   * Does nothing (but returns true) if replacement is equivalent
   * Ownership is transferred to this object.
   *
   * @param tp Taskpoint to become replacement
   * @param position Index in task sequence of task point to replace
   *
   * @return True on success
   */
  bool ReplaceOptionalStart(const OrderedTaskPoint &tp, const unsigned position);

  /**
   * Append taskpoint to end of task.  May fail if the candidate
   * is the wrong type (e.g. if it is a StartPoint and the task already
   * has one).
   * Ownership is transferred to this object.
   *
   * @param tp Taskpoint to append to task
   *
   * @return True on success
   */
  bool Append(const OrderedTaskPoint &tp);

  /**
   * Append optional start point.  May fail if the candidate
   * is the wrong type.
   * Ownership is transferred to this object.
   *
   * @param tp Taskpoint to append to task
   *
   * @return True on success
   */
  bool AppendOptionalStart(const OrderedTaskPoint &tp);

  /**
   * Remove task point at specified position.  Note that
   * currently start/finish points can't be removed.
   *
   * @param position Index in task sequence of task point to remove
   *
   * @return True on success
   */
  bool Remove(const unsigned position);

  /**
   * Remove optional start point at specified position.
   *
   * @param position Index in sequence of optional start point to remove
   *
   * @return True on success
   */
  bool RemoveOptionalStart(const unsigned position);

  /**
   * Change the waypoint of an optional start point
   * @param position valid index to optional start point
   * @param waypoint
   * @return true if succeeded
   */
  bool RelocateOptionalStart(const unsigned position, WaypointPtr &&waypoint);

  /**
   * Relocate a task point to a new location
   *
   * @param position Index in task sequence of task point to replace
   * @param waypoint Waypoint of replacement
   *
   * @return True on success
   */
  bool Relocate(const unsigned position, WaypointPtr &&waypoint);

 /**
  * returns pointer to AATPoint accessed via TPIndex if exist
  *
  * @param TPindex index of taskpoint
  *
  * @return pointer to tp if valid, else nullptr
  */
 AATPoint* GetAATTaskPoint(unsigned index) const;

  /**
   * Check whether the task point with the specified index exists.
   */
  gcc_pure
  bool IsValidIndex(unsigned i) const {
    return i < task_points.size();
  }

  /**
   * Determine whether the task is full according to the factory in use
   *
   * @return True if task is full
   */
  gcc_pure
  bool IsFull() const;

  /**
   * Accessor for task projection, for use when creating task points
   *
   * This object is only valid if the task is not empty (see IsEmpty()).
   *
   * @return Task global projection
   */
  gcc_pure
  const TaskProjection&
  GetTaskProjection() const {
    assert(!IsEmpty());

    return task_projection;
  }

  void CheckDuplicateWaypoints(Waypoints& waypoints);

  /**
   * Update TaskStats::{task_valid, has_targets, is_mat, has_optional_starts}.
   */
  void UpdateStatsGeometry();

  /**
   * Update internal geometric state of task points.
   * Typically called after task geometry or observation zones are modified.
   *
   *
   * This also updates planned/nominal distances so clients can use that
   * data during task construction.
   */
  void UpdateGeometry();

  /**
   * Update summary task statistics (progress along path)
   */
  void UpdateSummary(TaskSummary &summary) const;

public:
  /**
   * Retrieve vector of search points to be used in max/min distance
   * scans (by TaskDijkstra).
   *
   * @param tp Index of task point of query
   *
   * @return Vector of search point candidates
   */
  const SearchPointVector &GetPointSearchPoints(unsigned tp) const;

protected:
  /**
   * Set task point's minimum distance value (by TaskDijkstra).
   *
   * @param tp Index of task point to set min
   * @param sol Search point found to be minimum distance
   */
  void SetPointSearchMin(unsigned tp, const SearchPoint &sol);

  /**
   * Set task point's maximum distance value (by TaskDijkstra).
   *
   * @param tp Index of task point to set max
   * @param sol Search point found to be maximum distance
   */
  void SetPointSearchMax(unsigned tp, const SearchPoint &sol);

  /**
   * Set task point's minimum distance achieved value
   *
   * @param tp Index of task point to set min
   * @param sol Search point found to be minimum distance
   */
  void set_tp_search_achieved(unsigned tp, const SearchPoint &sol);

public:
  /**
   * Scan task for valid start/finish points
   *
   * @return True if start and finish found
   */
  bool ScanStartFinish();

private:

  /**
   * @return true if a solution was found (and applied)
   */
  bool RunDijsktraMin(const GeoPoint &location);


  double ScanDistanceMin(const GeoPoint &ref, bool full);

  /**
   * @return true if a solution was found (and applied)
   */
  bool RunDijsktraMax();

  double ScanDistanceMax();

  /**
   * Optimise target ranges (for adjustable tasks) to produce an estimated
   * time remaining with the current glide polar, equal to a target value.
   *
   * @param state_now Aircraft state
   * @param t_target Desired time for remainder of task (s)
   *
   * @return Target range parameter (0-1)
   */
  double CalcMinTarget(const AircraftState &state_now,
                       const GlidePolar &glide_polar,
                       const double t_target);

  /**
   * Sets previous/next taskpoint pointers for task point at specified
   * index in sequence.
   *
   * @param position Index of task point
   */
  void SetNeighbours(unsigned position);

  /**
   * Erase taskpoint in sequence (for internal use)
   *
   * @param i index of task point in sequence
   */
  void ErasePoint(unsigned i);

  /**
   * Erase optional start point (for internal use)
   *
   * @param i index of optional start point in sequence
   */
  void EraseOptionalStartPoint(unsigned i);

  void UpdateStartTransition(const AircraftState &state,
                             OrderedTaskPoint &start);

  gcc_pure
  bool DistanceIsSignificant(const GeoPoint &location,
                             const GeoPoint &location_last) const;

  gcc_pure
  bool AllowIncrementalBoundaryStats(const AircraftState &state) const;

  bool CheckTransitionPoint(OrderedTaskPoint &point,
                            const AircraftState &state_now,
                            const AircraftState &state_last,
                            const FlatBoundingBox &bb_now,
                            const FlatBoundingBox &bb_last,
                            bool &transition_enter, bool &transition_exit,
                            bool &last_started,
                            const bool is_start);

  bool CheckTransitionOptionalStart(const AircraftState &state_now,
                                    const AircraftState &state_last,
                                    const FlatBoundingBox& bb_now,
                                    const FlatBoundingBox& bb_last,
                                    bool &transition_enter,
                                    bool &transition_exit,
                                    bool &last_started);

  /**
   * @param waypoints Active waypoint database
   * @param points Vector of points to confirm in active waypoint database
   * @param is_task True if task point.  False if optional start point
   */
  void CheckDuplicateWaypoints(Waypoints& waypoints,
                               OrderedTaskPointVector& points,
                               const bool is_task);

  void SelectOptionalStart(unsigned pos);

public:
  /**
   * Retrieve TaskAdvance mechanism
   *
   * @return Reference to TaskAdvance used by this task
   */
  const TaskAdvance &GetTaskAdvance() const {
    return task_advance;
  }

  /**
   * Retrieve TaskAdvance mechanism
   *
   * @return Reference to TaskAdvance used by this task
   */
  TaskAdvance &SetTaskAdvance() {
    return task_advance;
  }

  /**
   * Retrieve the factory type used by this task
   *
   * @return Factory type
   */
  TaskFactoryType GetFactoryType() const {
    return factory_mode;
  }

  /**
   * Retrieve (const) the #OrderedTaskSettings used by this task
   *
   * @return Read-only #OrderedTaskSettings
   */
  const OrderedTaskSettings &GetOrderedTaskSettings() const {
    return ordered_settings;
  }

  /**
   * Copy #OrderedTaskSettings to this task
   *
   * @param ob Value to set
   */
  void SetOrderedTaskSettings(const OrderedTaskSettings &ob);

protected:
  /**
   * Propagate a change to the #OrderedTaskSettings to all interested
   * child objects.
   */
  void PropagateOrderedTaskSettings();

public:
  /**
   * Check whether the task is empty.
   *
   * Note that even if the task is non-empty, it does not imply that
   * the task is "valid".
   */
  bool IsEmpty() const noexcept {
    return task_points.empty();
  }

  ConstTaskPointList GetPoints() const {
    return task_points;
  }

  gcc_pure
  OrderedTaskPoint &GetPoint(const unsigned i) {
    assert(i < task_points.size());
    assert(task_points[i] != nullptr);

    return *task_points[i];
  }

  gcc_pure
  const OrderedTaskPoint &GetPoint(const unsigned i) const {
    assert(i < task_points.size());
    assert(task_points[i] != nullptr);

    return *task_points[i];
  }

  ConstTaskPointList GetOptionalStartPoints() const {
    return optional_start_points;
  }

  /**
   * @return number of optional start poitns
   */
  gcc_pure
  unsigned GetOptionalStartPointCount() const {
    return optional_start_points.size();
  }

  /**
   * returns optional start point
   *
   * @param pos optional start point index
   * @return nullptr if index out of range, else optional start point
   */
  gcc_pure
  const OrderedTaskPoint &GetOptionalStartPoint(unsigned i) const {
    assert(i < optional_start_points.size());

    return *optional_start_points[i];
  }

  /** Determines whether the task has adjustable targets */
  gcc_pure
  bool HasTargets() const;

  /**
   * Find location of center of task (for rendering purposes)
   *
   * @return Location of center of task or GeoPoint::Invalid()
   */
  gcc_pure
  GeoPoint GetTaskCenter() const noexcept {
    assert(!IsEmpty());
    return task_projection.GetCenter();
  }

  /**
   * Find approximate radius of task from center to edge (for rendering purposes)
   *
   * @return Radius (m) from center to edge of task
   */
  gcc_pure
<<<<<<< HEAD
  double GetTaskRadius() const;
=======
  fixed GetTaskRadius() const noexcept {
    assert(!IsEmpty());
    return task_projection.ApproxRadius();
  }
>>>>>>> 6ec18440

  /**
   * returns the index of the highest intermediate TP that has been entered.
   * if none have been entered, returns zero
   * If start has exited, returns zero
   * Does not consider whether Finish has been achieved
   * @return index of last intermediate point achieved or 0 if none
   */
  unsigned GetLastIntermediateAchieved() const;

  gcc_pure
  const StaticString<64> &GetName() const {
    return name;
  }

  void SetName(const StaticString<64> &name_) {
    name = name_;
  }

  void ClearName() {
    name.clear();
  }

public:
  /* virtual methods from class TaskInterface */
  unsigned TaskSize() const override {
    return task_points.size();
  }

  void SetActiveTaskPoint(unsigned desired) override;
  TaskWaypoint *GetActiveTaskPoint() const override;
  bool IsValidTaskPoint(const int index_offset=0) const override;
  bool UpdateIdle(const AircraftState& state_now,
                  const GlidePolar &glide_polar) override;

  /* virtual methods from class AbstractTask */
  void Reset() override;
  bool TaskStarted(bool soft=false) const override;
  bool CheckTask() const override;

protected:
  /* virtual methods from class AbstractTask */
  bool UpdateSample(const AircraftState &state_now,
                    const GlidePolar &glide_polar,
                    const bool full_update) override;
  bool CheckTransitions(const AircraftState &state_now,
                        const AircraftState &state_last) override;
  bool CalcBestMC(const AircraftState &state_now,
                  const GlidePolar &glide_polar,
                  double &best) const override;
  double CalcRequiredGlide(const AircraftState &state_now,
                           const GlidePolar &glide_polar) const override;
  bool CalcCruiseEfficiency(const AircraftState &state_now,
                            const GlidePolar &glide_polar,
                            double &value) const override;
  bool CalcEffectiveMC(const AircraftState &state_now,
                       const GlidePolar &glide_polar,
                       double &value) const override;
  double CalcGradient(const AircraftState &state_now) const override;
  double ScanTotalStartTime() override;
  double ScanLegStartTime() override;
  double ScanDistanceNominal() override;
  double ScanDistancePlanned() override;
  double ScanDistanceRemaining(const GeoPoint &ref) override;
  double ScanDistanceScored(const GeoPoint &ref) override;
  double ScanDistanceTravelled(const GeoPoint &ref) override;
  void ScanDistanceMinMax(const GeoPoint &ref, bool full,
                          double *dmin, double *dmax) override;
  void GlideSolutionRemaining(const AircraftState &state_now,
                              const GlidePolar &polar,
                              GlideResult &total, GlideResult &leg) override;
  void GlideSolutionTravelled(const AircraftState &state_now,
                              const GlidePolar &glide_polar,
                              GlideResult &total, GlideResult &leg) override;
  void GlideSolutionPlanned(const AircraftState &state_now,
                            const GlidePolar &glide_polar,
                            GlideResult &total,
                            GlideResult &leg,
                            DistanceStat &total_remaining_effective,
                            DistanceStat &leg_remaining_effective,
                            const GlideResult &solution_remaining_total,
                            const GlideResult &solution_remaining_leg) override;
protected:
  bool IsScored() const override;

public:
  void AcceptTaskPointVisitor(TaskPointConstVisitor &visitor) const override;
};

#endif //ORDEREDTASK_H<|MERGE_RESOLUTION|>--- conflicted
+++ resolved
@@ -647,14 +647,10 @@
    * @return Radius (m) from center to edge of task
    */
   gcc_pure
-<<<<<<< HEAD
-  double GetTaskRadius() const;
-=======
-  fixed GetTaskRadius() const noexcept {
+  double GetTaskRadius() const noexcept {
     assert(!IsEmpty());
     return task_projection.ApproxRadius();
   }
->>>>>>> 6ec18440
 
   /**
    * returns the index of the highest intermediate TP that has been entered.
