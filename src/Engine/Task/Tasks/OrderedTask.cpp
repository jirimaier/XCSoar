/* Copyright_License {

  XCSoar Glide Computer - http://www.xcsoar.org/
  Copyright (C) 2000-2011 The XCSoar Project
  A detailed list of copyright holders can be found in the file "AUTHORS".

  This program is free software; you can redistribute it and/or
  modify it under the terms of the GNU General Public License
  as published by the Free Software Foundation; either version 2
  of the License, or (at your option) any later version.

  This program is distributed in the hope that it will be useful,
  but WITHOUT ANY WARRANTY; without even the implied warranty of
  MERCHANTABILITY or FITNESS FOR A PARTICULAR PURPOSE.  See the
  GNU General Public License for more details.

  You should have received a copy of the GNU General Public License
  along with this program; if not, write to the Free Software
  Foundation, Inc., 59 Temple Place - Suite 330, Boston, MA  02111-1307, USA.
}
*/

#include "OrderedTask.hpp"
#include "Task/TaskEvents.hpp"
#include "Task/TaskAdvance.hpp"
#include "BaseTask/OrderedTaskPoint.hpp"
#include "TaskSolvers/TaskMacCreadyTravelled.hpp"
#include "TaskSolvers/TaskMacCreadyRemaining.hpp"
#include "TaskSolvers/TaskMacCreadyTotal.hpp"
#include "TaskSolvers/TaskCruiseEfficiency.hpp"
#include "TaskSolvers/TaskEffectiveMacCready.hpp"
#include "TaskSolvers/TaskBestMc.hpp"
#include "TaskSolvers/TaskMinTarget.hpp"
#include "TaskSolvers/TaskGlideRequired.hpp"
#include "TaskSolvers/TaskOptTarget.hpp"
#include "Task/Visitors/TaskPointVisitor.hpp"

#include "Task/Factory/RTTaskFactory.hpp"
#include "Task/Factory/FAITaskFactory.hpp"
#include "Task/Factory/FAITriangleTaskFactory.hpp"
#include "Task/Factory/FAIORTaskFactory.hpp"
#include "Task/Factory/FAIGoalTaskFactory.hpp"
#include "Task/Factory/AATTaskFactory.hpp"
#include "Task/Factory/MixedTaskFactory.hpp"
#include "Task/Factory/TouringTaskFactory.hpp"

#include "Waypoint/Waypoints.hpp"

#include "Navigation/Flat/FlatBoundingBox.hpp"
#include "Geo/GeoBounds.hpp"
#include "Task/TaskStats/TaskSummary.hpp"

static void
SetTaskBehaviour(OrderedTask::OrderedTaskPointVector &vector,
                 const TaskBehaviour &tb)
{
  OrderedTask::OrderedTaskPointVector::iterator end = vector.end();
  for (OrderedTask::OrderedTaskPointVector::iterator i = vector.begin();
       i != end; ++i)
    (*i)->SetTaskBehaviour(tb);
}

void
OrderedTask::SetTaskBehaviour(const TaskBehaviour &tb)
{
  AbstractTask::SetTaskBehaviour(tb);

  ::SetTaskBehaviour(task_points, tb);
  ::SetTaskBehaviour(optional_start_points, tb);
}

static void
UpdateObservationZones(OrderedTask::OrderedTaskPointVector &points,
                       const TaskProjection &task_projection)
{
  OrderedTask::OrderedTaskPointVector::iterator end = points.end();
  for (OrderedTask::OrderedTaskPointVector::iterator i = points.begin();
       i != end; ++i)
    (*i)->UpdateOZ(task_projection);
}

void
OrderedTask::update_geometry() 
{
  scan_start_finish();

  if (!HasStart() || !task_points[0])
    return;

  // scan location of task points
  for (auto begin = task_points.cbegin(), end = task_points.cend(), i = begin;
       i != end; ++i) {
    if (i == begin)
      task_projection.reset((*i)->GetLocation());

    (*i)->scan_projection(task_projection);
  }
  // ... and optional start points
  for (auto i = optional_start_points.cbegin(),
         end = optional_start_points.cend(); i != end; ++i)
    (*i)->scan_projection(task_projection);

  // projection can now be determined
  task_projection.update_fast();

  // update OZ's for items that depend on next-point geometry 
  UpdateObservationZones(task_points, task_projection);
  UpdateObservationZones(optional_start_points, task_projection);

  // now that the task projection is stable, and oz is stable,
  // calculate the bounding box in projected coordinates
  for (auto i = task_points.cbegin(), end = task_points.cend(); i != end; ++i)
    (*i)->update_boundingbox(task_projection);

  for (auto i = optional_start_points.cbegin(),
         end = optional_start_points.cend(); i != end; ++i)
    (*i)->update_boundingbox(task_projection);

  // update stats so data can be used during task construction
  /// @todo this should only be done if not flying! (currently done with has_entered)
  if (!taskpoint_start->HasEntered()) {
    GeoPoint loc = taskpoint_start->GetLocation();
    UpdateStatsDistances(loc, true);
    if (HasFinish()) {
      /// @todo: call AbstractTask::update stats methods with fake state
      /// so stats are updated
    }
  }
}

// TIMES

fixed 
OrderedTask::ScanTotalStartTime(const AircraftState &)
{
  if (taskpoint_start)
    return taskpoint_start->GetEnteredState().time;

  return fixed_zero;
}

fixed 
OrderedTask::ScanLegStartTime(const AircraftState &)
{
  if (active_task_point)
    return task_points[active_task_point-1]->GetEnteredState().time;

  return -fixed_one;
}

// DISTANCES

fixed
OrderedTask::scan_distance_min(const GeoPoint &location, bool full)
{
  if (full) {
    SearchPoint ac(location, task_projection);
    dijkstra_min.distance_min(ac);
    m_location_min_last = location;
  }
  return taskpoint_start->scan_distance_min();
}

fixed
OrderedTask::scan_distance_max()
{
  if (task_points.empty()) // nothing to do!
    return fixed_zero;

  assert(active_task_point < task_points.size());

  // for max calculations, since one can still travel further in the
  // sector, we pretend we are on the previous turnpoint so the
  // search samples will contain the full boundary
  const unsigned atp = active_task_point;
  if (atp) {
    active_task_point--;
    taskpoint_start->scan_active(task_points[active_task_point]);
  }
  dijkstra_max.distance_max();

  if (atp) {
    active_task_point = atp;
    taskpoint_start->scan_active(task_points[active_task_point]);
  }
  return taskpoint_start->scan_distance_max();
}

void
OrderedTask::ScanDistanceMinMax(const GeoPoint &location, bool force,
                                fixed *dmin, fixed *dmax)
{
  if (!taskpoint_start)
    return;

  if (force)
    *dmax = scan_distance_max();

  bool force_min = force || distance_is_significant(location, m_location_min_last);
  *dmin = scan_distance_min(location, force_min);
}

fixed
OrderedTask::ScanDistanceNominal()
{
  if (taskpoint_start)
    return taskpoint_start->scan_distance_nominal();

  return fixed_zero;
}

fixed
OrderedTask::ScanDistanceScored(const GeoPoint &location)
{
  if (taskpoint_start)
    return taskpoint_start->scan_distance_scored(location);

  return fixed_zero;
}

fixed
OrderedTask::ScanDistanceRemaining(const GeoPoint &location)
{
  if (taskpoint_start)
    return taskpoint_start->scan_distance_remaining(location);

  return fixed_zero;
}

fixed
OrderedTask::ScanDistanceTravelled(const GeoPoint &location)
{
  if (taskpoint_start)
    return taskpoint_start->scan_distance_travelled(location);

  return fixed_zero;
}

fixed
OrderedTask::ScanDistancePlanned()
{
  if (taskpoint_start)
    return taskpoint_start->scan_distance_planned();

  return fixed_zero;
}

// TRANSITIONS

bool 
OrderedTask::CheckTransitions(const AircraftState &state,
                              const AircraftState &state_last)
{
  if (!taskpoint_start)
    return false;

  taskpoint_start->scan_active(task_points[active_task_point]);

  if (!state.flying)
    return false;

  const int n_task = task_points.size();

  if (!n_task)
    return false;

  FlatBoundingBox bb_last(task_projection.project(state_last.location),1);
  FlatBoundingBox bb_now(task_projection.project(state.location),1);

  bool last_started = TaskStarted();
  const bool last_finished = TaskFinished();

  const int t_min = max(0, (int)active_task_point - 1);
  const int t_max = min(n_task - 1, (int)active_task_point);
  bool full_update = false;

  for (int i = t_min; i <= t_max; i++) {

    bool transition_enter = false;
    bool transition_exit = false;

    if (i==0) {
      full_update |= check_transition_optional_start(state, state_last, bb_now, bb_last, 
                                                     transition_enter, transition_exit,
                                                     last_started);
    }

    full_update |= check_transition_point(*task_points[i], 
                                          state, state_last, bb_now, bb_last, 
                                          transition_enter, transition_exit,
                                          last_started, i==0);

    if (i == (int)active_task_point) {
      const bool last_request_armed = task_advance.request_armed();

      if (task_advance.ready_to_advance(*task_points[i], state,
                                        transition_enter,
                                        transition_exit)) {
        task_advance.set_armed(false);
        
        if (i + 1 < n_task) {
          i++;
          SetActiveTaskPoint(i);
          taskpoint_start->scan_active(task_points[active_task_point]);
          
          task_events.ActiveAdvanced(*task_points[i], i);

          // on sector exit, must update samples since start sector
          // exit transition clears samples
          full_update = true;
        }
      } else if (!last_request_armed && task_advance.request_armed()) {
        task_events.RequestArm(*task_points[i]);
      }
    }
  }

  taskpoint_start->scan_active(task_points[active_task_point]);

  stats.task_finished = TaskFinished();
  stats.task_started = TaskStarted();

  if (stats.task_started)
    taskpoint_finish->set_fai_finish_height(GetStartState().altitude - fixed(1000));

  if (stats.task_started && !last_started)
    task_events.TaskStart();

  if (stats.task_finished && !last_finished)
    task_events.TaskFinish();

  return full_update;
}


bool
OrderedTask::check_transition_optional_start(const AircraftState &state, 
                                             const AircraftState &state_last,
                                             const FlatBoundingBox& bb_now,
                                             const FlatBoundingBox& bb_last,
                                             bool &transition_enter,
                                             bool &transition_exit,
                                             bool &last_started)
{
  bool full_update = false;

  for (auto begin = optional_start_points.cbegin(),
         end = optional_start_points.cend(), i = begin; i != end; ++i) {
    full_update |= check_transition_point(**i,
                                          state, state_last, bb_now, bb_last, 
                                          transition_enter, transition_exit,
                                          last_started, true);

    if (transition_enter || transition_exit) {
      // we have entered or exited this optional start point, so select it.
      // user has no choice in this: rules for multiple start points are that
      // the last start OZ flown through is used for scoring
      
      select_optional_start(std::distance(begin, i));

      return full_update;
    }
  }
  return full_update;
}


bool
OrderedTask::check_transition_point(OrderedTaskPoint& point,
                                    const AircraftState &state, 
                                    const AircraftState &state_last,
                                    const FlatBoundingBox& bb_now,
                                    const FlatBoundingBox& bb_last,
                                    bool &transition_enter,
                                    bool &transition_exit,
                                    bool &last_started,
                                    const bool is_start)
{
  const bool nearby = point.boundingbox_overlaps(bb_now) || point.boundingbox_overlaps(bb_last);

  if (nearby && point.TransitionEnter(state, state_last)) {
    transition_enter = true;
    task_events.EnterTransition(point);
  }
  
  if (nearby && point.TransitionExit(state, state_last, task_projection)) {
    transition_exit = true;
    task_events.ExitTransition(point);
    
    // detect restart
    if (is_start && last_started)
      last_started = false;
  }
  
  if (is_start) 
    update_start_transition(state, point);
  
  return nearby ? point.UpdateSampleNear(state, task_events, task_projection) :
                  point.UpdateSampleFar(state, task_events, task_projection);
}

// ADDITIONAL FUNCTIONS

bool 
OrderedTask::UpdateIdle(const AircraftState& state)
{
  bool retval = AbstractTask::UpdateIdle(state);

  if (HasStart()
      && (task_behaviour.optimise_targets_range)
      && (get_ordered_task_behaviour().aat_min_time > fixed_zero)) {

    CalcMinTarget(state,
                    get_ordered_task_behaviour().aat_min_time + fixed(task_behaviour.optimise_targets_margin));

    if (task_behaviour.optimise_targets_bearing) {
      if (task_points[active_task_point]->GetType() == TaskPoint::AAT) {
        AATPoint *ap = (AATPoint *)task_points[active_task_point];
        // very nasty hack
        TaskOptTarget tot(task_points, active_task_point, state, glide_polar,
                          *ap, task_projection, taskpoint_start);
        tot.search(fixed(0.5));
      }
    }
    retval = true;
  }
  
  return retval;
}

bool 
OrderedTask::UpdateSample(const AircraftState &state,
                           const bool full_update)
{
  return true;
}

// TASK

void
OrderedTask::set_neighbours(unsigned position)
{
  OrderedTaskPoint* prev = NULL;
  OrderedTaskPoint* next = NULL;

  if (!task_points[position])
    // nothing to do if this is deleted
    return;

  if (position >= task_points.size())
    // nothing to do
    return;

  if (position > 0)
    prev = task_points[position - 1];

  if (position + 1 < task_points.size())
    next = task_points[position + 1];

  task_points[position]->set_neighbours(prev, next);

  if (position==0) {
    for (auto i = optional_start_points.begin(),
           end = optional_start_points.end(); i != end; ++i)
      (*i)->set_neighbours(prev, next);
  }
}

bool
OrderedTask::CheckTask() const
{
  return this->GetFactory().validate();
}

AATPoint*
OrderedTask::GetAATTaskPoint(unsigned TPindex) const
{
 if (TPindex > task_points.size() - 1) {
   return NULL;
 }
 if (task_points[TPindex]) {
    if (task_points[TPindex]->GetType() == TaskPoint::AAT)
      return (AATPoint*) task_points[TPindex];
    else
      return (AATPoint*)NULL;
 }
 return NULL;
}

bool
OrderedTask::scan_start_finish()
{
  /// @todo also check there are not more than one start/finish point
  if (!task_points.size()) {
    taskpoint_start = NULL;
    taskpoint_finish = NULL;
    return false;
  }

  taskpoint_start = task_points[0]->GetType() == TaskPoint::START
    ? (StartPoint *)task_points[0]
    : NULL;

  taskpoint_finish = task_points.size() > 1 &&
    task_points[task_points.size() - 1]->GetType() == TaskPoint::FINISH
    ? (FinishPoint *)task_points[task_points.size() - 1]
    : NULL;

  return HasStart() && HasFinish();
}

void
OrderedTask::erase(const unsigned index)
{
  delete task_points[index];
  task_points.erase(task_points.begin() + index);
}

void
OrderedTask::erase_optional_start(const unsigned index)
{
  delete optional_start_points[index];
  optional_start_points.erase(optional_start_points.begin() + index);
}

bool
OrderedTask::Remove(const unsigned position)
{
  if (position >= task_points.size())
    return false;

  if (active_task_point > position ||
      (active_task_point > 0 && active_task_point == task_points.size() - 1))
    active_task_point--;

  erase(position);

  set_neighbours(position);
  if (position)
    set_neighbours(position - 1);

  update_geometry();
  return true;
}

bool
OrderedTask::RemoveOptionalStart(const unsigned position)
{
  if (position >= optional_start_points.size())
    return false;

  erase_optional_start(position);

  if (task_points.size()>1)
    set_neighbours(0);

  update_geometry();
  return true;
}

bool 
OrderedTask::Append(const OrderedTaskPoint &new_tp)
{
  if (/* is the new_tp allowed in this context? */
      (!task_points.empty() && !new_tp.predecessor_allowed()) ||
      /* can a tp be appended after the last one? */
      (task_points.size() >= 1 && !task_points[task_points.size() - 1]->successor_allowed()))
    return false;

  task_points.push_back(new_tp.clone(task_behaviour, m_ordered_behaviour));
  if (task_points.size() > 1)
    set_neighbours(task_points.size() - 2);
  else {
    // give it a value when we have one tp so it is not uninitialised
    m_location_min_last = new_tp.GetLocation();
  }

  set_neighbours(task_points.size() - 1);
  update_geometry();
  return true;
}

bool 
OrderedTask::AppendOptionalStart(const OrderedTaskPoint &new_tp)
{
  optional_start_points.push_back(new_tp.clone(task_behaviour, m_ordered_behaviour));
  if (task_points.size() > 1)
    set_neighbours(0);
  update_geometry();
  return true;
}

bool 
OrderedTask::Insert(const OrderedTaskPoint &new_tp, const unsigned position)
{
  if (position >= task_points.size())
    return Append(new_tp);

  if (/* is the new_tp allowed in this context? */
      (position > 0 && !new_tp.predecessor_allowed()) ||
      !new_tp.successor_allowed() ||
      /* can a tp be inserted at this position? */
      (position > 0 && !task_points[position - 1]->successor_allowed()) ||
      !task_points[position]->predecessor_allowed())
    return false;

  if (active_task_point >= position)
    active_task_point++;

  task_points.insert(task_points.begin() + position,
             new_tp.clone(task_behaviour, m_ordered_behaviour));

  if (position)
    set_neighbours(position - 1);

  set_neighbours(position);
  set_neighbours(position + 1);

  update_geometry();
  return true;
}

bool 
OrderedTask::Replace(const OrderedTaskPoint &new_tp, const unsigned position)
{
  if (position >= task_points.size())
    return false;

  if (task_points[position]->equals(&new_tp))
    // nothing to do
    return true;

  /* is the new_tp allowed in this context? */
  if ((position > 0 && !new_tp.predecessor_allowed()) ||
      (position + 1 < task_points.size() && !new_tp.successor_allowed()))
    return false;

  delete task_points[position];
  task_points[position] = new_tp.clone(task_behaviour, m_ordered_behaviour);

  if (position)
    set_neighbours(position - 1);

  set_neighbours(position);
  if (position + 1 < task_points.size())
    set_neighbours(position + 1);

  update_geometry();
  return true;
}


bool 
OrderedTask::ReplaceOptionalStart(const OrderedTaskPoint &new_tp,
                                  const unsigned position)
{
  if (position >= optional_start_points.size())
    return false;

  if (optional_start_points[position]->equals(&new_tp))
    // nothing to do
    return true;

  delete optional_start_points[position];
  optional_start_points[position] = new_tp.clone(task_behaviour, m_ordered_behaviour);

  set_neighbours(0);
  update_geometry();
  return true;
}


void 
OrderedTask::SetActiveTaskPoint(unsigned index)
{
  if (index < task_points.size()) {
    if (active_task_point != index)
      task_advance.set_armed(false);

    active_task_point = index;
  } else if (task_points.empty()) {
    active_task_point = 0;
  }
}

TaskWaypoint*
OrderedTask::GetActiveTaskPoint() const
{
  if (active_task_point < task_points.size())
    return task_points[active_task_point];

  return NULL;
}

bool 
OrderedTask::IsValidTaskPoint(const int index_offset) const
{
  unsigned index = active_task_point + index_offset;
  return (index < task_points.size());
}


void
OrderedTask::GlideSolutionRemaining(const AircraftState &aircraft,
                                      const GlidePolar &polar,
                                      GlideResult &total,
                                      GlideResult &leg)
{
  TaskMacCreadyRemaining tm(task_points, active_task_point, polar);
  total = tm.glide_solution(aircraft);
  leg = tm.get_active_solution(aircraft);
}

void
OrderedTask::GlideSolutionTravelled(const AircraftState &aircraft,
                                      GlideResult &total,
                                      GlideResult &leg)
{
  TaskMacCreadyTravelled tm(task_points, active_task_point, glide_polar);
  total = tm.glide_solution(aircraft);
  leg = tm.get_active_solution(aircraft);
}

void
OrderedTask::GlideSolutionPlanned(const AircraftState &aircraft,
                                    GlideResult &total,
                                    GlideResult &leg,
                                    DistanceStat &total_remaining_effective,
                                    DistanceStat &leg_remaining_effective,
                                    const GlideResult &solution_remaining_total,
                                    const GlideResult &solution_remaining_leg)
{
  TaskMacCreadyTotal tm(task_points, active_task_point, glide_polar);
  total = tm.glide_solution(aircraft);
  leg = tm.get_active_solution(aircraft);

  if (solution_remaining_total.IsOk())
    total_remaining_effective.set_distance(tm.effective_distance(solution_remaining_total.time_elapsed));
  else
    total_remaining_effective.Reset();

  if (solution_remaining_leg.IsOk())
    leg_remaining_effective.set_distance(tm.effective_leg_distance(solution_remaining_leg.time_elapsed));
  else
    leg_remaining_effective.Reset();
}

// Auxiliary glide functions

fixed
OrderedTask::CalcRequiredGlide(const AircraftState &aircraft) const
{
  TaskGlideRequired bgr(task_points, active_task_point, aircraft, glide_polar);
  return bgr.search(fixed_zero);
}

bool
OrderedTask::CalcBestMC(const AircraftState &aircraft, fixed& best) const
{
  // note setting of lower limit on mc
  TaskBestMc bmc(task_points,active_task_point, aircraft, glide_polar);
  return bmc.search(glide_polar.GetMC(), best);
}


bool
OrderedTask::allow_incremental_boundary_stats(const AircraftState &aircraft) const
{
  if (!active_task_point)
    return false;
  assert(task_points[active_task_point]);
  bool in_sector = task_points[active_task_point]->IsInSector(aircraft);
  if (active_task_point>0) {
    in_sector |= task_points[active_task_point-1]->IsInSector(aircraft);
  }
  return (task_points[active_task_point]->IsBoundaryScored() || !in_sector);
}

bool
OrderedTask::CalcCruiseEfficiency(const AircraftState &aircraft, fixed& val) const
{
  if (allow_incremental_boundary_stats(aircraft)) {
    TaskCruiseEfficiency bce(task_points, active_task_point, aircraft, glide_polar);
    val = bce.search(fixed_one);
    return true;
  } else {
    val = fixed_one;
    return false;
  }
}

bool 
OrderedTask::CalcEffectiveMC(const AircraftState &aircraft, fixed& val) const
{
  if (allow_incremental_boundary_stats(aircraft)) {
    TaskEffectiveMacCready bce(task_points,active_task_point, aircraft, glide_polar);
    val = bce.search(glide_polar.GetMC());
    return true;
  } else {
    val = glide_polar.GetMC();
    return false;
  }
}


fixed
OrderedTask::CalcMinTarget(const AircraftState &aircraft, const fixed t_target)
{
  if (stats.distance_max > stats.distance_min) {
    // only perform scan if modification is possible
    const fixed t_rem = max(fixed_zero, t_target - stats.total.time_elapsed);

    TaskMinTarget bmt(task_points, active_task_point, aircraft, glide_polar, t_rem, taskpoint_start);
    fixed p = bmt.search(fixed_zero);
    return p;
  }

  return fixed_zero;
}


fixed 
OrderedTask::CalcGradient(const AircraftState &state) const
{
  if (task_points.size() < 1)
    return fixed_zero;

  // Iterate through remaining turnpoints
  fixed distance = fixed_zero;
  for (auto i = task_points.cbegin(), end = task_points.cend(); i != end; ++i)
    // Sum up the leg distances
<<<<<<< HEAD
    distance += (*i)->GetVectorRemaining(state).distance;
=======
    distance += task_points[i]->GetVectorRemaining(state.location).Distance;
>>>>>>> 6d01cef9

  if (!distance)
    return fixed_zero;

  // Calculate gradient to the last turnpoint of the remaining task
  return (state.altitude - task_points[task_points.size() - 1]->GetElevation()) / distance;
}

// Constructors/destructors

OrderedTask::~OrderedTask()
{
  for (OrderedTaskPointVector::iterator v = task_points.begin(); v != task_points.end();) {
    delete *v;
    task_points.erase(v);
  }
  for (OrderedTaskPointVector::iterator v = optional_start_points.begin(); v != optional_start_points.end();) {
    delete *v;
    optional_start_points.erase(v);
  }
  delete active_factory;
}

OrderedTask::OrderedTask(TaskEvents &te, 
                         const TaskBehaviour &tb,
                         const GlidePolar &gp,
                         const bool do_reserve):
  AbstractTask(ORDERED, te, tb, gp),
  taskpoint_start(NULL),
  taskpoint_finish(NULL),
  factory_mode(TaskBehaviour::FACTORY_RT),
  active_factory(NULL),
  m_ordered_behaviour(tb.ordered_defaults),
  task_advance(m_ordered_behaviour),
  dijkstra_min(*this, do_reserve),
  dijkstra_max(*this, do_reserve)
{
  active_factory = new RTTaskFactory(*this, task_behaviour);
  active_factory->update_ordered_task_behaviour(m_ordered_behaviour);
}

static void
Visit(const OrderedTask::OrderedTaskPointVector &points,
      TaskPointConstVisitor &visitor)
{
    const OrderedTask::OrderedTaskPointVector::const_iterator end = points.end();
    for (OrderedTask::OrderedTaskPointVector::const_iterator it = points.begin();
         it != end; ++it)
      visitor.Visit(**it);
}

static void
VisitReverse(const OrderedTask::OrderedTaskPointVector &points,
             TaskPointConstVisitor &visitor)
{
    const OrderedTask::OrderedTaskPointVector::const_reverse_iterator end = points.rend();
    for (OrderedTask::OrderedTaskPointVector::const_reverse_iterator it = points.rbegin();
         it != end; ++it)
      visitor.Visit(**it);
}

void 
OrderedTask::AcceptTaskPointVisitor(TaskPointConstVisitor& visitor, const bool reverse) const
{
  if (!reverse) {
    Visit(task_points, visitor);
  } else {
    VisitReverse(task_points, visitor);
  }
}

void 
OrderedTask::AcceptStartPointVisitor(TaskPointConstVisitor& visitor, const bool reverse) const
{
  if (!reverse) {
    Visit(optional_start_points, visitor);
  } else {
    VisitReverse(optional_start_points, visitor);
  }
}

static void
ResetPoints(OrderedTask::OrderedTaskPointVector &points)
{
    const OrderedTask::OrderedTaskPointVector::iterator end = points.end();
    for (OrderedTask::OrderedTaskPointVector::iterator it = points.begin();
         it != end; ++it)
      (*it)->Reset();
}

void
OrderedTask::Reset()
{  
  /// @todo also reset data in this class e.g. stats?
  ResetPoints(task_points);
  ResetPoints(optional_start_points);

  AbstractTask::Reset();
  stats.task_finished = false;
  stats.task_started = false;
  task_advance.reset();
  SetActiveTaskPoint(0);
}

const OrderedTaskPoint* 
OrderedTask::GetTaskPoint(const unsigned index) const
{
  if (index >= task_points.size())
    return NULL;

  return task_points[index];
}

bool 
OrderedTask::TaskFinished() const
{
  if (taskpoint_finish)
    return (taskpoint_finish->HasEntered());

  return false;
}

bool 
OrderedTask::TaskStarted(bool soft) const
{
  if (taskpoint_start) {
    // have we really started?
    if (taskpoint_start->HasExited()) 
      return true;

    // if soft starts allowed, consider started if we progressed to next tp
    if (soft && (active_task_point>0))
      return true;
  }

  return false;
}


bool 
OrderedTask::distance_is_significant(const GeoPoint &location,
                                     const GeoPoint &location_last) const
{
  SearchPoint a1(location, task_projection);
  SearchPoint a2(location_last, task_projection);
  return TaskDijkstra::distance_is_significant(a1, a2);
}


const SearchPointVector& 
OrderedTask::get_tp_search_points(unsigned tp) const 
{
  return task_points[tp]->GetSearchPoints();
}

void 
OrderedTask::set_tp_search_min(unsigned tp, const SearchPoint &sol) 
{
  if (!tp && !task_points[0]->HasExited())
    return;

  task_points[tp]->SetSearchMin(sol);
}

void 
OrderedTask::set_tp_search_achieved(unsigned tp, const SearchPoint &sol) 
{
  if (task_points[tp]->HasSampled())
    set_tp_search_min(tp, sol);
}

void 
OrderedTask::set_tp_search_max(unsigned tp, const SearchPoint &sol) 
{
  task_points[tp]->SetSearchMax(sol);
}

unsigned 
OrderedTask::TaskSize() const 
{
  return task_points.size();
}

unsigned 
OrderedTask::GetActiveIndex() const
{
  return active_task_point;
}

void
OrderedTask::update_start_transition(const AircraftState &state, OrderedTaskPoint& start)
{
  if (active_task_point == 0) {
    // find boundary point that produces shortest
    // distance from state to that point to next tp point
    taskpoint_start->find_best_start(state, *task_points[1], task_projection);
  } else if (!start.HasExited() && !start.IsInSector(state)) {
    start.Reset();
    // reset on invalid transition to outside
    // point to nominal start point
  }
  // @todo: modify this for optional start?
}

AircraftState 
OrderedTask::GetStartState() const
{
  if (HasStart() && TaskStarted())
    return taskpoint_start->GetEnteredState();

  // @todo: modify this for optional start?

  AircraftState null_state;
  return null_state;
}

AircraftState 
OrderedTask::GetFinishState() const
{
  if (HasFinish() && TaskFinished())
    return taskpoint_finish->GetEnteredState();

  AircraftState null_state;
  return null_state;
}

bool
OrderedTask::HasTargets() const
{
  for (auto i = task_points.cbegin(), end = task_points.cend(); i != end; ++i)
    if ((*i)->HasTarget())
      return true;

  return false;
}

fixed
OrderedTask::GetFinishHeight() const
{
  if (taskpoint_finish)
    return taskpoint_finish->GetElevation();

  return fixed_zero;
}

GeoPoint 
OrderedTask::GetTaskCenter(const GeoPoint& fallback_location) const
{
  if (!HasStart() || !task_points[0])
    return fallback_location;

  return task_projection.get_center();
}

fixed 
OrderedTask::GetTaskRadius(const GeoPoint& fallback_location) const
{ 
  if (!HasStart() || !task_points[0])
    return fixed_zero;

  return task_projection.ApproxRadius();
}

OrderedTask* 
OrderedTask::Clone(TaskEvents &te, const TaskBehaviour &tb,
                   const GlidePolar &gp) const
{
  OrderedTask* new_task = new OrderedTask(te, tb, gp);

  new_task->m_ordered_behaviour = m_ordered_behaviour;

  new_task->SetFactory(factory_mode);
  for (auto i = task_points.cbegin(), end = task_points.cend(); i != end; ++i)
    new_task->Append(**i);

  for (auto i = optional_start_points.cbegin(),
         end = optional_start_points.cend(); i != end; ++i)
    new_task->AppendOptionalStart(**i);

  new_task->active_task_point = active_task_point;
  new_task->update_geometry();
  return new_task;
}

void
OrderedTask::CheckDuplicateWaypoints(Waypoints& waypoints,
                                     OrderedTaskPointVector& points,
                                     const bool is_task)
{
  for (auto begin = points.cbegin(), end = points.cend(), i = begin;
       i != end; ++i) {
    const Waypoint &wp =
      waypoints.check_exists_or_append((*i)->GetWaypoint());

    const OrderedTaskPoint *new_tp = (*i)->clone(task_behaviour,
                                                 m_ordered_behaviour,
                                                 &wp);
    if (is_task)
      Replace(*new_tp, std::distance(begin, i));
    else
      ReplaceOptionalStart(*new_tp, std::distance(begin, i));
    delete new_tp;
  }
}

void
OrderedTask::CheckDuplicateWaypoints(Waypoints& waypoints)
{
  CheckDuplicateWaypoints(waypoints, task_points, true);
  CheckDuplicateWaypoints(waypoints, optional_start_points, false);
}

bool
OrderedTask::Commit(const OrderedTask& that)
{
  bool modified = false;

  // change mode to that one 
  SetFactory(that.factory_mode);

  // copy across behaviour
  m_ordered_behaviour = that.m_ordered_behaviour;

  // remove if that task is smaller than this one
  while (TaskSize() > that.TaskSize()) {
    Remove(TaskSize() - 1);
    modified = true;
  }

  // ensure each task point made identical
  for (unsigned i = 0; i < that.TaskSize(); ++i) {
    if (i >= TaskSize()) {
      // that task is larger than this
      Append(*that.task_points[i]);
      modified = true;
    } else if (!task_points[i]->equals(that.task_points[i])) {
      // that task point is changed
      Replace(*that.task_points[i], i);
      modified = true;
    }
  }

  // remove if that optional start list is smaller than this one
  while (optional_start_points.size() > that.optional_start_points.size()) {
    RemoveOptionalStart(optional_start_points.size() - 1);
    modified = true;
  }

  // ensure each task point made identical
  for (unsigned i = 0; i < that.optional_start_points.size(); ++i) {
    if (i >= optional_start_points.size()) {
      // that task is larger than this
      AppendOptionalStart(*that.optional_start_points[i]);
      modified = true;
    } else if (!optional_start_points[i]->equals(that.optional_start_points[i])) {
      // that task point is changed
      ReplaceOptionalStart(*that.optional_start_points[i], i);
      modified = true;
    }
  }

  if (modified)
    update_geometry();
    // @todo also re-scan task sample state,
    // potentially resetting task

  return modified;
}

bool
OrderedTask::RelocateOptionalStart(const unsigned position, const Waypoint& waypoint)
{
  if (position >= optional_start_points.size())
    return false;

  OrderedTaskPoint *new_tp = optional_start_points[position]->clone(task_behaviour,
                                                  m_ordered_behaviour,
                                                  &waypoint);
  delete optional_start_points[position];
  optional_start_points[position]= new_tp;
  return true;
}

bool
OrderedTask::Relocate(const unsigned position, const Waypoint& waypoint)
{
  if (position >= TaskSize())
    return false;

  OrderedTaskPoint *new_tp = task_points[position]->clone(task_behaviour,
                                                  m_ordered_behaviour,
                                                  &waypoint);
  bool success = Replace(*new_tp, position);
  delete new_tp;
  return success;
}

TaskBehaviour::FactoryType
OrderedTask::SetFactory(const TaskBehaviour::FactoryType the_factory)
{
  // detect no change
  if (factory_mode == the_factory)
    return factory_mode;

  if (the_factory != TaskBehaviour::FACTORY_MIXED) {
    // can switch from anything to mixed, otherwise need reset
    Reset();

    /// @todo call into task_events to ask if reset is desired on
    /// factory change
  }
  factory_mode = the_factory;

  delete active_factory;

  switch (factory_mode) {
  case TaskBehaviour::FACTORY_RT:
    active_factory = new RTTaskFactory(*this, task_behaviour);
    break;
  case TaskBehaviour::FACTORY_FAI_GENERAL:
    active_factory = new FAITaskFactory(*this, task_behaviour);
    break;
  case TaskBehaviour::FACTORY_FAI_TRIANGLE:
    active_factory = new FAITriangleTaskFactory(*this, task_behaviour);
    break;
  case TaskBehaviour::FACTORY_FAI_OR:
    active_factory = new FAIORTaskFactory(*this, task_behaviour);
    break;
  case TaskBehaviour::FACTORY_FAI_GOAL:
    active_factory = new FAIGoalTaskFactory(*this, task_behaviour);
    break;
  case TaskBehaviour::FACTORY_AAT:
    active_factory = new AATTaskFactory(*this, task_behaviour);
    break;
  case TaskBehaviour::FACTORY_MIXED:
    active_factory = new MixedTaskFactory(*this, task_behaviour);
    break;
  case TaskBehaviour::FACTORY_TOURING:
    active_factory = new TouringTaskFactory(*this, task_behaviour);
    break;
  };
  active_factory->update_ordered_task_behaviour(m_ordered_behaviour);

  return factory_mode;
}

void 
OrderedTask::set_ordered_task_behaviour(const OrderedTaskBehaviour& ob)
{
  m_ordered_behaviour = ob;
}

bool 
OrderedTask::IsScored() const
{
  return m_ordered_behaviour.task_scored;
}

std::vector<TaskBehaviour::FactoryType>
OrderedTask::GetFactoryTypes(bool all) const
{
  /// @todo: check transform types if all=false
  std::vector<TaskBehaviour::FactoryType> f_list;
  f_list.push_back(TaskBehaviour::FACTORY_RT);
  f_list.push_back(TaskBehaviour::FACTORY_AAT);
  f_list.push_back(TaskBehaviour::FACTORY_FAI_GENERAL);
  return f_list;
}

void 
OrderedTask::Clear()
{
  while (task_points.size())
    erase(0);

  while (optional_start_points.size())
    erase_optional_start(0);

  Reset();
  m_ordered_behaviour = task_behaviour.ordered_defaults;
}

OrderedTaskPoint* 
OrderedTask::get_tp(const unsigned position)
{
  if (position >= TaskSize())
    return NULL;

  return task_points[position];
}

FlatBoundingBox 
OrderedTask::get_bounding_box(const GeoBounds& bounds) const
{
  if (!TaskSize()) {
    // undefined!
    return FlatBoundingBox(FlatGeoPoint(0,0),FlatGeoPoint(0,0));
  }
  FlatGeoPoint ll = task_projection.project(GeoPoint(bounds.west, bounds.south));
  FlatGeoPoint lr = task_projection.project(GeoPoint(bounds.east, bounds.south));
  FlatGeoPoint ul = task_projection.project(GeoPoint(bounds.west, bounds.north));
  FlatGeoPoint ur = task_projection.project(GeoPoint(bounds.east, bounds.north));
  FlatGeoPoint fmin(min(ll.Longitude,ul.Longitude), min(ll.Latitude,lr.Latitude));
  FlatGeoPoint fmax(max(lr.Longitude,ur.Longitude), max(ul.Latitude,ur.Latitude));
  // note +/- 1 to ensure rounding keeps bb valid 
  fmin.Longitude-= 1; fmin.Latitude-= 1;
  fmax.Longitude+= 1; fmax.Latitude+= 1;
  return FlatBoundingBox (fmin, fmax);
}

FlatBoundingBox 
OrderedTask::get_bounding_box(const GeoPoint& point) const
{
  if (!TaskSize()) {
    // undefined!
    return FlatBoundingBox(FlatGeoPoint(0,0),FlatGeoPoint(0,0));
  }
  return FlatBoundingBox (task_projection.project(point), 1);
}

void 
OrderedTask::RotateOptionalStarts()
{
  if (!TaskSize())
    return;
  if (!optional_start_points.size()) 
    return;

  select_optional_start(0);
}

void
OrderedTask::select_optional_start(unsigned pos) 
{
  assert(pos< optional_start_points.size());

  // put task start onto end
  optional_start_points.push_back(task_points[0]);
  // set task start from top optional item
  task_points[0] = optional_start_points[pos];
  // remove top optional item from list
  optional_start_points.erase(optional_start_points.begin()+pos);

  // update neighbour links
  set_neighbours(0);
  if (task_points.size()>1)
    set_neighbours(1);

  // we've changed the task, so update geometry
  update_geometry();
}

const OrderedTaskPoint *
OrderedTask::get_optional_start(unsigned pos) const
{
  if (pos >= optional_start_points.size())
    return NULL;

  return optional_start_points[pos];
}

void
OrderedTask::update_summary(TaskSummary& ordered_summary) const
{
  ordered_summary.clear();

  ordered_summary.active = active_task_point;

  for (auto begin = task_points.cbegin(), end = task_points.cend(), i = begin;
       i != end; ++i) {
    const OrderedTaskPoint &tp = **i;

    TaskSummaryPoint tsp;
    tsp.d_planned = tp.GetVectorPlanned().distance;
    if (i == begin) {
      tsp.achieved = tp.HasExited();
    } else {
      tsp.achieved = tp.HasSampled();
    }
    ordered_summary.append(tsp);
  }

  if (stats.total.remaining.IsDefined() && stats.total.planned.IsDefined())
    ordered_summary.update(stats.total.remaining.get_distance(),
                           stats.total.planned.get_distance());
}

unsigned 
OrderedTask::OptionalStartsSize() const {
  return optional_start_points.size();
}<|MERGE_RESOLUTION|>--- conflicted
+++ resolved
@@ -829,11 +829,7 @@
   fixed distance = fixed_zero;
   for (auto i = task_points.cbegin(), end = task_points.cend(); i != end; ++i)
     // Sum up the leg distances
-<<<<<<< HEAD
-    distance += (*i)->GetVectorRemaining(state).distance;
-=======
-    distance += task_points[i]->GetVectorRemaining(state.location).Distance;
->>>>>>> 6d01cef9
+    distance += (*i)->GetVectorRemaining(state.location).distance;
 
   if (!distance)
     return fixed_zero;
