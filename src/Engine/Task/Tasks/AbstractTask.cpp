/* Copyright_License {

  XCSoar Glide Computer - http://www.xcsoar.org/
  Copyright (C) 2000-2012 The XCSoar Project
  A detailed list of copyright holders can be found in the file "AUTHORS".

  This program is free software; you can redistribute it and/or
  modify it under the terms of the GNU General Public License
  as published by the Free Software Foundation; either version 2
  of the License, or (at your option) any later version.

  This program is distributed in the hope that it will be useful,
  but WITHOUT ANY WARRANTY; without even the implied warranty of
  MERCHANTABILITY or FITNESS FOR A PARTICULAR PURPOSE.  See the
  GNU General Public License for more details.

  You should have received a copy of the GNU General Public License
  along with this program; if not, write to the Free Software
  Foundation, Inc., 59 Temple Place - Suite 330, Boston, MA  02111-1307, USA.
}
*/

#include "AbstractTask.hpp"
#include "Navigation/Aircraft.hpp"
#include "BaseTask/TaskWaypoint.hpp"
#include "Util/Gradient.hpp"
#include "GlideSolvers/GlidePolar.hpp"
#include "Task/TaskEvents.hpp"
#include "Task/TaskBehaviour.hpp"

AbstractTask::AbstractTask(enum Type _type,
                           const TaskBehaviour &tb)
  :TaskInterface(_type),
   active_task_point(0),
   active_task_point_last(0-1),
   task_events(NULL),
   task_behaviour(tb),
   mc_lpf(fixed(8)),
   ce_lpf(fixed(60)),
<<<<<<< HEAD
   em_lpf(fixed(60)),
   mc_lpf_valid(false),
   trigger_auto(false)
=======
   em_lpf(fixed(60))
>>>>>>> de5a425d
{
   stats.reset();
}

bool 
AbstractTask::UpdateAutoMC(GlidePolar &glide_polar,
                           const AircraftState& state, fixed fallback_mc)
{
<<<<<<< HEAD
  if (!positive(fallback_mc))
    fallback_mc = glide_polar.GetMC();

  if (!TaskStarted(true) || !task_behaviour.auto_mc) {
    ResetAutoMC();
    return false;
  }

  if (task_behaviour.auto_mc_mode == TaskBehaviour::AutoMCMode::CLIMBAVERAGE) {
    stats.mc_best = mc_lpf.reset(fallback_mc);
    mc_lpf_valid = true;
    trigger_auto = false;
    return false;
  }

  fixed mc_found;
  if (CalcBestMC(state, glide_polar, mc_found)) {
    // improved solution found, activate auto fg mode
    if (mc_found > stats.mc_best)
      trigger_auto = true;
  } else {
    // no solution even at mc=0, deactivate auto fg mode
    trigger_auto = false;
  }

  if (!trigger_auto &&
      task_behaviour.auto_mc_mode == TaskBehaviour::AutoMCMode::FINALGLIDE &&
      stats.mc_best >= fixed(0.05)) {
=======
  if (!task_behaviour.auto_mc) {
    /* AutoMC disabled in configuration */
    reset_auto_mc();
    return false;
  }

  fixed mc_found;
  if (task_behaviour.auto_mc_mode != TaskBehaviour::AUTOMC_CLIMBAVERAGE &&
      task_started(true) && calc_mc_best(state, mc_found)) {
    /* final glide MacCready found */

    stats.mc_best = std::max(mc_lpf.update(mc_found), fixed_zero);
    glide_polar.SetMC(stats.mc_best);
    return true;
  } else if (task_behaviour.auto_mc_mode != TaskBehaviour::AUTOMC_FINALGLIDE) {
    /* cruise: set MacCready to recent climb average */

    if (!positive(fallback_mc)) {
      /* no climb average calculated yet */
      reset_auto_mc();
      return false;
    }

    stats.mc_best = mc_lpf.reset(fallback_mc);
    glide_polar.SetMC(stats.mc_best);
    return true;
  } else if (task_started(true)) {
>>>>>>> de5a425d
    /* no solution, but forced final glide AutoMacCready - converge to
       zero */

<<<<<<< HEAD
  if (trigger_auto && mc_lpf_valid) {
    // smooth out updates
=======
    mc_found = fixed_zero;
>>>>>>> de5a425d
    stats.mc_best = std::max(mc_lpf.update(mc_found), fixed_zero);
    glide_polar.SetMC(stats.mc_best);
    return true;
  } else {
<<<<<<< HEAD
    // reset lpf so will be smooth next time it becomes active
    stats.mc_best = mc_lpf.reset(fallback_mc);
    mc_lpf_valid = true;
=======
    reset_auto_mc();
    return false;
>>>>>>> de5a425d
  }
}

bool 
AbstractTask::UpdateIdle(const AircraftState &state,
                         const GlidePolar &glide_polar)
{
  if (TaskStarted() && task_behaviour.calc_cruise_efficiency) {
    fixed val = fixed_one;
    if (CalcCruiseEfficiency(state, glide_polar, val))
      stats.cruise_efficiency = std::max(ce_lpf.update(val), fixed_zero);
  } else {
    stats.cruise_efficiency = ce_lpf.reset(fixed_one);
  }

  if (TaskStarted() && task_behaviour.calc_effective_mc) {
    fixed val = glide_polar.GetMC();
    if (CalcEffectiveMC(state, glide_polar, val))
      stats.effective_mc = std::max(em_lpf.update(val), fixed_zero);
  } else {
    stats.effective_mc = em_lpf.reset(glide_polar.GetMC());
  }

  if (task_behaviour.calc_glide_required)
    UpdateStatsGlide(state, glide_polar);
  else
    stats.glide_required = fixed_zero; // error

  return false;
}

unsigned 
AbstractTask::GetActiveTaskPointIndex() const
{
  return active_task_point;
}

void
AbstractTask::UpdateStatsDistances(const GeoPoint &location,
                                   const bool full_update)
{
  stats.total.remaining.set_distance(ScanDistanceRemaining(location));

  const TaskPoint *active = GetActiveTaskPoint();
  if (active != NULL) {
    stats.current_leg.location_remaining = active->GetLocationRemaining();
    stats.current_leg.vector_remaining = active->GetVectorRemaining(location);
  } else {
    stats.current_leg.location_remaining = GeoPoint::Invalid();
    stats.current_leg.vector_remaining = GeoVector::Invalid();
  }

  if (full_update)
    stats.distance_nominal = ScanDistanceNominal();

  ScanDistanceMinMax(location, full_update,
                       &stats.distance_min, &stats.distance_max);

  stats.total.travelled.set_distance(ScanDistanceTravelled(location));
  stats.total.planned.set_distance(ScanDistancePlanned());

  if (IsScored()) {
    if (!TaskStarted()) 
      stats.distance_scored = fixed_zero;
    else if (!TaskFinished()) 
      stats.distance_scored = ScanDistanceScored(location);
  } else
    stats.distance_scored = fixed_zero;
}

static void
Copy(DistanceStat &stat, const GlideResult &solution)
{
  if (solution.IsDefined())
    stat.set_distance(solution.vector.distance);
  else
    stat.Reset();
}

static void
CalculatePirker(DistanceStat &pirker, const DistanceStat &planned,
                const DistanceStat &remaining_effective)
{
  if (planned.IsDefined() && remaining_effective.IsDefined())
    pirker.set_distance(planned.get_distance() -
                        remaining_effective.get_distance());
  else
    pirker.Reset();
}

void
AbstractTask::UpdateGlideSolutions(const AircraftState &state,
                                   const GlidePolar &glide_polar)
{
  GlideSolutionRemaining(state, glide_polar, stats.total.solution_remaining,
                           stats.current_leg.solution_remaining);

  if (positive(glide_polar.GetMC())) {
    GlidePolar polar_mc0 = glide_polar;
    polar_mc0.SetMC(fixed_zero); 
    
    GlideSolutionRemaining(state, polar_mc0, stats.total.solution_mc0,
                             stats.current_leg.solution_mc0);
  } else {
    // no need to re-calculate, just copy
    stats.total.solution_mc0 = stats.total.solution_remaining;
    stats.current_leg.solution_mc0 = stats.current_leg.solution_remaining;
  }

  GlideSolutionTravelled(state, glide_polar,
                         stats.total.solution_travelled,
                           stats.current_leg.solution_travelled);

  GlideSolutionPlanned(state, glide_polar,
                       stats.total.solution_planned,
                         stats.current_leg.solution_planned,
                         stats.total.remaining_effective,
                         stats.current_leg.remaining_effective,
                         stats.total.solution_remaining,
                         stats.current_leg.solution_remaining);

  CalculatePirker(stats.total.pirker, stats.total.planned,
                  stats.total.remaining_effective);

  CalculatePirker(stats.current_leg.pirker, stats.current_leg.planned,
                  stats.current_leg.remaining_effective);

  Copy(stats.current_leg.remaining, stats.current_leg.solution_remaining);
  Copy(stats.current_leg.travelled, stats.current_leg.solution_travelled);
  Copy(stats.current_leg.planned, stats.current_leg.solution_planned);

  stats.total.gradient = ::AngleToGradient(CalcGradient(state));
  stats.current_leg.gradient = ::AngleToGradient(CalcLegGradient(state));
}

bool
AbstractTask::Update(const AircraftState &state, 
                     const AircraftState &state_last,
                     const GlidePolar &glide_polar)
{
  stats.task_valid = CheckTask();
  stats.has_targets = HasTargets();

  const bool full_update = 
    CheckTransitions(state, state_last) ||
    (active_task_point != active_task_point_last);

  UpdateStatsTimes(state);
  UpdateStatsDistances(state.location, full_update);
  UpdateGlideSolutions(state, glide_polar);
  bool sample_updated = UpdateSample(state, glide_polar, full_update);
  UpdateStatsSpeeds(state, state_last);
  UpdateFlightMode();

  active_task_point_last = active_task_point;

  return sample_updated || full_update;
}

void
AbstractTask::UpdateStatsSpeeds(const AircraftState &state, 
                                const AircraftState &state_last)
{
  if (!TaskFinished()) {
    if (TaskStarted()) {
      const fixed dt = state.time - state_last.time;
      stats_computer.total.CalcSpeeds(stats.total, dt);
      stats_computer.current_leg.CalcSpeeds(stats.current_leg, dt);
    } else {
      stats_computer.total.Reset(stats.total);
      stats_computer.current_leg.Reset(stats.current_leg);
    }
  }
}

void
AbstractTask::UpdateStatsGlide(const AircraftState &state,
                               const GlidePolar &glide_polar)
{
  stats.glide_required = AngleToGradient(CalcRequiredGlide(state,
                                                           glide_polar));
}

void
AbstractTask::UpdateStatsTimes(const AircraftState &state)
{
  // default for tasks with no start time...
  stats.Time = state.time;
  if (!TaskFinished()) {
    stats.total.SetTimes(ScanTotalStartTime(state), state);
    stats.current_leg.SetTimes(ScanLegStartTime(state),state);
  }
}

void
AbstractTask::ResetAutoMC()
{
<<<<<<< HEAD
  mc_lpf_valid = false;
  trigger_auto = false;
=======
  stats.mc_best = mc_lpf.reset(glide_polar.GetMC());
>>>>>>> de5a425d
}

void 
AbstractTask::Reset()
{
  ResetAutoMC();
  active_task_point_last = 0 - 1;
  ce_lpf.reset(fixed_one);
  stats.reset();
}

fixed
AbstractTask::CalcLegGradient(const AircraftState &aircraft) const
{
  // Get next turnpoint
  const TaskWaypoint *tp = GetActiveTaskPoint();
  if (!tp)
    return fixed_zero;

  // Get the distance to the next turnpoint
  const fixed d = tp->GetVectorRemaining(aircraft.location).distance;
  if (!d)
    return fixed_zero;

  // Calculate the geometric gradient (height divided by distance)
  return (aircraft.altitude - tp->GetElevation()) / d;
}

bool 
AbstractTask::CalcEffectiveMC(const AircraftState &state_now,
                              const GlidePolar &glide_polar,
                              fixed &val) const
{
  val = glide_polar.GetMC();
  return true;
}

void
AbstractTask::UpdateFlightMode()
{
  if (!stats.calc_flight_mode())
    return;

  if (task_events != NULL)
    task_events->FlightModeTransition(stats.flight_mode_final_glide);
}<|MERGE_RESOLUTION|>--- conflicted
+++ resolved
@@ -37,13 +37,8 @@
    task_behaviour(tb),
    mc_lpf(fixed(8)),
    ce_lpf(fixed(60)),
-<<<<<<< HEAD
    em_lpf(fixed(60)),
-   mc_lpf_valid(false),
-   trigger_auto(false)
-=======
-   em_lpf(fixed(60))
->>>>>>> de5a425d
+   mc_lpf_valid(false)
 {
    stats.reset();
 }
@@ -52,85 +47,49 @@
 AbstractTask::UpdateAutoMC(GlidePolar &glide_polar,
                            const AircraftState& state, fixed fallback_mc)
 {
-<<<<<<< HEAD
-  if (!positive(fallback_mc))
-    fallback_mc = glide_polar.GetMC();
-
-  if (!TaskStarted(true) || !task_behaviour.auto_mc) {
+  if (!task_behaviour.auto_mc) {
+    /* AutoMC disabled in configuration */
     ResetAutoMC();
     return false;
   }
 
-  if (task_behaviour.auto_mc_mode == TaskBehaviour::AutoMCMode::CLIMBAVERAGE) {
-    stats.mc_best = mc_lpf.reset(fallback_mc);
-    mc_lpf_valid = true;
-    trigger_auto = false;
-    return false;
-  }
-
   fixed mc_found;
-  if (CalcBestMC(state, glide_polar, mc_found)) {
-    // improved solution found, activate auto fg mode
-    if (mc_found > stats.mc_best)
-      trigger_auto = true;
-  } else {
-    // no solution even at mc=0, deactivate auto fg mode
-    trigger_auto = false;
-  }
-
-  if (!trigger_auto &&
-      task_behaviour.auto_mc_mode == TaskBehaviour::AutoMCMode::FINALGLIDE &&
-      stats.mc_best >= fixed(0.05)) {
-=======
-  if (!task_behaviour.auto_mc) {
-    /* AutoMC disabled in configuration */
-    reset_auto_mc();
-    return false;
-  }
-
-  fixed mc_found;
-  if (task_behaviour.auto_mc_mode != TaskBehaviour::AUTOMC_CLIMBAVERAGE &&
-      task_started(true) && calc_mc_best(state, mc_found)) {
+  if (task_behaviour.auto_mc_mode != TaskBehaviour::AutoMCMode::CLIMBAVERAGE &&
+      TaskStarted(true) && CalcBestMC(state, glide_polar, mc_found)) {
     /* final glide MacCready found */
 
-    stats.mc_best = std::max(mc_lpf.update(mc_found), fixed_zero);
+    if (mc_lpf_valid)
+      stats.mc_best = std::max(mc_lpf.update(mc_found), fixed_zero);
+    else
+      stats.mc_best = std::max(mc_lpf.reset(mc_found), fixed_zero);
     glide_polar.SetMC(stats.mc_best);
     return true;
-  } else if (task_behaviour.auto_mc_mode != TaskBehaviour::AUTOMC_FINALGLIDE) {
+  } else if (task_behaviour.auto_mc_mode != TaskBehaviour::AutoMCMode::FINALGLIDE) {
     /* cruise: set MacCready to recent climb average */
 
     if (!positive(fallback_mc)) {
       /* no climb average calculated yet */
-      reset_auto_mc();
+      ResetAutoMC();
       return false;
     }
 
-    stats.mc_best = mc_lpf.reset(fallback_mc);
+    stats.mc_best = fallback_mc;
     glide_polar.SetMC(stats.mc_best);
     return true;
-  } else if (task_started(true)) {
->>>>>>> de5a425d
+  } else if (TaskStarted(true)) {
     /* no solution, but forced final glide AutoMacCready - converge to
        zero */
 
-<<<<<<< HEAD
-  if (trigger_auto && mc_lpf_valid) {
-    // smooth out updates
-=======
     mc_found = fixed_zero;
->>>>>>> de5a425d
-    stats.mc_best = std::max(mc_lpf.update(mc_found), fixed_zero);
+    if (mc_lpf_valid)
+      stats.mc_best = std::max(mc_lpf.update(mc_found), fixed_zero);
+    else
+      stats.mc_best = std::max(mc_lpf.reset(mc_found), fixed_zero);
     glide_polar.SetMC(stats.mc_best);
     return true;
   } else {
-<<<<<<< HEAD
-    // reset lpf so will be smooth next time it becomes active
-    stats.mc_best = mc_lpf.reset(fallback_mc);
-    mc_lpf_valid = true;
-=======
-    reset_auto_mc();
+    ResetAutoMC();
     return false;
->>>>>>> de5a425d
   }
 }
 
@@ -328,12 +287,7 @@
 void
 AbstractTask::ResetAutoMC()
 {
-<<<<<<< HEAD
   mc_lpf_valid = false;
-  trigger_auto = false;
-=======
-  stats.mc_best = mc_lpf.reset(glide_polar.GetMC());
->>>>>>> de5a425d
 }
 
 void 
