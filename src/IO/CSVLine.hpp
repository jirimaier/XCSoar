/*
Copyright_License {

  XCSoar Glide Computer - http://www.xcsoar.org/
  Copyright (C) 2000-2012 The XCSoar Project
  A detailed list of copyright holders can be found in the file "AUTHORS".

  This program is free software; you can redistribute it and/or
  modify it under the terms of the GNU General Public License
  as published by the Free Software Foundation; either version 2
  of the License, or (at your option) any later version.

  This program is distributed in the hope that it will be useful,
  but WITHOUT ANY WARRANTY; without even the implied warranty of
  MERCHANTABILITY or FITNESS FOR A PARTICULAR PURPOSE.  See the
  GNU General Public License for more details.

  You should have received a copy of the GNU General Public License
  along with this program; if not, write to the Free Software
  Foundation, Inc., 59 Temple Place - Suite 330, Boston, MA  02111-1307, USA.
}
*/

#ifndef XCSOAR_CSV_LINE_HPP
#define XCSOAR_CSV_LINE_HPP

#include "Util/Range.hpp"
#include "Math/fixed.hpp"

/**
 * A helper class which can dissect a NMEA input line.
 */
class CSVLine {
protected:
  const char *data, *end;

public:
  CSVLine(const char *line);

  Range<const char *> Rest() const {
    return Range<const char *>(data, end);
  }

  /**
   * Skip the next column.
   *
   * @return the length of the column
   */
  size_t Skip();

  /**
   * Skip a number of columns.
   */
  void Skip(unsigned n) {
    while (n-- > 0)
      Skip();
  }

<<<<<<< HEAD
  char ReadFirstChar();
=======
  /**
   * Read a column, expect it to be exactly one character.  Returns 0
   * on failure.
   */
  char ReadOneChar();

  char read_first_char();
>>>>>>> 5d5d45e4

  void Read(char *dest, size_t size);
  bool ReadCompare(const char *value);

  long Read(long default_value);
  long ReadHex(long default_value);

  int Read(int default_value) {
    return (int)Read((long)default_value);
  }

  int Read(bool default_value) {
    return Read((long)default_value) != 0;
  }

  double Read(double default_value);
  bool ReadChecked(double &value_r);

#ifdef FIXED_MATH
  fixed Read(fixed default_value);
  bool ReadChecked(fixed &value_r);
#endif

  bool ReadChecked(int &value_r);
  bool ReadChecked(long &value_r);
  bool ReadChecked(unsigned long &value_r);
  bool ReadChecked(unsigned &value_r);

  /**
   * Tries to read a hexadecimal number from the next field
   * @param value_r A reference to the variable that the
   * number should be written into
   * @return True if number was read successfully, False otherwise
   */
  bool ReadHexChecked(long &value_r);

  /**
   * Read a #fixed only if the unit string which follows matches.
   */
  bool ReadCheckedCompare(fixed &value_r, const char *string);
};

#endif<|MERGE_RESOLUTION|>--- conflicted
+++ resolved
@@ -56,17 +56,13 @@
       Skip();
   }
 
-<<<<<<< HEAD
   char ReadFirstChar();
-=======
+
   /**
    * Read a column, expect it to be exactly one character.  Returns 0
    * on failure.
    */
   char ReadOneChar();
-
-  char read_first_char();
->>>>>>> 5d5d45e4
 
   void Read(char *dest, size_t size);
   bool ReadCompare(const char *value);
