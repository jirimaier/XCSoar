--- conflicted
+++ resolved
@@ -32,11 +32,8 @@
 #include "Android/PortBridge.hpp"
 #include "Android/BluetoothHelper.hpp"
 #include "Android/NativeInputListener.hpp"
-<<<<<<< HEAD
 #include "Android/TextUtil.hpp"
-=======
 #include "Android/LogCat.hpp"
->>>>>>> c0fcc3c7
 #include "Language/Language.hpp"
 #include "LocalPath.hpp"
 #include "LogFile.hpp"
@@ -146,13 +143,13 @@
   OpenGL::Initialise();
 
   if (CheckLogCat())
-    MessageBoxX(_T("How embarassing, we're terribly sorry!\n"
-                   "Please submit a bug report and "
-                   "include the file from the 'crash' directory.\n"
-                   "http://www.xcsoar.org/trac/newticket\n"
-                   "After your report, we'll fix it ASAP."),
-                _T("XCSoar has crashed recently"),
-                MB_OK|MB_ICONERROR);
+    ShowMessageBox(_T("How embarassing, we're terribly sorry!\n"
+                      "Please submit a bug report and "
+                      "include the file from the 'crash' directory.\n"
+                      "http://www.xcsoar.org/trac/newticket\n"
+                      "After your report, we'll fix it ASAP."),
+                   _T("XCSoar has crashed recently"),
+                   MB_OK|MB_ICONERROR);
 
   CommonInterface::main_window.event_loop();
 }
