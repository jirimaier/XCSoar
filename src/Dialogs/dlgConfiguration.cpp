--- conflicted
+++ resolved
@@ -1017,8 +1017,6 @@
 
   LoadFormProperty(*wf, _T("prpAirspaceOutline"),
                    settings_map.bAirspaceBlackOutline);
-<<<<<<< HEAD
-=======
 
   wp = (WndProperty *)wf->FindByName(_T("prpAirspaceFillMode"));
   {
@@ -1034,9 +1032,6 @@
 #endif
   }
 
-  LoadFormProperty(*wf, _T("prpLockSettingsInFlight"),
-                   XCSoarInterface::LockSettingsInFlight);
->>>>>>> 6694b0dc
   LoadFormProperty(*wf, _T("prpLoggerShortName"),
                    settings_computer.LoggerShortName);
   LoadFormProperty(*wf, _T("prpDebounceTimeout"),
