/*
Copyright_License {

  XCSoar Glide Computer - http://www.xcsoar.org/
  Copyright (C) 2000-2011 The XCSoar Project
  A detailed list of copyright holders can be found in the file "AUTHORS".

  This program is free software; you can redistribute it and/or
  modify it under the terms of the GNU General Public License
  as published by the Free Software Foundation; either version 2
  of the License, or (at your option) any later version.

  This program is distributed in the hope that it will be useful,
  but WITHOUT ANY WARRANTY; without even the implied warranty of
  MERCHANTABILITY or FITNESS FOR A PARTICULAR PURPOSE.  See the
  GNU General Public License for more details.

  You should have received a copy of the GNU General Public License
  along with this program; if not, write to the Free Software
  Foundation, Inc., 59 Temple Place - Suite 330, Boston, MA  02111-1307, USA.
}
*/

#include "DeviceBlackboard.hpp"
#include "Protection.hpp"
#include "Math/Earth.hpp"
#include "UtilsSystem.hpp"
#include "TeamCodeCalculation.h"
#include "FLARM/FlarmDetails.hpp"
#include "Asset.hpp"
#include "Device/Parser.hpp"
#include "Device/List.hpp"
#include "Device/Descriptor.hpp"
#include "Device/All.hpp"
#include "Math/Constants.h"
#include "GlideSolvers/GlidePolar.hpp"
#include "Simulator.hpp"
#include "OS/Clock.hpp"
#include "Interface.hpp"
#include "Components.hpp"
#include "Engine/Waypoint/Waypoints.hpp"

#include <limits.h>

#define fixed_inv_2g fixed(1.0/(2.0*9.81))
#define fixed_inv_g fixed(1.0/9.81)
#define fixed_small fixed(0.001)

DeviceBlackboard device_blackboard;

/**
 * Initializes the DeviceBlackboard
 */
void
DeviceBlackboard::Initialise()
{
  ScopeLock protect(mutexBlackboard);

  // Clear the gps_info and calculated_info
  gps_info.reset();
  calculated_info.reset();
<<<<<<< HEAD
=======
  
  // Set the NAVWarning positive (assume not gps found yet)
  gps_info.gps.NAVWarning = true;
  gps_info.gps.Simulator = false;

#ifdef ANDROID
  gps_info.gps.AndroidInternalGPS = false;
#endif

  // Clear the SwitchStates
  gps_info.SwitchStateAvailable = false;
  gps_info.SwitchState.AirbrakeLocked = false;
  gps_info.SwitchState.FlapPositive = false;
  gps_info.SwitchState.FlapNeutral = false;
  gps_info.SwitchState.FlapNegative = false;
  gps_info.SwitchState.GearExtended = false;
  gps_info.SwitchState.Acknowledge = false;
  gps_info.SwitchState.Repeat = false;
  gps_info.SwitchState.SpeedCommand = false;
  gps_info.SwitchState.UserSwitchUp = false;
  gps_info.SwitchState.UserSwitchMiddle = false;
  gps_info.SwitchState.UserSwitchDown = false;
  gps_info.SwitchState.FlightMode = SWITCH_INFO::MODE_UNKNOWN;
>>>>>>> dfecfef2

  // Set GPS assumed time to system time
  gps_info.DateTime = BrokenDateTime::NowUTC();
  gps_info.Time = fixed(gps_info.DateTime.hour * 3600 +
                        gps_info.DateTime.minute * 60 +
                        gps_info.DateTime.second);
}

/**
 * Sets the location and altitude to loc and alt
 *
 * Called at startup when no gps data available yet
 * @param loc New location
 * @param alt New altitude
 */
void
DeviceBlackboard::SetStartupLocation(const GeoPoint &loc, const fixed alt)
{
  ScopeLock protect(mutexBlackboard);
  NMEA_INFO &basic = SetBasic();

  basic.Location = loc;
  basic.GPSAltitude = alt;

  // set NAVWarning flags because this value was not provided
  // by a real GPS
  basic.gps.NAVWarning = true;
  basic.GPSAltitudeAvailable.clear();
}

/**
 * Sets the location, altitude and other basic parameters
 *
 * Used by the IgcReplay
 * @param loc New location
 * @param speed New speed
 * @param bearing New bearing
 * @param alt New altitude
 * @param baroalt New barometric altitude
 * @param t New time
 * @see IgcReplay::UpdateInternal()
 */
void
DeviceBlackboard::SetLocation(const GeoPoint &loc,
                              const fixed speed, const Angle bearing,
                              const fixed alt, const fixed baroalt,
                              const fixed t)
{
  ScopeLock protect(mutexBlackboard);
  NMEA_INFO &basic = SetBasic();

  basic.Connected.update(fixed(MonotonicClockMS()) / 1000);
  basic.gps.NAVWarning = false;
  basic.gps.SatellitesUsed = 6;
  basic.acceleration.Available = false;
  basic.Location = loc;
  basic.GroundSpeed = speed;
  basic.AirspeedAvailable.clear(); // Clear airspeed as it is not given by any value.
  basic.TrackBearing = bearing;
  basic.GPSAltitude = alt;
  basic.GPSAltitudeAvailable.update(t);
  basic.ProvidePressureAltitude(NMEA_INFO::BARO_ALTITUDE_UNKNOWN, baroalt);
  basic.Time = t;
  basic.TotalEnergyVarioAvailable.clear();
  basic.NettoVarioAvailable.clear();
  basic.ExternalWindAvailable.clear();
  basic.WindAvailable.clear();
  basic.gps.Replay = true;

  TriggerGPSUpdate();
};

/**
 * Stops the replay
 */
void DeviceBlackboard::StopReplay() {
  ScopeLock protect(mutexBlackboard);
  NMEA_INFO &basic = SetBasic();

<<<<<<< HEAD
  basic.GroundSpeed = fixed_zero;
  basic.gps.Replay = false;
=======
/**
 * Sets the NAVWarning to val
 * @param val New value for NAVWarning
 */
void
DeviceBlackboard::SetNAVWarning(bool val)
{
  ScopeLock protect(mutexBlackboard);
  GPS_STATE &gps = SetBasic().gps;
  gps.NAVWarning = val;
  if (!val) {
    // if NavWarning is false, since this is externally forced
    // by the simulator, we also set the number of satelites used
    // as a simulated value
    gps.SatellitesUsed = 6;
  }
}

/**
 * Lowers the connection status of the device
 *
 * Connected + Fix -> Connected + No Fix
 * Connected + No Fix -> Not connected
 * @return True if still connected afterwards, False otherwise
 */
bool
DeviceBlackboard::LowerConnection()
{
  ScopeLock protect(mutexBlackboard);
  GPS_STATE &gps = SetBasic().gps;

  bool enable_link_timeouts = true;
#ifdef ANDROID
  if (gps.AndroidInternalGPS)
    enable_link_timeouts = false;
#endif

  if (enable_link_timeouts && gps.Connected)
    gps.Connected--;

  return gps.Connected > 0;
}

/**
 * Raises the connection status to connected + fix
 */
void
DeviceBlackboard::RaiseConnection()
{
  ScopeLock protect(mutexBlackboard);
  SetBasic().gps.Connected = 2;
>>>>>>> dfecfef2
}

void
DeviceBlackboard::ProcessSimulation()
{
  if (!is_simulator())
    return;

  ScopeLock protect(mutexBlackboard);
  NMEA_INFO &basic = SetBasic();

  basic.Connected.update(fixed(MonotonicClockMS()) / 1000);
  basic.gps.NAVWarning = false;
  basic.gps.SatellitesUsed = 6;
  basic.gps.Simulator = true;
  basic.gps.MovementDetected = false;

<<<<<<< HEAD
  basic.Location = FindLatitudeLongitude(basic.Location, basic.TrackBearing,
                                         basic.GroundSpeed);
  basic.GPSAltitudeAvailable.update(basic.Time);

  basic.Time += fixed_one;
  long tsec = (long)basic.Time;
  basic.DateTime.hour = tsec / 3600;
  basic.DateTime.minute = (tsec - basic.DateTime.hour * 3600) / 60;
  basic.DateTime.second = tsec - basic.DateTime.hour * 3600
    - basic.DateTime.minute * 60;
=======
#ifdef ANDROID
  SetBasic().gps.AndroidInternalGPS = false;
#endif

  SetNAVWarning(false);
  SetBasic().Location = FindLatitudeLongitude(Basic().Location,
                                              Basic().TrackBearing,
                                              Basic().GroundSpeed);
  SetBasic().Time += fixed_one;
  long tsec = (long)Basic().Time;
  SetBasic().DateTime.hour = tsec / 3600;
  SetBasic().DateTime.minute = (tsec - Basic().DateTime.hour * 3600) / 60;
  SetBasic().DateTime.second = tsec-Basic().DateTime.hour * 3600
    - Basic().DateTime.minute * 60;
>>>>>>> dfecfef2

  // use this to test FLARM parsing/display
  if (is_debug() && !is_altair())
    DeviceList[0].parser.TestRoutine(&basic);

  // clear Airspeed as it is not available in simulation mode
  basic.AirspeedAvailable.clear();

  TriggerGPSUpdate();
}

/**
 * Sets the GPS speed and indicated airspeed to val
 *
 * not in use
 * @param val New speed
 */
void
DeviceBlackboard::SetSpeed(fixed val)
{
  ScopeLock protect(mutexBlackboard);
  NMEA_INFO &basic = SetBasic();

  basic.GroundSpeed = val;
  basic.ProvideBothAirspeeds(val);
}

/**
 * Sets the TrackBearing to val
 *
 * not in use
 * @param val New TrackBearing
 */
void
DeviceBlackboard::SetTrackBearing(Angle val)
{
  ScopeLock protect(mutexBlackboard);
  SetBasic().TrackBearing = val.as_bearing();
}

/**
 * Sets the altitude and barometric altitude to val
 *
 * not in use
 * @param val New altitude
 */
void
DeviceBlackboard::SetAltitude(fixed val)
{
  ScopeLock protect(mutexBlackboard);
  NMEA_INFO &basic = SetBasic();

  basic.GPSAltitude = val;
  basic.ProvideBaroAltitudeTrue(NMEA_INFO::BARO_ALTITUDE_UNKNOWN, val);
}

/**
 * Reads the given derived_info usually provided by the
 * GlideComputerBlackboard and saves it to the own Blackboard
 * @param derived_info Calculated information usually provided
 * by the GlideComputerBlackboard
 */
void
DeviceBlackboard::ReadBlackboard(const DERIVED_INFO &derived_info)
{
  calculated_info = derived_info;
}

/**
 * Reads the given settings usually provided by the InterfaceBlackboard
 * and saves it to the own Blackboard
 * @param settings SettingsComputer usually provided by the
 * InterfaceBlackboard
 */
void
DeviceBlackboard::ReadSettingsComputer(const SETTINGS_COMPUTER
					      &settings)
{
  settings_computer = settings;
}

/**
 * Reads the given settings usually provided by the InterfaceBlackboard
 * and saves it to the own Blackboard
 * @param settings SettingsMap usually provided by the
 * InterfaceBlackboard
 */
void
DeviceBlackboard::ReadSettingsMap(const SETTINGS_MAP
				  &settings)
{
  settings_map = settings;
}

/**
 * Sets the system time to GPS time if not yet done and
 * defined in settings
 */
void
DeviceBlackboard::SetSystemTime() {
  // TODO JMW: this should be done outside the parser..
  if (is_simulator())
    return;

#ifdef HAVE_WIN32
  NMEA_INFO &basic = SetBasic();

  // Altair doesn't have a battery-backed up realtime clock,
  // so as soon as we get a fix for the first time, set the
  // system clock to the GPS time.
  static bool sysTimeInitialised = false;

  const GPS_STATE &gps = basic.gps;

  if (!gps.NAVWarning && SettingsMap().SetSystemTimeFromGPS
      && !sysTimeInitialised) {
    SYSTEMTIME sysTime;
    ::GetSystemTime(&sysTime);

    sysTime.wYear = (unsigned short)basic.DateTime.year;
    sysTime.wMonth = (unsigned short)basic.DateTime.month;
    sysTime.wDay = (unsigned short)basic.DateTime.day;
    sysTime.wHour = (unsigned short)basic.DateTime.hour;
    sysTime.wMinute = (unsigned short)basic.DateTime.minute;
    sysTime.wSecond = (unsigned short)basic.DateTime.second;
    sysTime.wMilliseconds = 0;
    sysTimeInitialised = (::SetSystemTime(&sysTime)==true);

#if defined(_WIN32_WCE) && defined(GNAV)
    TIME_ZONE_INFORMATION tzi;
    tzi.Bias = -SettingsComputer().UTCOffset/60;
    _tcscpy(tzi.StandardName,TEXT("Altair"));
    tzi.StandardDate.wMonth= 0; // disable daylight savings
    tzi.StandardBias = 0;
    _tcscpy(tzi.DaylightName,TEXT("Altair"));
    tzi.DaylightDate.wMonth= 0; // disable daylight savings
    tzi.DaylightBias = 0;

    SetTimeZoneInformation(&tzi);
#endif
    sysTimeInitialised =true;
  }
#else
  // XXX
#endif
}

/**
 * Tries to find a name for every current traffic id
 */
void
DeviceBlackboard::FLARM_ScanTraffic()
{
  // TODO: this is a bit silly, it searches every time a target is
  // visible... going to be slow..
  // should only scan the first time it appears with that ID.
  // at least it is now not being done by the parser

  FLARM_STATE &flarm = SetBasic().flarm;

  // if (FLARM data is available)
  if (!flarm.available)
    return;

  // for each item in traffic
  for (unsigned i = 0; i < flarm.traffic.size(); i++) {
    FLARM_TRAFFIC &traffic = flarm.traffic[i];

    // if (traffic[flarm_slot] has data)
    // and if (Target currently without name)
    if (!traffic.HasName()) {
      // need to lookup name for this target
      const TCHAR *fname = FlarmDetails::LookupCallsign(traffic.ID);
      if (fname != NULL)
        traffic.Name = fname;
    }
  }
}

bool
DeviceBlackboard::expire_wall_clock()
{
  ScopeLock protect(mutexBlackboard);
  NMEA_INFO &basic = SetBasic();
  if (!basic.Connected)
    return false;

  basic.expire_wall_clock();
  return !basic.Connected;
}

void
DeviceBlackboard::tick(const GlidePolar& glide_polar)
{
  SetBasic().expire();
  calculated_info.expire(Basic().Time);

  // lookup known traffic
  FLARM_ScanTraffic();
  // set system time if necessary
  SetSystemTime();

  // calculate fast data to complete aircraft state
  Wind();
  Heading();
  NavAltitude();
  AutoQNH();

  tick_fast(glide_polar);

  TurnRate();
  if (Basic().Time!= LastBasic().Time) {

    if (Basic().Time > LastBasic().Time) {
      Dynamics();
    }

    state_last = Basic();
  }
}


void
DeviceBlackboard::tick_fast(const GlidePolar& glide_polar)
{
  EnergyHeight();
  Vario();
  NettoVario(glide_polar);
}


void
DeviceBlackboard::NettoVario(const GlidePolar& glide_polar)
{
  NMEA_INFO &basic = SetBasic();

  basic.GliderSinkRate =
    (Calculated().flight.Flying && Calculated().AirspeedAvailable)
    ? - glide_polar.SinkRate(Calculated().IndicatedAirspeed,
                             basic.acceleration.Gload)
    /* the glider sink rate is useless when not flying */
    : fixed_zero;

  if (!basic.NettoVarioAvailable)
    basic.NettoVario = basic.BruttoVario - basic.GliderSinkRate;
}



/**
 * 1. Determines which altitude to use (GPS/baro)
 * 2. Calculates height over ground
 */
void
DeviceBlackboard::NavAltitude()
{
  NMEA_INFO &basic = SetBasic();

  if (!SettingsComputer().EnableNavBaroAltitude
      || !basic.BaroAltitudeAvailable) {
    basic.NavAltitude = basic.GPSAltitude;
  } else {
    basic.NavAltitude = basic.BaroAltitude;
  }
}


/**
 * Calculates the heading
 */
void
DeviceBlackboard::Heading()
{
  NMEA_INFO &basic = SetBasic();
  const SpeedVector wind = basic.wind;

  if ((positive(basic.GroundSpeed) || wind.is_non_zero()) && Calculated().flight.Flying) {
    fixed x0 = basic.TrackBearing.fastsine() * basic.GroundSpeed;
    fixed y0 = basic.TrackBearing.fastcosine() * basic.GroundSpeed;
    x0 += wind.bearing.fastsine() * wind.norm;
    y0 += wind.bearing.fastcosine() * wind.norm;

    basic.Heading = Angle::radians(atan2(x0, y0)).as_bearing();

  } else {
    basic.Heading = basic.TrackBearing;
  }
}

/**
 * 1. Calculates the vario values for gps vario, gps total energy vario and distance vario
 * 2. Sets Vario to GPSVario or received Vario data from instrument
 */
void
DeviceBlackboard::Vario()
{
  NMEA_INFO &basic = SetBasic();
  // Calculate time passed since last calculation
  const fixed dT = basic.Time - LastBasic().Time;

  if (positive(dT)) {
    const fixed Gain = basic.NavAltitude - LastBasic().NavAltitude;
    const fixed GainTE = basic.TEAltitude - LastBasic().TEAltitude;

    // estimate value from GPS
    basic.GPSVario = Gain / dT;
    basic.GPSVarioTE = GainTE / dT;
  }

  basic.BruttoVario = basic.TotalEnergyVarioAvailable
    ? basic.TotalEnergyVario
    : basic.GPSVario;
}


void
DeviceBlackboard::Wind()
{
  NMEA_INFO &basic = SetBasic();

  if (basic.ExternalWindAvailable && SettingsComputer().ExternalWind) {
    // external wind available
    basic.wind = basic.ExternalWind;
    basic.WindAvailable = basic.ExternalWindAvailable;

  } else if (SettingsComputer().ManualWindAvailable && SettingsComputer().AutoWindMode == 0) {
    // manual wind only if available and desired
    basic.wind = SettingsComputer().ManualWind;
    basic.WindAvailable.update(basic.Time);

  } else if (Calculated().estimated_wind_available.modified(SettingsComputer().ManualWindAvailable)
             && SettingsComputer().AutoWindMode) {
    // auto wind when available and newer than manual wind
    basic.wind = Calculated().estimated_wind;
    basic.WindAvailable = Calculated().estimated_wind_available;
    XCSoarInterface::SetSettingsComputer().ManualWindAvailable.clear(); // unset manual wind

  } else if (SettingsComputer().ManualWindAvailable
             && SettingsComputer().AutoWindMode) {
    // manual wind overrides auto wind if available
    basic.wind = SettingsComputer().ManualWind;
    basic.WindAvailable = SettingsComputer().ManualWindAvailable;

  } else
   // no wind available
   basic.WindAvailable.clear();
}

/**
 * Calculates the turn rate
 */
void
DeviceBlackboard::TurnRate()
{
  NMEA_INFO &basic = SetBasic();
  // Calculate time passed since last calculation
  const fixed dT = basic.Time - LastBasic().Time;

  // Calculate turn rate

  if (!Calculated().flight.Flying) {
    basic.TurnRate = fixed_zero;
    return;
  }
  if (!positive(dT)) {
    return;
  }

  basic.TurnRate =
    (basic.TrackBearing - LastBasic().TrackBearing).as_delta().value_degrees() / dT;
}

/**
 * Calculates the turn rate of the heading,
 * the estimated bank angle and
 * the estimated pitch angle
 */
void
DeviceBlackboard::Dynamics()
{
  NMEA_INFO &basic = SetBasic();

  if (Calculated().flight.Flying &&
      (positive(basic.GroundSpeed) || basic.wind.is_non_zero())) {

    // calculate turn rate in wind coordinates
    const fixed dT = basic.Time - LastBasic().Time;

    if (positive(dT)) {
      basic.TurnRateWind =
        (basic.Heading - LastBasic().Heading).as_delta().value_degrees() / dT;
    }

    // estimate bank angle (assuming balanced turn)
    if (Calculated().AirspeedAvailable) {
      const fixed angle = atan(Angle::degrees(basic.TurnRateWind
          * Calculated().TrueAirspeed * fixed_inv_g).value_radians());

      basic.acceleration.BankAngle = Angle::radians(angle);
      if (!basic.acceleration.Available)
        basic.acceleration.Gload = fixed_one / max(fixed_small, fabs(cos(angle)));
    } else {
      basic.acceleration.BankAngle = Angle::native(fixed_zero);
      if (!basic.acceleration.Available)
        basic.acceleration.Gload = fixed_one;
    }

    // estimate pitch angle (assuming balanced turn)
    if (Calculated().AirspeedAvailable && basic.TotalEnergyVarioAvailable)
      basic.acceleration.PitchAngle = Angle::radians(atan2(basic.GPSVario - basic.TotalEnergyVario,
          Calculated().TrueAirspeed));
    else
      basic.acceleration.PitchAngle = Angle::native(fixed_zero);

  } else {
    basic.acceleration.BankAngle = Angle::native(fixed_zero);
    basic.acceleration.PitchAngle = Angle::native(fixed_zero);
    basic.TurnRateWind = fixed_zero;

    if (!basic.acceleration.Available)
      basic.acceleration.Gload = fixed_one;
  }
}


/**
 * Calculates energy height on TAS basis
 *
 * \f${m/2} \times v^2 = m \times g \times h\f$ therefore \f$h = {v^2}/{2 \times g}\f$
 */
void
DeviceBlackboard::EnergyHeight()
{
  NMEA_INFO &basic = SetBasic();

  if (Calculated().AirspeedAvailable)
    basic.EnergyHeight = Calculated().TrueAirspeed * Calculated().TrueAirspeed * fixed_inv_2g;
  else
    /* setting EnergyHeight to zero is the safe approach, as we don't know the kinetic energy
     of the glider for sure. */
    basic.EnergyHeight = fixed_zero;

  basic.TEAltitude = basic.NavAltitude + basic.EnergyHeight;
}

void
DeviceBlackboard::AutoQNH()
{
  NMEA_INFO &basic = SetBasic();

  #define QNH_TIME 10

  static unsigned countdown_autoqnh = QNH_TIME;

  if (!Calculated().flight.OnGround // must be on ground
      || !countdown_autoqnh    // only do it once
      || basic.gps.Replay // never in replay mode
      || basic.gps.Simulator // never in simulator
      || basic.gps.NAVWarning // Reject if no valid GPS fix
      || !basic.PressureAltitudeAvailable // Reject if no pressure altitude
      || basic.QNHAvailable // Reject if QNH already known
    ) {
    if (countdown_autoqnh<= QNH_TIME) {
      countdown_autoqnh= QNH_TIME; // restart if havent performed
    }
    return;
  }

  if (countdown_autoqnh<= QNH_TIME)
    countdown_autoqnh--;

  if (!countdown_autoqnh) {
    const Waypoint *next_wp;
    next_wp = way_points.lookup_location(basic.Location, fixed(1000));

    if (next_wp && next_wp->is_airport()) {
      basic.ProvideQNHSetting(basic.pressure.FindQNHFromPressureAltitude(basic.PressureAltitude, next_wp->Altitude));
    } else if (Calculated().TerrainValid) {
      basic.ProvideQNHSetting(basic.pressure.FindQNHFromPressureAltitude(basic.PressureAltitude, Calculated().TerrainAlt));
    } else
      return;

    AllDevicesPutQNH(basic.pressure);
    countdown_autoqnh = UINT_MAX; // disable after performing once
  }
}

void
DeviceBlackboard::SetQNH(fixed qnh)
{
  ScopeLock protect(mutexBlackboard);
  NMEA_INFO &basic = SetBasic();

  basic.ProvideQNHSetting(qnh);
  AllDevicesPutQNH(basic.pressure);
}

void
DeviceBlackboard::SetMC(fixed mc)
{
  ScopeLock protect(mutexBlackboard);
  NMEA_INFO &basic = SetBasic();

  basic.MacCready = mc;
  AllDevicesPutMacCready(mc);
}<|MERGE_RESOLUTION|>--- conflicted
+++ resolved
@@ -59,32 +59,6 @@
   // Clear the gps_info and calculated_info
   gps_info.reset();
   calculated_info.reset();
-<<<<<<< HEAD
-=======
-  
-  // Set the NAVWarning positive (assume not gps found yet)
-  gps_info.gps.NAVWarning = true;
-  gps_info.gps.Simulator = false;
-
-#ifdef ANDROID
-  gps_info.gps.AndroidInternalGPS = false;
-#endif
-
-  // Clear the SwitchStates
-  gps_info.SwitchStateAvailable = false;
-  gps_info.SwitchState.AirbrakeLocked = false;
-  gps_info.SwitchState.FlapPositive = false;
-  gps_info.SwitchState.FlapNeutral = false;
-  gps_info.SwitchState.FlapNegative = false;
-  gps_info.SwitchState.GearExtended = false;
-  gps_info.SwitchState.Acknowledge = false;
-  gps_info.SwitchState.Repeat = false;
-  gps_info.SwitchState.SpeedCommand = false;
-  gps_info.SwitchState.UserSwitchUp = false;
-  gps_info.SwitchState.UserSwitchMiddle = false;
-  gps_info.SwitchState.UserSwitchDown = false;
-  gps_info.SwitchState.FlightMode = SWITCH_INFO::MODE_UNKNOWN;
->>>>>>> dfecfef2
 
   // Set GPS assumed time to system time
   gps_info.DateTime = BrokenDateTime::NowUTC();
@@ -164,62 +138,8 @@
   ScopeLock protect(mutexBlackboard);
   NMEA_INFO &basic = SetBasic();
 
-<<<<<<< HEAD
   basic.GroundSpeed = fixed_zero;
   basic.gps.Replay = false;
-=======
-/**
- * Sets the NAVWarning to val
- * @param val New value for NAVWarning
- */
-void
-DeviceBlackboard::SetNAVWarning(bool val)
-{
-  ScopeLock protect(mutexBlackboard);
-  GPS_STATE &gps = SetBasic().gps;
-  gps.NAVWarning = val;
-  if (!val) {
-    // if NavWarning is false, since this is externally forced
-    // by the simulator, we also set the number of satelites used
-    // as a simulated value
-    gps.SatellitesUsed = 6;
-  }
-}
-
-/**
- * Lowers the connection status of the device
- *
- * Connected + Fix -> Connected + No Fix
- * Connected + No Fix -> Not connected
- * @return True if still connected afterwards, False otherwise
- */
-bool
-DeviceBlackboard::LowerConnection()
-{
-  ScopeLock protect(mutexBlackboard);
-  GPS_STATE &gps = SetBasic().gps;
-
-  bool enable_link_timeouts = true;
-#ifdef ANDROID
-  if (gps.AndroidInternalGPS)
-    enable_link_timeouts = false;
-#endif
-
-  if (enable_link_timeouts && gps.Connected)
-    gps.Connected--;
-
-  return gps.Connected > 0;
-}
-
-/**
- * Raises the connection status to connected + fix
- */
-void
-DeviceBlackboard::RaiseConnection()
-{
-  ScopeLock protect(mutexBlackboard);
-  SetBasic().gps.Connected = 2;
->>>>>>> dfecfef2
 }
 
 void
@@ -237,7 +157,10 @@
   basic.gps.Simulator = true;
   basic.gps.MovementDetected = false;
 
-<<<<<<< HEAD
+#ifdef ANDROID
+  basic.gps.AndroidInternalGPS = false;
+#endif
+
   basic.Location = FindLatitudeLongitude(basic.Location, basic.TrackBearing,
                                          basic.GroundSpeed);
   basic.GPSAltitudeAvailable.update(basic.Time);
@@ -248,22 +171,6 @@
   basic.DateTime.minute = (tsec - basic.DateTime.hour * 3600) / 60;
   basic.DateTime.second = tsec - basic.DateTime.hour * 3600
     - basic.DateTime.minute * 60;
-=======
-#ifdef ANDROID
-  SetBasic().gps.AndroidInternalGPS = false;
-#endif
-
-  SetNAVWarning(false);
-  SetBasic().Location = FindLatitudeLongitude(Basic().Location,
-                                              Basic().TrackBearing,
-                                              Basic().GroundSpeed);
-  SetBasic().Time += fixed_one;
-  long tsec = (long)Basic().Time;
-  SetBasic().DateTime.hour = tsec / 3600;
-  SetBasic().DateTime.minute = (tsec - Basic().DateTime.hour * 3600) / 60;
-  SetBasic().DateTime.second = tsec-Basic().DateTime.hour * 3600
-    - Basic().DateTime.minute * 60;
->>>>>>> dfecfef2
 
   // use this to test FLARM parsing/display
   if (is_debug() && !is_altair())
