--- conflicted
+++ resolved
@@ -37,12 +37,8 @@
 #include <algorithm>
 #include <stdlib.h>
 #include <stdio.h>
-<<<<<<< HEAD
+#include <string.h>
 #include <cassert>
-=======
-#include <string.h>
-#include <assert.h>
->>>>>>> 1d5d38ae
 
 #ifdef MORE_USAGE
 extern void PrintMoreUsage();
