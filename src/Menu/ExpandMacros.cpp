/*
Copyright_License {

  XCSoar Glide Computer - http://www.xcsoar.org/
  Copyright (C) 2000-2016 The XCSoar Project
  A detailed list of copyright holders can be found in the file "AUTHORS".

  This program is free software; you can redistribute it and/or
  modify it under the terms of the GNU General Public License
  as published by the Free Software Foundation; either version 2
  of the License, or (at your option) any later version.

  This program is distributed in the hope that it will be useful,
  but WITHOUT ANY WARRANTY; without even the implied warranty of
  MERCHANTABILITY or FITNESS FOR A PARTICULAR PURPOSE.  See the
  GNU General Public License for more details.

  You should have received a copy of the GNU General Public License
  along with this program; if not, write to the Free Software
  Foundation, Inc., 59 Temple Place - Suite 330, Boston, MA  02111-1307, USA.
}
*/

#include "Menu/ButtonLabel.hpp"
#include "Language/Language.hpp"
#include "Logger/Logger.hpp"
#include "MainWindow.hpp"
#include "Interface.hpp"
#include "Gauge/BigTrafficWidget.hpp"
#include "Computer/Settings.hpp"
#include "Components.hpp"
#include "DataGlobals.hpp"
#include "MapSettings.hpp"
#include "Waypoint/Waypoints.hpp"
#include "Engine/Airspace/Airspaces.hpp"
#include "Task/ProtectedTaskManager.hpp"
#include "Engine/Task/TaskManager.hpp"
#include "Engine/Task/Ordered/OrderedTask.hpp"
#include "Weather/Rasp/RaspStore.hpp"
#include "Device/device.hpp"
#include "PageActions.hpp"
#include "Util/DollarExpand.hpp"
#include "Util/Macros.hpp"
#include "Net/HTTP/Features.hpp"
#include "UIState.hpp"

#include <stdlib.h>

<<<<<<< HEAD
#include <windef.h> /* for MAX_PATH */

/**
 * Replaces ToReplace with ReplaceWith in String
 * @param String Buffer string
 * @param ToReplace The string that will be replaced
 * @param ReplaceWith The replacement
 * @param Size (?)
 */
static void
ReplaceInString(TCHAR *String, const TCHAR *ToReplace,
                const TCHAR *ReplaceWith, size_t Size)
{
  TCHAR TmpBuf[MAX_PATH];
  size_t iR = _tcslen(ToReplace);
  TCHAR *pC;

  while ((pC = _tcsstr(String, ToReplace)) != nullptr) {
    _tcscpy(TmpBuf, pC + iR);
    _tcscpy(pC, ReplaceWith);
    _tcscat(pC, TmpBuf);
  }
}

/**
 * If Condition is true, Macro in Buffer will be replaced by TrueText,
 * otherwise by FalseText.
 * @param Condition Condition to be checked
 * @param Buffer Buffer string
 * @param Macro The string that will be replaced
 * @param TrueText The replacement if Condition is true
 * @param FalseText The replacement if Condition is false
 * @param Size (?)
 */
static void
CondReplaceInString(bool Condition, TCHAR *Buffer, const TCHAR *Macro,
                    const TCHAR *TrueText, const TCHAR *FalseText, size_t Size)
{
  if (Condition)
    ReplaceInString(Buffer, Macro, TrueText, Size);
  else
    ReplaceInString(Buffer, Macro, FalseText, Size);
}

static bool
ExpandTaskMacros(TCHAR *OutBuffer, size_t Size,
=======
static const TCHAR *
ExpandTaskMacros(const TCHAR *name,
                 bool &invalid,
>>>>>>> 6ec18440
                 const DerivedInfo &calculated,
                 const ComputerSettings &settings_computer)
{
  const TaskStats &task_stats = calculated.task_stats;
  const TaskStats &ordered_task_stats = calculated.ordered_task_stats;
  const CommonStats &common_stats = calculated.common_stats;

  if (StringIsEqual(name, _T("CheckTaskResumed"))) {
    // TODO code: check, does this need to be set with temporary task?
    invalid |= common_stats.task_type == TaskType::ABORT ||
      common_stats.task_type == TaskType::GOTO;
    return _T("");
  } else if (StringIsEqual(name, _T("CheckTask"))) {
    invalid |= !task_stats.task_valid;
    return _T("");
  }

  if (protected_task_manager == nullptr) {
    invalid = true;
    return nullptr;
  }

  ProtectedTaskManager::Lease task_manager(*protected_task_manager);

  const AbstractTask *task = task_manager->GetActiveTask();
  if (task == nullptr || !task_stats.task_valid ||
      common_stats.task_type == TaskType::GOTO) {

    if (StringIsEqual(name, _T("WaypointNext")) ||
        StringIsEqual(name, _T("WaypointNextArm"))) {
      invalid = true;
      return _("Next Turnpoint");
    } else if (StringIsEqual(name, _T("WaypointPrevious")) ||
               StringIsEqual(name, _T("WaypointPreviousArm"))) {
      invalid = true;
      return _("Previous Turnpoint");
    }
  } else if (common_stats.task_type == TaskType::ABORT) {
    if (StringIsEqual(name, _T("WaypointNext")) ||
        StringIsEqual(name, _T("WaypointNextArm"))) {
      invalid |= !common_stats.active_has_next;
      return common_stats.next_is_last
        ? _("Furthest Landpoint")
        : _("Next Landpoint");
    } else if (StringIsEqual(name, _T("WaypointPrevious")) ||
               StringIsEqual(name, _T("WaypointPreviousArm"))) {
      invalid |= !common_stats.active_has_previous;

      return common_stats.previous_is_first
        ? _("Closest Landpoint")
        : _("Previous Landpoint");
    }

  } else { // ordered task mode

    const bool next_is_final = common_stats.next_is_last;
    const bool previous_is_start = common_stats.previous_is_first;
    const bool has_optional_starts = ordered_task_stats.has_optional_starts;

    if (StringIsEqual(name, _T("WaypointNext"))) {
      // Waypoint\nNext
      invalid |= !common_stats.active_has_next;
      return next_is_final
        ? _("Finish Turnpoint")
        : _("Next Turnpoint");
    } else if (StringIsEqual(name, _T("WaypointPrevious"))) {
      if (has_optional_starts && !common_stats.active_has_previous) {
        return _("Next Startpoint");
      } else {
        invalid |= !common_stats.active_has_previous;
        return previous_is_start
          ? _("Start Turnpoint")
          : _("Previous Turnpoint");
      }

    } else if (StringIsEqual(name, _T("WaypointNextArm"))) {
      // Waypoint\nNext

      switch (task_manager->GetOrderedTask().GetTaskAdvance().GetState()) {
      case TaskAdvance::MANUAL:
      case TaskAdvance::AUTO:
      case TaskAdvance::START_ARMED:
      case TaskAdvance::TURN_ARMED:
        invalid |= !common_stats.active_has_next;
        return next_is_final
          ? _("Finish Turnpoint")
          : _("Next Turnpoint");

      case TaskAdvance::START_DISARMED:
        return _("Arm start");

      case TaskAdvance::TURN_DISARMED:
        return _("Arm turn");
      }

    } else if (StringIsEqual(name, _T("WaypointPreviousArm"))) {

      switch (task_manager->GetOrderedTask().GetTaskAdvance().GetState()) {
      case TaskAdvance::MANUAL:
      case TaskAdvance::AUTO:
      case TaskAdvance::START_DISARMED:
      case TaskAdvance::TURN_DISARMED:

        if (has_optional_starts && !common_stats.active_has_previous) {
          return _("Next Startpoint");
        } else {
          invalid |= !common_stats.active_has_previous;
          return previous_is_start
            ? _("Start Turnpoint")
            : _("Previous Turnpoint");
        }

      case TaskAdvance::START_ARMED:
        return _("Disarm start");

      case TaskAdvance::TURN_ARMED:
        return _("Disarm turn");
      }
    }
  }

  if (StringIsEqual(name, _T("AdvanceArmed"))) {
    switch (task_manager->GetOrderedTask().GetTaskAdvance().GetState()) {
    case TaskAdvance::MANUAL:
      invalid = true;
      return _("Advance\n(manual)");

    case TaskAdvance::AUTO:
      invalid = true;
      return _("Advance\n(auto)");

    case TaskAdvance::START_ARMED:
      return _("Abort\nStart");

    case TaskAdvance::START_DISARMED:
      return _("Arm\nStart");

    case TaskAdvance::TURN_ARMED:
      return _("Abort\nTurn");

    case TaskAdvance::TURN_DISARMED:
      return _("Arm\nTurn");
    }
  } else if (StringIsEqual(name, _T("CheckAutoMc"))) {
    invalid |= !task_stats.task_valid &&
      settings_computer.task.IsAutoMCFinalGlideEnabled();
    return _T("");
  } else if (StringIsEqual(name, _T("TaskAbortToggleActionName"))) {
    if (common_stats.task_type == TaskType::GOTO)
      return ordered_task_stats.task_valid
        ? _("Resume")
        : _("Abort");
    else
      return common_stats.task_type == TaskType::ABORT
        ? _("Resume")
        : _("Abort");
  }

<<<<<<< HEAD
  if (_tcsstr(OutBuffer, _T("$(CheckAutoMc)"))) {
    if (!task_stats.task_valid
        && settings_computer.task.IsAutoMCFinalGlideEnabled())
      invalid = true;

    ReplaceInString(OutBuffer, _T("$(CheckAutoMc)"), _T(""), Size);
  }

  if (_tcsstr(OutBuffer, _T("$(TaskAbortToggleActionName)"))) {
    if (common_stats.task_type == TaskType::GOTO) {
      CondReplaceInString(ordered_task_stats.task_valid,
                          OutBuffer, _T("$(TaskAbortToggleActionName)"),
                          _("Resume"), _("Abort"), Size);
    } else
      CondReplaceInString(common_stats.task_type == TaskType::ABORT,
                          OutBuffer, _T("$(TaskAbortToggleActionName)"),
                          _("Resume"), _("Abort"), Size);
  }

  if (_tcsstr(OutBuffer, _T("$(CheckTaskRestart)"))) {
    if (!(common_stats.task_type == TaskType::ORDERED &&
          task_stats.start.task_started))
      invalid = true;

    ReplaceInString(OutBuffer, _T("$(CheckTaskRestart)"), _T(""), Size);
  }

  return invalid;
=======
  return nullptr;
>>>>>>> 6ec18440
}

gcc_pure
static const TCHAR *
ExpandTrafficMacros(const TCHAR *name)
{
  TrafficWidget *widget = (TrafficWidget *)
    CommonInterface::main_window->GetFlavourWidget(_T("Traffic"));
  if (widget == nullptr)
    return nullptr;

  if (StringIsEqual(name, _T("TrafficZoomAutoToggleActionName")))
    return widget->GetAutoZoom() ? _("Manual") : _("Auto");
  else if (StringIsEqual(name, _T("TrafficNorthUpToggleActionName")))
    return widget->GetNorthUp() ? _("Track up") : _("North up");
  else
    return nullptr;
}

static const NMEAInfo &
Basic()
{
  return CommonInterface::Basic();
}

static const DerivedInfo &
Calculated()
{
  return CommonInterface::Calculated();
}

static const ComputerSettings &
GetComputerSettings()
{
  return CommonInterface::GetComputerSettings();
}

static const MapSettings &
GetMapSettings()
{
  return CommonInterface::GetMapSettings();
}

static const UIState &
GetUIState()
{
  return CommonInterface::GetUIState();
}

static const TCHAR *
LookupMacro(const TCHAR *name, bool &invalid)
{
<<<<<<< HEAD
  // ToDo, check Buffer Size
  bool invalid = false;
  CopyTruncateString(OutBuffer, Size, In);

  if (_tcsstr(OutBuffer, _T("$(")) == nullptr)
    return false;

  if (_tcsstr(OutBuffer, _T("$(CheckAirspace)"))) {
    if (airspace_database.IsEmpty())
      invalid = true;

    ReplaceInString(OutBuffer, _T("$(CheckAirspace)"), _T(""), Size);
  }

  invalid |= ExpandTaskMacros(OutBuffer, Size,
                              Calculated(), GetComputerSettings());

  ExpandTrafficMacros(OutBuffer, Size);

  if (_tcsstr(OutBuffer, _T("$(CheckFLARM)"))) {
    if (!Basic().flarm.status.available)
      invalid = true;
    ReplaceInString(OutBuffer, _T("$(CheckFLARM)"), _T(""), Size);
  }

  if (_tcsstr(OutBuffer, _T("$(CheckWeather)"))) {
    const auto rasp = DataGlobals::GetRasp();
    if (rasp == nullptr || rasp->GetItemCount() == 0)
      invalid = true;
    ReplaceInString(OutBuffer, _T("$(CheckWeather)"), _T(""), Size);
=======
  if (StringIsEqual(name, _T("CheckAirspace"))) {
    invalid |= airspace_database.IsEmpty();
    return nullptr;
>>>>>>> 6ec18440
  }

  const TCHAR *value = ExpandTaskMacros(name, invalid,
                                        Calculated(), GetComputerSettings());
  if (value != nullptr)
    return value;

  value = ExpandTrafficMacros(name);
  if (value != nullptr)
    return value;

  if (StringIsEqual(name, _T("CheckFLARM"))) {
    invalid |= !Basic().flarm.status.available;
    return nullptr;
  } else if (StringIsEqual(name, _T("CheckWeather"))) {
    invalid |= rasp == nullptr || rasp->GetItemCount() == 0;
    return nullptr;
  } else if (StringIsEqual(name, _T("CheckCircling"))) {
    invalid |= !Calculated().circling;
    return nullptr;
  } else if (StringIsEqual(name, _T("CheckVega"))) {
    invalid |= devVarioFindVega() == nullptr;
    return nullptr;
  } else if (StringIsEqual(name, _T("CheckReplay"))) {
    invalid |= CommonInterface::MovementDetected();
    return nullptr;
  } else if (StringIsEqual(name, _T("CheckWaypointFile"))) {
    invalid |= way_points.IsEmpty();
    return nullptr;
  } else if (StringIsEqual(name, _T("CheckLogger"))) {
    invalid |= Basic().gps.replay;
    return nullptr;
  } else if (StringIsEqual(name, _T("CheckNet"))) {
#ifndef HAVE_HTTP
    invalid = true;
#endif
    return nullptr;
  } else if (StringIsEqual(name, _T("CheckTerrain"))) {
    invalid |= !Calculated().terrain_valid;
    return nullptr;
  } else if (StringIsEqual(name, _T("LoggerActive"))) {
    return logger != nullptr && logger->IsLoggerActive()
      ? _("Stop")
      : _("Start");
  } else if (StringIsEqual(name, _T("SnailTrailToggleName"))) {
    switch (GetMapSettings().trail.length) {
    case TrailSettings::Length::OFF:
      return _("Long");

    case TrailSettings::Length::LONG:
      return _("Short");

    case TrailSettings::Length::SHORT:
      return _("Full");

    case TrailSettings::Length::FULL:
      return _("Off");
    }

    return nullptr;
  } else if (StringIsEqual(name, _T("AirSpaceToggleName"))) {
    return GetMapSettings().airspace.enable ? _("Off") : _("On");
  } else if (StringIsEqual(name, _T("TerrainTopologyToggleName")) ||
             StringIsEqual(name, _T("TerrainTopographyToggleName"))) {
    char val = 0;
    if (GetMapSettings().topography_enabled)
      val++;
    if (GetMapSettings().terrain.enable)
      val += (char)2;

    switch (val) {
    case 0:
      return _("Topography On");

    case 1:
      return _("Terrain On");

    case 2:
      return _("Terrain + Topography");

    case 3:
      return _("Terrain Off");
    }

    return nullptr;
  } else if (StringIsEqual(name, _T("FullScreenToggleActionName"))) {
    return CommonInterface::main_window->GetFullScreen() ? _("Off") : _("On");
  } else if (StringIsEqual(name, _T("ZoomAutoToggleActionName"))) {
    return GetMapSettings().auto_zoom_enabled ? _("Manual") : _("Auto");
  } else if (StringIsEqual(name, _T("TopologyToggleActionName")) ||
             StringIsEqual(name, _T("TopographyToggleActionName"))) {
    return GetMapSettings().topography_enabled ? _("Off") : _("On");
  } else if (StringIsEqual(name, _T("TerrainToggleActionName"))) {
    return GetMapSettings().terrain.enable ? _("Off") : _("On");
  } else if (StringIsEqual(name, _T("AirspaceToggleActionName"))) {
    return GetMapSettings().airspace.enable ? _("Off") : _("On");
  } else if (StringIsEqual(name, _T("MapLabelsToggleActionName"))) {
    static const TCHAR *const labels[] = {
      N_("All"),
      N_("Task & Landables"),
      N_("Task"),
      N_("None"),
      N_("Task & Airfields"),
    };

    static constexpr unsigned int n = ARRAY_SIZE(labels);
    unsigned int i = (unsigned)GetMapSettings().waypoint.label_selection;
    return gettext(labels[(i + 1) % n]);
  } else if (StringIsEqual(name, _T("MacCreadyToggleActionName"))) {
    return GetComputerSettings().task.auto_mc ? _("Manual") : _("Auto");
  } else if (StringIsEqual(name, _T("AuxInfoToggleActionName"))) {
    return GetUIState().auxiliary_enabled ? _("Off") : _("On");
  } else if (StringIsEqual(name, _T("DispModeClimbShortIndicator"))) {
    return GetUIState().force_display_mode == DisplayMode::CIRCLING
      ? _T("*") : _T("");
  } else if (StringIsEqual(name, _T("DispModeCruiseShortIndicator"))) {
    return GetUIState().force_display_mode == DisplayMode::CRUISE
      ? _T("*") : _T("");
  } else if (StringIsEqual(name, _T("DispModeAutoShortIndicator"))) {
    return GetUIState().force_display_mode == DisplayMode::NONE
      ? _T("*") : _T("");
  } else if (StringIsEqual(name, _T("DispModeFinalShortIndicator"))) {
    return GetUIState().force_display_mode == DisplayMode::FINAL_GLIDE
      ? _T("*") : _T("");
  } else if (StringIsEqual(name, _T("AirspaceModeAllShortIndicator"))) {
    return GetMapSettings().airspace.altitude_mode == AirspaceDisplayMode::ALLON
      ? _T("*") : _T("");
  } else if (StringIsEqual(name, _T("AirspaceModeClipShortIndicator"))) {
    return GetMapSettings().airspace.altitude_mode == AirspaceDisplayMode::CLIP
      ? _T("*") : _T("");
  } else if (StringIsEqual(name, _T("AirspaceModeAutoShortIndicator"))) {
    return GetMapSettings().airspace.altitude_mode == AirspaceDisplayMode::AUTO
      ? _T("*") : _T("");
  } else if (StringIsEqual(name, _T("AirspaceModeBelowShortIndicator"))) {
    return GetMapSettings().airspace.altitude_mode == AirspaceDisplayMode::ALLBELOW
      ? _T("*") : _T("");
  } else if (StringIsEqual(name, _T("AirspaceModeAllOffIndicator"))) {
    return GetMapSettings().airspace.altitude_mode == AirspaceDisplayMode::ALLOFF
      ? _T("*") : _T("");
  } else if (StringIsEqual(name, _T("SnailTrailOffShortIndicator"))) {
    return GetMapSettings().trail.length == TrailSettings::Length::OFF
      ? _T("*") : _T("");
  } else if (StringIsEqual(name, _T("SnailTrailShortShortIndicator"))) {
    return GetMapSettings().trail.length == TrailSettings::Length::SHORT
      ? _T("*") : _T("");
  } else if (StringIsEqual(name, _T("SnailTrailLongShortIndicator"))) {
    return GetMapSettings().trail.length == TrailSettings::Length::LONG
      ? _T("*") : _T("");
  } else if (StringIsEqual(name, _T("SnailTrailFullShortIndicator"))) {
    return GetMapSettings().trail.length == TrailSettings::Length::FULL
      ? _T("*") : _T("");
  } else if (StringIsEqual(name, _T("AirSpaceOffShortIndicator"))) {
    return !GetMapSettings().airspace.enable ? _T("*") : _T("");
  } else if (StringIsEqual(name, _T("AirSpaceOnShortIndicator"))) {
    return GetMapSettings().airspace.enable ? _T("*") : _T("");
  } else if (StringIsEqual(name, _T("FlarmDispToggleActionName"))) {
    return CommonInterface::GetUISettings().traffic.enable_gauge
      ? _("Off") : _("On");
  } else if (StringIsEqual(name, _T("ZoomAutoToggleActionName"))) {
    return GetMapSettings().auto_zoom_enabled ? _("Manual") : _("Auto");
  } else if (StringIsEqual(name, _T("NextPageName"))) {
    static TCHAR label[30]; // TODO: oh no, a static string buffer!
    const PageLayout &page =
      CommonInterface::GetUISettings().pages.pages[PageActions::NextIndex()];
    page.MakeTitle(CommonInterface::GetUISettings().info_boxes, label, true);
    return label;
  } else
    return nullptr;
}

bool
ButtonLabel::ExpandMacros(const TCHAR *In, TCHAR *OutBuffer, size_t Size)
{
  // ToDo, check Buffer Size
  bool invalid = false;

  DollarExpand(In, OutBuffer, Size,
               [&invalid](const TCHAR *name){
                 return LookupMacro(name, invalid);
               });

  return invalid;
}<|MERGE_RESOLUTION|>--- conflicted
+++ resolved
@@ -46,58 +46,9 @@
 
 #include <stdlib.h>
 
-<<<<<<< HEAD
-#include <windef.h> /* for MAX_PATH */
-
-/**
- * Replaces ToReplace with ReplaceWith in String
- * @param String Buffer string
- * @param ToReplace The string that will be replaced
- * @param ReplaceWith The replacement
- * @param Size (?)
- */
-static void
-ReplaceInString(TCHAR *String, const TCHAR *ToReplace,
-                const TCHAR *ReplaceWith, size_t Size)
-{
-  TCHAR TmpBuf[MAX_PATH];
-  size_t iR = _tcslen(ToReplace);
-  TCHAR *pC;
-
-  while ((pC = _tcsstr(String, ToReplace)) != nullptr) {
-    _tcscpy(TmpBuf, pC + iR);
-    _tcscpy(pC, ReplaceWith);
-    _tcscat(pC, TmpBuf);
-  }
-}
-
-/**
- * If Condition is true, Macro in Buffer will be replaced by TrueText,
- * otherwise by FalseText.
- * @param Condition Condition to be checked
- * @param Buffer Buffer string
- * @param Macro The string that will be replaced
- * @param TrueText The replacement if Condition is true
- * @param FalseText The replacement if Condition is false
- * @param Size (?)
- */
-static void
-CondReplaceInString(bool Condition, TCHAR *Buffer, const TCHAR *Macro,
-                    const TCHAR *TrueText, const TCHAR *FalseText, size_t Size)
-{
-  if (Condition)
-    ReplaceInString(Buffer, Macro, TrueText, Size);
-  else
-    ReplaceInString(Buffer, Macro, FalseText, Size);
-}
-
-static bool
-ExpandTaskMacros(TCHAR *OutBuffer, size_t Size,
-=======
 static const TCHAR *
 ExpandTaskMacros(const TCHAR *name,
                  bool &invalid,
->>>>>>> 6ec18440
                  const DerivedInfo &calculated,
                  const ComputerSettings &settings_computer)
 {
@@ -254,40 +205,13 @@
       return common_stats.task_type == TaskType::ABORT
         ? _("Resume")
         : _("Abort");
+  } else if (StringIsEqual(name, _T("CheckTaskRestart"))) {
+    invalid |= !(common_stats.task_type == TaskType::ORDERED &&
+                 task_stats.start.task_started);
+    return _T("");
   }
 
-<<<<<<< HEAD
-  if (_tcsstr(OutBuffer, _T("$(CheckAutoMc)"))) {
-    if (!task_stats.task_valid
-        && settings_computer.task.IsAutoMCFinalGlideEnabled())
-      invalid = true;
-
-    ReplaceInString(OutBuffer, _T("$(CheckAutoMc)"), _T(""), Size);
-  }
-
-  if (_tcsstr(OutBuffer, _T("$(TaskAbortToggleActionName)"))) {
-    if (common_stats.task_type == TaskType::GOTO) {
-      CondReplaceInString(ordered_task_stats.task_valid,
-                          OutBuffer, _T("$(TaskAbortToggleActionName)"),
-                          _("Resume"), _("Abort"), Size);
-    } else
-      CondReplaceInString(common_stats.task_type == TaskType::ABORT,
-                          OutBuffer, _T("$(TaskAbortToggleActionName)"),
-                          _("Resume"), _("Abort"), Size);
-  }
-
-  if (_tcsstr(OutBuffer, _T("$(CheckTaskRestart)"))) {
-    if (!(common_stats.task_type == TaskType::ORDERED &&
-          task_stats.start.task_started))
-      invalid = true;
-
-    ReplaceInString(OutBuffer, _T("$(CheckTaskRestart)"), _T(""), Size);
-  }
-
-  return invalid;
-=======
   return nullptr;
->>>>>>> 6ec18440
 }
 
 gcc_pure
@@ -340,42 +264,9 @@
 static const TCHAR *
 LookupMacro(const TCHAR *name, bool &invalid)
 {
-<<<<<<< HEAD
-  // ToDo, check Buffer Size
-  bool invalid = false;
-  CopyTruncateString(OutBuffer, Size, In);
-
-  if (_tcsstr(OutBuffer, _T("$(")) == nullptr)
-    return false;
-
-  if (_tcsstr(OutBuffer, _T("$(CheckAirspace)"))) {
-    if (airspace_database.IsEmpty())
-      invalid = true;
-
-    ReplaceInString(OutBuffer, _T("$(CheckAirspace)"), _T(""), Size);
-  }
-
-  invalid |= ExpandTaskMacros(OutBuffer, Size,
-                              Calculated(), GetComputerSettings());
-
-  ExpandTrafficMacros(OutBuffer, Size);
-
-  if (_tcsstr(OutBuffer, _T("$(CheckFLARM)"))) {
-    if (!Basic().flarm.status.available)
-      invalid = true;
-    ReplaceInString(OutBuffer, _T("$(CheckFLARM)"), _T(""), Size);
-  }
-
-  if (_tcsstr(OutBuffer, _T("$(CheckWeather)"))) {
-    const auto rasp = DataGlobals::GetRasp();
-    if (rasp == nullptr || rasp->GetItemCount() == 0)
-      invalid = true;
-    ReplaceInString(OutBuffer, _T("$(CheckWeather)"), _T(""), Size);
-=======
   if (StringIsEqual(name, _T("CheckAirspace"))) {
     invalid |= airspace_database.IsEmpty();
     return nullptr;
->>>>>>> 6ec18440
   }
 
   const TCHAR *value = ExpandTaskMacros(name, invalid,
@@ -391,6 +282,7 @@
     invalid |= !Basic().flarm.status.available;
     return nullptr;
   } else if (StringIsEqual(name, _T("CheckWeather"))) {
+    const auto rasp = DataGlobals::GetRasp();
     invalid |= rasp == nullptr || rasp->GetItemCount() == 0;
     return nullptr;
   } else if (StringIsEqual(name, _T("CheckCircling"))) {
