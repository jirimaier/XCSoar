/*
Copyright_License {

  XCSoar Glide Computer - http://www.xcsoar.org/
  Copyright (C) 2000-2012 The XCSoar Project
  A detailed list of copyright holders can be found in the file "AUTHORS".

  This program is free software; you can redistribute it and/or
  modify it under the terms of the GNU General Public License
  as published by the Free Software Foundation; either version 2
  of the License, or (at your option) any later version.

  This program is distributed in the hope that it will be useful,
  but WITHOUT ANY WARRANTY; without even the implied warranty of
  MERCHANTABILITY or FITNESS FOR A PARTICULAR PURPOSE.  See the
  GNU General Public License for more details.

  You should have received a copy of the GNU General Public License
  along with this program; if not, write to the Free Software
  Foundation, Inc., 59 Temple Place - Suite 330, Boston, MA  02111-1307, USA.
}
*/

#include "MainWindow.hpp"
#include "MapWindow/GlueMapWindow.hpp"
#include "resource.h"
#include "Protection.hpp"
#include "InfoBoxes/InfoBoxManager.hpp"
#include "InfoBoxes/InfoBoxLayout.hpp"
#include "Interface.hpp"
#include "UIActions.hpp"
#include "Input/InputEvents.hpp"
#include "Menu/ButtonLabel.hpp"
#include "Screen/Layout.hpp"
#include "Screen/Blank.hpp"
#include "Dialogs/AirspaceWarningDialog.hpp"
#include "Audio/Sound.hpp"
#include "Audio/VarioGlue.hpp"
#include "Components.hpp"
#include "ProcessTimer.hpp"
#include "LogFile.hpp"
#include "Screen/Fonts.hpp"
#include "Gauge/GaugeFLARM.hpp"
#include "Gauge/GaugeThermalAssistant.hpp"
#include "Gauge/GlueGaugeVario.hpp"
#include "Menu/MenuBar.hpp"
#include "Form/Form.hpp"
#include "Form/Widget.hpp"
#include "UtilsSystem.hpp"
#include "Look/Look.hpp"
#include "Profile/ProfileKeys.hpp"
#include "Profile/Profile.hpp"
#include "ProgressGlue.hpp"
#include "UIState.hpp"
#include "DrawThread.hpp"

#ifdef ENABLE_OPENGL
#include "Screen/OpenGL/Cache.hpp"
#endif

#if !defined(WIN32) && !defined(ANDROID)
#include <unistd.h>
#endif

#if !defined(WIN32) && !defined(ANDROID)
#include <unistd.h> /* for execl() */
#endif

gcc_pure
static PixelRect
GetBottomWidgetRect(const PixelRect &rc, const Widget *bottom_widget)
{
  if (bottom_widget == nullptr)
    return rc;

  const UPixelScalar requested_height = bottom_widget->GetMinimumSize().cy;
  UPixelScalar height;
  if (requested_height > 0) {
    const UPixelScalar max_height = (rc.bottom - rc.top) / 2;
    height = std::min(max_height, requested_height);
  } else {
    const UPixelScalar recommended_height = (rc.bottom - rc.top) / 3;
    height = recommended_height;
  }

  PixelRect result = rc;
  result.top = result.bottom - height;
  return result;
}

gcc_pure
static PixelRect
GetMapRectAbove(const PixelRect &rc, const PixelRect &bottom_rect)
{
  PixelRect result = rc;
  result.bottom = bottom_rect.top;
  return result;
}

MainWindow::MainWindow(const StatusMessageList &status_messages)
  :look(NULL),
   map(nullptr), bottom_widget(nullptr), widget(nullptr), vario(*this),
   traffic_gauge(*this),
   suppress_traffic_gauge(false), force_traffic_gauge(false),
   thermal_assistant(*this),
   popup(status_messages, *this, CommonInterface::GetUISettings()),
   timer(*this),
   FullScreen(false),
<<<<<<< HEAD
   activate_map_pending(false),
=======
#ifndef ENABLE_OPENGL
   draw_suspended(false),
#endif
>>>>>>> ab4301b1
   airspace_warning_pending(false)
{
}

/**
 * Destructor of the MainWindow-Class
 * @return
 */
MainWindow::~MainWindow()
{
  reset();
}

#ifdef USE_GDI

bool
MainWindow::register_class(HINSTANCE hInstance)
{
  WNDCLASS wc;

  wc.style                      = CS_HREDRAW | CS_VREDRAW;
  wc.lpfnWndProc = Window::WndProc;
  wc.cbClsExtra                 = 0;
  wc.cbWndExtra = 0;
  wc.hInstance                  = hInstance;
  wc.hIcon                      = LoadIcon(hInstance, MAKEINTRESOURCE(IDI_XCSOAR));
  wc.hCursor                    = 0;
  wc.hbrBackground = NULL;
  wc.lpszMenuName               = 0;
  wc.lpszClassName = _T("XCSoarMain");

  return (RegisterClass(&wc)!= FALSE);
}

#endif /* USE_GDI */

void
MainWindow::Set(const TCHAR* text, PixelRect rc, TopWindowStyle style)
{
  SingleWindow::set(_T("XCSoarMain"), text, rc, style);
}

gcc_noreturn
static void
NoFontsAvailable()
{
  const TCHAR *msg = _T("Font initialisation failed");

  /* log the error */
  LogStartUp(_T("%s"), msg);

  /* now try to get a GUI error message out to the user */
#ifdef WIN32
  MessageBox(NULL, msg, _T("XCSoar"), MB_ICONEXCLAMATION|MB_OK);
#elif !defined(ANDROID)
  execl("/usr/bin/xmessage", "xmessage", msg, NULL);
  execl("/usr/X11/bin/xmessage", "xmessage", msg, NULL);
#endif
  exit(EXIT_FAILURE);
}

void
MainWindow::Initialise()
{
  PixelRect rc = GetClientRect();

  Layout::Initialize(rc.right - rc.left, rc.bottom - rc.top);

  LogStartUp(_T("Initialise fonts"));
  if (!Fonts::Initialize()) {
    reset();
    NoFontsAvailable();
  }

  if (look == NULL)
    look = new Look();

  look->Initialise();
}

void
MainWindow::InitialiseConfigured()
{
  const UISettings &ui_settings = CommonInterface::GetUISettings();

  PixelRect rc = GetClientRect();

  LogStartUp(_T("InfoBox geometry"));
  const InfoBoxLayout::Layout ib_layout =
    InfoBoxLayout::Calculate(rc, ui_settings.info_boxes.geometry);

  Fonts::SizeInfoboxFont(ib_layout.control_width);

  if (ui_settings.custom_fonts) {
    LogStartUp(_T("Load custom fonts"));
    if (!Fonts::LoadCustom()) {
      LogStartUp(_T("Failed to load custom fonts"));
      if (!Fonts::Initialize()) {
        reset();
        NoFontsAvailable();
      }
    }

#ifdef ENABLE_OPENGL
    /* fonts may have changed, discard all pre-rendered font
       textures */
    TextCache::Flush();
#endif
  }

  assert(look != NULL);
  look->InitialiseConfigured(CommonInterface::GetUISettings());

  LogStartUp(_T("Create info boxes"));
  InfoBoxManager::Create(*this, ib_layout, look->info_box, look->units);
  map_rect = ib_layout.remaining;

  LogStartUp(_T("Create button labels"));
  ButtonLabel::CreateButtonLabels(*this);
  ButtonLabel::SetFont(Fonts::map_bold);

  ReinitialiseLayout_vario(ib_layout);

  ReinitialiseLayoutTA(rc, ib_layout);

  WindowStyle hidden_border;
  hidden_border.Hide();
  hidden_border.Border();

  ReinitialiseLayout_flarm(rc, ib_layout);

  map = new GlueMapWindow(*look);
  map->SetComputerSettings(CommonInterface::GetComputerSettings());
  map->SetMapSettings(CommonInterface::GetMapSettings());
  map->SetUIState(CommonInterface::GetUIState());
  map->set(*this, map_rect);
  map->SetFont(Fonts::map);

  LogStartUp(_T("Initialise message system"));
  popup.set(rc);
}

void
MainWindow::Deinitialise()
{
  InfoBoxManager::Destroy();
  ButtonLabel::Destroy();

  popup.reset();

  // During destruction of GlueMapWindow WM_SETFOCUS gets called for
  // MainWindow which tries to set the focus to GlueMapWindow. Prevent
  // this issue by setting map to NULL before calling delete.
  GlueMapWindow *temp_map = map;
  map = NULL;
  delete temp_map;

  vario.Clear();
  traffic_gauge.Clear();
  thermal_assistant.Clear();

  delete look;
  look = NULL;
}

void
MainWindow::ReinitialiseLayout_vario(const InfoBoxLayout::Layout &layout)
{
  if (!layout.HasVario()) {
    vario.Clear();
    return;
  }

  if (!vario.IsDefined())
    vario.Set(new GlueGaugeVario(CommonInterface::GetLiveBlackboard(),
                                 look->vario, look->units));

  vario.Move(layout.vario);
  vario.Show();

  // XXX vario->BringToTop();
}

void
MainWindow::ReinitialiseLayoutTA(PixelRect rc,
                                 const InfoBoxLayout::Layout &layout)
{
  UPixelScalar sz = std::min(layout.control_height,
                             layout.control_width) * 2;
  rc.right = rc.left + sz;
  rc.top = rc.bottom - sz;
  thermal_assistant.Move(rc);
}

void
MainWindow::ReinitialiseLayout()
{
  if (map == NULL) {
#ifdef ANDROID
    if (HasDialog())
      dialogs.top()->ReinitialiseLayout();  // adapt simulator prompt
#endif
    /* without the MapWindow, it is safe to assume that the MainWindow
       is just being initialized, and the InfoBoxes aren't initialized
       yet either, so there is nothing to do here */
    return;
  }

#ifndef ENABLE_OPENGL
  if (draw_thread == NULL)
    /* no layout changes during startup */
    return;
#endif

  InfoBoxManager::Destroy();

  const UISettings &ui_settings = CommonInterface::GetUISettings();

  const PixelRect rc = GetClientRect();
  const InfoBoxLayout::Layout ib_layout =
    InfoBoxLayout::Calculate(rc, ui_settings.info_boxes.geometry);

  Fonts::SizeInfoboxFont(ib_layout.control_width);

  InfoBoxManager::Create(*this, ib_layout, look->info_box, look->units);
  InfoBoxManager::ProcessTimer();
  map_rect = ib_layout.remaining;

  popup.reset();
  popup.set(rc);

  ReinitialiseLayout_vario(ib_layout);

  ReinitialiseLayout_flarm(rc, ib_layout);

  ReinitialiseLayoutTA(rc, ib_layout);

  if (map != NULL) {
    if (FullScreen)
      InfoBoxManager::Hide();
    else
      InfoBoxManager::Show();

    const PixelRect main_rect = GetMainRect();
    const PixelRect bottom_rect = GetBottomWidgetRect(main_rect,
                                                      bottom_widget);

    if (bottom_widget != nullptr)
      bottom_widget->Move(bottom_rect);

    map->Move(GetMapRectAbove(main_rect, bottom_rect));
    map->FullRedraw();
  }

  if (widget != NULL)
    widget->Move(GetMainRect(rc));

#ifdef ANDROID
  // move topmost dialog to fit into the current layout, or close it
  if (HasDialog())
    dialogs.top()->ReinitialiseLayout();
#endif

  if (map != NULL)
    map->BringToBottom();
}

void 
MainWindow::ReinitialiseLayout_flarm(PixelRect rc, const InfoBoxLayout::Layout ib_layout)
{
  TrafficSettings::GaugeLocation val =
    CommonInterface::GetUISettings().traffic.gauge_location;

  // Automatic mode - follow info boxes
  if (val == TrafficSettings::GaugeLocation::Auto) {
    switch (InfoBoxManager::layout.geometry) {
    case InfoBoxSettings::Geometry::TOP_8:
      val = TrafficSettings::GaugeLocation::TopRight;
      break;
    case InfoBoxSettings::Geometry::LEFT_8:
      val = TrafficSettings::GaugeLocation::BottomLeft;
      break;
    case InfoBoxSettings::Geometry::TOP_12:
      val = TrafficSettings::GaugeLocation::TopLeft;
      break;
    default:
      val = TrafficSettings::GaugeLocation::BottomRight;    // Assume bottom right unles...
      break;
    }
  }

  switch (val) {
  case TrafficSettings::GaugeLocation::TopLeft:
    rc.right = rc.left + ib_layout.control_width * 2;
    ++rc.left;
    rc.bottom = rc.top + ib_layout.control_height * 2;
    ++rc.top;
    break;

  case TrafficSettings::GaugeLocation::TopRight:
    rc.left = rc.right - ib_layout.control_width * 2 + 1;
    rc.bottom = rc.top + ib_layout.control_height * 2;
    ++rc.top;
    break;

  case TrafficSettings::GaugeLocation::BottomLeft:
    rc.right = rc.left + ib_layout.control_width * 2;
    ++rc.left;
    rc.top = rc.bottom - ib_layout.control_height * 2 + 1;
    break;

  case TrafficSettings::GaugeLocation::CentreTop:
    rc.left = (rc.left + rc.right) / 2 - ib_layout.control_width;
    rc.right = rc.left + ib_layout.control_width * 2 - 1;
    rc.bottom = rc.top + ib_layout.control_height * 2;
    ++rc.top;
    break;

  case TrafficSettings::GaugeLocation::CentreBottom:
    rc.left = (rc.left + rc.right) / 2 - ib_layout.control_width;
    rc.right = rc.left + ib_layout.control_width * 2 - 1;
    rc.top = rc.bottom - ib_layout.control_height * 2 + 1;
    break;

  default:    // aka flBottomRight
    rc.left = rc.right - ib_layout.control_width * 2 + 1;
    rc.top = rc.bottom - ib_layout.control_height * 2 + 1;
    break;
  }

  traffic_gauge.Move(rc);
}

void
MainWindow::ReinitialisePosition()
{
  FastMove(SystemWindowSize());
}

void
MainWindow::reset()
{
  Deinitialise();

  TopWindow::reset();
}

void
MainWindow::SuspendThreads()
{
  if (map != NULL)
    map->SuspendThreads();
}

void
MainWindow::ResumeThreads()
{
  if (map != NULL)
    map->ResumeThreads();
}

void
MainWindow::SetDefaultFocus()
{
  if (map != NULL && widget == NULL)
    map->SetFocus();
  else if (widget == NULL || !widget->SetFocus())
    SetFocus();
}

void
MainWindow::FullRedraw()
{
  if (map != NULL)
    map->FullRedraw();
}

// Windows event handlers

void
MainWindow::OnResize(UPixelScalar width, UPixelScalar height)
{
  SingleWindow::OnResize(width, height);

  Layout::Initialize(width, height);

  ReinitialiseLayout();

  if (map != NULL) {
    /* the map being created already is an indicator that XCSoar is
       running already, and so we assume the menu buttons have been
       created, too */
    map->BringToBottom();
  }

  ButtonLabel::OnResize(GetClientRect());

  ProgressGlue::Resize(width, height);
}

bool
MainWindow::OnActivate()
{
  SingleWindow::OnActivate();

  Fullscreen();

  return true;
}

void
MainWindow::OnSetFocus()
{
  SingleWindow::OnSetFocus();

  if (!HasDialog()) {
    /* the main window should never have the keyboard focus; if we
       happen to get the focus despite of that, forward it to the map
       window to make keyboard shortcuts work */
    if (map != NULL && widget == NULL)
      map->SetFocus();
    else if (widget != NULL)
      widget->SetFocus();
  } else
    /* recover the dialog focus if it got lost */
    GetTopDialog().FocusFirstControl();
}

bool
MainWindow::OnKeyDown(unsigned key_code)
{
  return InputEvents::processKey(key_code) ||
    SingleWindow::OnKeyDown(key_code);
}

bool
MainWindow::OnTimer(WindowTimer &_timer)
{
  if (_timer != timer)
    return SingleWindow::OnTimer(_timer);

  if (globalRunningEvent.Test()) {
    ProcessTimer();

    UpdateGaugeVisibility();

    if (!CommonInterface::GetUISettings().enable_thermal_assistant_gauge) {
      thermal_assistant.Clear();
    } else if (!CommonInterface::Calculated().circling ||
               InputEvents::IsFlavour(_T("TA"))) {
      thermal_assistant.Hide();
    } else if (!HasDialog()) {
      if (!thermal_assistant.IsDefined())
        thermal_assistant.Set(new GaugeThermalAssistant(CommonInterface::GetLiveBlackboard(),
                                                        look->thermal_assistant_gauge));

      if (!thermal_assistant.IsVisible()) {
        thermal_assistant.Show();

        GaugeThermalAssistant *widget =
          (GaugeThermalAssistant *)thermal_assistant.Get();
        widget->Raise();
      }
    }

    battery_timer.Process();
  }

  return true;
}

bool
MainWindow::OnUser(unsigned id)
{
  ProtectedAirspaceWarningManager *airspace_warnings;

  switch ((Command)id) {
  case Command::AIRSPACE_WARNING:
    airspace_warnings = GetAirspaceWarnings();
    if (!airspace_warning_pending || airspace_warnings == NULL)
      return true;

    airspace_warning_pending = false;
    if (dlgAirspaceWarningVisible())
      /* already visible */
      return true;

    /* un-blank the display, play a sound and show the dialog */
    ResetDisplayTimeOut();
    PlayResource(_T("IDR_WAV_BEEPBWEEP"));
    dlgAirspaceWarningsShowModal(*this, *airspace_warnings, true);
    return true;

  case Command::GPS_UPDATE:
    XCSoarInterface::ReceiveGPS();

    /*
     * Update the infoboxes if no location is available
     *
     * (if the location is available the CalculationThread will send the
     * Command::CALCULATED_UPDATE message which will update them)
     */
    if (!CommonInterface::Basic().location_available) {
      InfoBoxManager::SetDirty();
      InfoBoxManager::ProcessTimer();
    }

    if (CommonInterface::Basic().brutto_vario_available)
      AudioVarioGlue::SetValue(CommonInterface::Basic().brutto_vario);
    else
      AudioVarioGlue::NoValue();

    return true;

  case Command::CALCULATED_UPDATE:
    XCSoarInterface::ReceiveCalculated();

    CommonInterface::SetUIState().display_mode =
      GetNewDisplayMode(CommonInterface::GetUISettings().info_boxes,
                        CommonInterface::GetUIState(),
                        CommonInterface::Calculated());
    CommonInterface::SetUIState().panel_name =
      InfoBoxManager::GetCurrentPanelName();

    if (map != NULL) {
      map->SetUIState(CommonInterface::GetUIState());
      map->FullRedraw();
    }

    InfoBoxManager::SetDirty();
    InfoBoxManager::ProcessTimer();

    return true;

  case Command::ACTIVATE_MAP:
    if (activate_map_pending)
      ActivateMap();
    return true;
  }

  return false;
}

void
MainWindow::OnCreate()
{
  SingleWindow::OnCreate();

  timer.Schedule(500); // 2 times per second
}

void
MainWindow::OnDestroy()
{
  timer.Cancel();

  KillWidget();

  SingleWindow::OnDestroy();
}

bool MainWindow::OnClose() {
  if (HasDialog() || !IsRunning())
    /* no shutdown dialog if XCSoar hasn't completed initialization
       yet (e.g. if we are in the simulator prompt) */
    return SingleWindow::OnClose();

  if (UIActions::CheckShutdown()) {
    XCSoarInterface::Shutdown();
  }
  return true;
}

void
MainWindow::SetFullScreen(bool _full_screen)
{
  if (_full_screen == FullScreen)
    return;

  FullScreen = _full_screen;

  if (FullScreen)
    InfoBoxManager::Hide();
  else
    InfoBoxManager::Show();

  if (widget != NULL)
    widget->Move(GetMainRect());

  if (map != NULL)
    map->FastMove(GetMainRect());

  // the repaint will be triggered by the DrawThread
}

void
MainWindow::SetTerrain(RasterTerrain *terrain)
{
  if (map != NULL)
    map->SetTerrain(terrain);
}

void
MainWindow::SetTopography(TopographyStore *topography)
{
  if (map != NULL)
    map->SetTopography(topography);
}

void
MainWindow::SetComputerSettings(const ComputerSettings &settings_computer)
{
  if (map != NULL)
    map->SetComputerSettings(settings_computer);
}

void
MainWindow::SetMapSettings(const MapSettings &settings_map)
{
  if (map != NULL)
    map->SetMapSettings(settings_map);
}

GlueMapWindow *
MainWindow::GetMapIfActive()
{
  return IsMapActive() ? map : NULL;
}

GlueMapWindow *
MainWindow::ActivateMap()
{
  activate_map_pending = false;

  if (map == NULL)
    return NULL;

  if (widget != NULL) {
    KillWidget();
    map->Show();
    map->SetFocus();

<<<<<<< HEAD
    if (bottom_widget != nullptr)
      bottom_widget->Show(GetBottomWidgetRect(GetMainRect(),
                                              bottom_widget));
=======
#ifndef ENABLE_OPENGL
    if (draw_suspended) {
      draw_suspended = false;
      draw_thread->Resume();
    }
#endif
>>>>>>> ab4301b1
  }

  return map;
}

void
MainWindow::DeferredActivateMap()
{
  if (IsMapActive() || activate_map_pending)
    return;

  activate_map_pending = true;
  SendUser((unsigned)Command::ACTIVATE_MAP);
}

void
MainWindow::KillWidget()
{
  if (widget == NULL)
    return;

  widget->Leave();
  widget->Hide();
  widget->Unprepare();
  delete widget;
  widget = NULL;

  InputEvents::SetFlavour(NULL);
}

void
MainWindow::SetBottomWidget(Widget *_widget)
{
  if (bottom_widget == nullptr && _widget == nullptr)
    return;

  if (map == nullptr) {
    /* this doesn't work without a map */
    delete _widget;
    return;
  }

  if (bottom_widget != nullptr) {
    if (widget == nullptr)
      bottom_widget->Hide();
    bottom_widget->Unprepare();
    delete bottom_widget;
  }

  bottom_widget = _widget;

  const PixelRect main_rect = GetMainRect();
  const PixelRect bottom_rect = GetBottomWidgetRect(main_rect,
                                                    bottom_widget);

  if (bottom_widget != nullptr) {
    bottom_widget->Initialise(*this, bottom_rect);
    bottom_widget->Prepare(*this, bottom_rect);

    if (widget == nullptr)
      bottom_widget->Show(bottom_rect);
  }

  map->Move(GetMapRectAbove(main_rect, bottom_rect));
  map->FullRedraw();
}

void
MainWindow::SetWidget(Widget *_widget)
{
  assert(_widget != NULL);

  activate_map_pending = false;

  /* delete the old widget */
  KillWidget();

  /* hide the map (might be hidden already) */
  if (map != NULL) {
    map->FastHide();

<<<<<<< HEAD
  if (bottom_widget != nullptr)
    bottom_widget->Hide();
=======
#ifndef ENABLE_OPENGL
    if (!draw_suspended) {
      draw_suspended = true;
      draw_thread->BeginSuspend();
    }
#endif
  }
>>>>>>> ab4301b1

  widget = _widget;

  const PixelRect rc = GetMainRect();
  widget->Initialise(*this, rc);
  widget->Prepare(*this, rc);
  widget->Show(rc);

  if (!widget->SetFocus())
    SetFocus();
}

Widget *
MainWindow::GetFlavourWidget(const TCHAR *flavour)
{
  return InputEvents::IsFlavour(flavour)
    ? widget
    : nullptr;
}

void
MainWindow::UpdateGaugeVisibility()
{
  bool full_screen = GetFullScreen();

  vario.SetVisible(!full_screen &&
                   !CommonInterface::GetUIState().screen_blanked);

  UpdateTrafficGaugeVisibility();
}

void
MainWindow::UpdateTrafficGaugeVisibility()
{
  const FlarmData &flarm = CommonInterface::Basic().flarm;

  bool traffic_visible =
    (force_traffic_gauge ||
     (CommonInterface::GetUISettings().traffic.enable_gauge &&
      !flarm.traffic.IsEmpty())) &&
    !CommonInterface::GetUIState().screen_blanked &&
    /* hide the traffic gauge while the traffic widget is visible, to
       avoid showing the same information twice */
    !InputEvents::IsFlavour(_T("Traffic"));

  if (traffic_visible && suppress_traffic_gauge) {
    if (flarm.status.available &&
        flarm.status.alarm_level != FlarmTraffic::AlarmType::NONE)
      suppress_traffic_gauge = false;
    else
      traffic_visible = false;
  }

  if (traffic_visible) {
    if (HasDialog())
      return;

    if (!traffic_gauge.IsDefined())
      traffic_gauge.Set(new GaugeFLARM(CommonInterface::GetLiveBlackboard(),
                                       GetLook().flarm_gauge));

    if (!traffic_gauge.IsVisible()) {
      traffic_gauge.Show();

      GaugeFLARM *widget = (GaugeFLARM *)traffic_gauge.Get();
      widget->Raise();
    }
  } else
    traffic_gauge.Hide();
}

const MapWindowProjection &
MainWindow::GetProjection() const
{
  AssertThread();
  assert(map != NULL);

  return map->VisibleProjection();
}

void
MainWindow::ToggleSuppressFLARMRadar()
{
  suppress_traffic_gauge = !suppress_traffic_gauge;
}

void
MainWindow::ToggleForceFLARMRadar()
{
  force_traffic_gauge = !force_traffic_gauge;
  CommonInterface::SetUISettings().traffic.enable_gauge = force_traffic_gauge;
}

#ifdef ANDROID

void
MainWindow::OnPause()
{
  if (!IsRunning() && HasDialog())
    /* suspending before initialization has finished doesn't leave
       anything worth resuming, so let's just quit now */
    CancelDialog();

  SingleWindow::OnPause();
}

#endif /* ANDROID */<|MERGE_RESOLUTION|>--- conflicted
+++ resolved
@@ -106,13 +106,10 @@
    popup(status_messages, *this, CommonInterface::GetUISettings()),
    timer(*this),
    FullScreen(false),
-<<<<<<< HEAD
-   activate_map_pending(false),
-=======
 #ifndef ENABLE_OPENGL
    draw_suspended(false),
 #endif
->>>>>>> ab4301b1
+   activate_map_pending(false),
    airspace_warning_pending(false)
 {
 }
@@ -755,18 +752,16 @@
     map->Show();
     map->SetFocus();
 
-<<<<<<< HEAD
     if (bottom_widget != nullptr)
       bottom_widget->Show(GetBottomWidgetRect(GetMainRect(),
                                               bottom_widget));
-=======
+
 #ifndef ENABLE_OPENGL
     if (draw_suspended) {
       draw_suspended = false;
       draw_thread->Resume();
     }
 #endif
->>>>>>> ab4301b1
   }
 
   return map;
@@ -848,10 +843,6 @@
   if (map != NULL) {
     map->FastHide();
 
-<<<<<<< HEAD
-  if (bottom_widget != nullptr)
-    bottom_widget->Hide();
-=======
 #ifndef ENABLE_OPENGL
     if (!draw_suspended) {
       draw_suspended = true;
@@ -859,7 +850,9 @@
     }
 #endif
   }
->>>>>>> ab4301b1
+
+  if (bottom_widget != nullptr)
+    bottom_widget->Hide();
 
   widget = _widget;
 
