--- conflicted
+++ resolved
@@ -225,15 +225,11 @@
   bool ParseNMEA(const char *line, struct NMEAInfo &info);
 
 public:
-<<<<<<< HEAD
   void SetMonitor(Port::Handler *_monitor) {
     monitor = _monitor;
   }
 
-  void WriteNMEA(const char *line);
-=======
   bool WriteNMEA(const char *line);
->>>>>>> ea8ed2e8
 #ifdef _UNICODE
   bool WriteNMEA(const TCHAR *line);
 #endif
