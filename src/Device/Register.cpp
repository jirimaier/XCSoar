/*
Copyright_License {

  XCSoar Glide Computer - http://www.xcsoar.org/
  Copyright (C) 2000-2014 The XCSoar Project
  A detailed list of copyright holders can be found in the file "AUTHORS".

  This program is free software; you can redistribute it and/or
  modify it under the terms of the GNU General Public License
  as published by the Free Software Foundation; either version 2
  of the License, or (at your option) any later version.

  This program is distributed in the hope that it will be useful,
  but WITHOUT ANY WARRANTY; without even the implied warranty of
  MERCHANTABILITY or FITNESS FOR A PARTICULAR PURPOSE.  See the
  GNU General Public License for more details.

  You should have received a copy of the GNU General Public License
  along with this program; if not, write to the Free Software
  Foundation, Inc., 59 Temple Place - Suite 330, Boston, MA  02111-1307, USA.
}
*/

#include "Device/Register.hpp"
#include "Device/Driver.hpp"
#include "Device/Driver/CAI302.hpp"
#include "Device/Driver/CaiGpsNav.hpp"
#include "Device/Driver/CaiLNav.hpp"
#include "Device/Driver/EW.hpp"
#include "Device/Driver/Eye.hpp"
#include "Device/Driver/AltairPro.hpp"
#include "Device/Driver/Generic.hpp"
#include "Device/Driver/Vega.hpp"
#include "Device/Driver/NmeaOut.hpp"
#include "Device/Driver/GTAltimeter.hpp"
#include "Device/Driver/PosiGraph.hpp"
#include "Device/Driver/BorgeltB50.hpp"
#include "Device/Driver/Volkslogger.hpp"
#include "Device/Driver/EWMicroRecorder.hpp"
#include "Device/Driver/LX.hpp"
#include "Device/Driver/IMI.hpp"
#include "Device/Driver/Zander.hpp"
#include "Device/Driver/FlymasterF1.hpp"
#include "Device/Driver/XCOM760.hpp"
#include "Device/Driver/Condor.hpp"
#include "Device/Driver/Leonardo.hpp"
#include "Device/Driver/Flytec.hpp"
#include "Device/Driver/ILEC.hpp"
#include "Device/Driver/Westerboer.hpp"
#include "Device/Driver/WesterboerVW921.hpp"
#include "Device/Driver/FLARM.hpp"
#include "Device/Driver/FlyNet.hpp"
#include "Device/Driver/CProbe.hpp"
#include "Device/Driver/LevilAHRS_G.hpp"
#include "Device/Driver/BlueFlyVario.hpp"
#include "Device/Driver/OpenVario.hpp"
<<<<<<< HEAD
=======
#include "Device/Driver/Vaulter.hpp"
>>>>>>> 9a138829
#include "Util/Macros.hpp"

#include <assert.h>
#include <string.h>

/** NULL terminated array of available device drivers. */
static const struct DeviceRegister *const driver_list[] = {
  // IMPORTANT: ADD NEW ONES TO BOTTOM OF THIS LIST
  &generic_driver, // MUST BE FIRST
  &cai302_driver,
  &ew_driver,
  &altair_pro_driver,
  &vega_driver,
  &gps_nav_driver,
  &nmea_out_driver,
  &posigraph_driver,
  &b50_driver,
  &volkslogger_driver,
  &ew_microrecorder_driver,
  &lx_driver,
  &zander_driver,
  &flymaster_f1_driver,
  &xcom760_driver,
  &condor_driver,
  &leonardo_driver,
  &flytec_driver,
  &ilec_driver,
  &westerboer_driver,
  &imi_driver,
  &flarm_driver,
  &westerboer_vw921_driver,
  &flynet_driver,
  &gt_altimeter_driver,
  &c_probe_driver,
  &levil_driver,
  &eye_driver,
  &bluefly_driver,
  &cai_lnav_driver,
  &open_vario_driver,
<<<<<<< HEAD
=======
  &vaulter_driver,
>>>>>>> 9a138829
  NULL
};

const struct DeviceRegister *
GetDriverByIndex(unsigned i)
{
  assert(i < ARRAY_SIZE(driver_list));

  return driver_list[i];
}

const struct DeviceRegister *
FindDriverByName(const TCHAR *name)
{
  for (auto i = driver_list; *i != NULL; ++i) {
    const DeviceRegister &driver = **i;
    if (_tcscmp(driver.name, name) == 0)
      return &driver;
  }

  return driver_list[0];
}

const TCHAR *
FindDriverDisplayName(const TCHAR *name)
{
  assert(name != NULL);

  for (auto i = driver_list; *i != NULL; ++i) {
    const DeviceRegister &driver = **i;
    if (_tcscmp(driver.name, name) == 0)
      return driver.display_name;
  }

  return name;
}<|MERGE_RESOLUTION|>--- conflicted
+++ resolved
@@ -54,10 +54,7 @@
 #include "Device/Driver/LevilAHRS_G.hpp"
 #include "Device/Driver/BlueFlyVario.hpp"
 #include "Device/Driver/OpenVario.hpp"
-<<<<<<< HEAD
-=======
 #include "Device/Driver/Vaulter.hpp"
->>>>>>> 9a138829
 #include "Util/Macros.hpp"
 
 #include <assert.h>
@@ -97,10 +94,7 @@
   &bluefly_driver,
   &cai_lnav_driver,
   &open_vario_driver,
-<<<<<<< HEAD
-=======
   &vaulter_driver,
->>>>>>> 9a138829
   NULL
 };
 
