/*

Copyright_License {

  XCSoar Glide Computer - http://www.xcsoar.org/
  Copyright (C) 2000-2011 The XCSoar Project
  A detailed list of copyright holders can be found in the file "AUTHORS".

  This program is free software; you can redistribute it and/or
  modify it under the terms of the GNU General Public License
  as published by the Free Software Foundation; either version 2
  of the License, or (at your option) any later version.

  This program is distributed in the hope that it will be useful,
  but WITHOUT ANY WARRANTY; without even the implied warranty of
  MERCHANTABILITY or FITNESS FOR A PARTICULAR PURPOSE.  See the
  GNU General Public License for more details.

  You should have received a copy of the GNU General Public License
  along with this program; if not, write to the Free Software
  Foundation, Inc., 59 Temple Place - Suite 330, Boston, MA  02111-1307, USA.
}

*/

#include "Device/Parser.hpp"
#include "Device/device.hpp"
#include "Device/Geoid.h"
#include "FLARM/FlarmCalculations.h"
#include "Math/Earth.hpp"
#include "NMEA/Info.hpp"
#include "NMEA/Checksum.hpp"
#include "NMEA/InputLine.hpp"
#include "StringUtil.hpp"
#include "InputEvents.hpp"
#include "Compatibility/string.h" /* for _ttoi() */
#include "Units.hpp"

#include <math.h>
#include <ctype.h>
#include <stdlib.h>
#include <stdio.h>

#include <algorithm>

using std::min;
using std::max;

static FlarmCalculations flarmCalculations;

bool NMEAParser::ignore_checksum;

int NMEAParser::StartDay = -1;

/**
 * Constructor of the NMEAParser class
 * @return NMEAParser object
 */
NMEAParser::NMEAParser() {
  Reset();
}

/**
 * Resets the NMEAParser
 */
void
NMEAParser::Reset(void)
{
  real = true;
  gpsValid = false;
  isFlarm = false;
  activeGPS = true;
  GGAAvailable = false;
  LastTime = fixed_zero;
}

/**
 * Parses a provided NMEA String into a GPS_INFO struct
 * @param String NMEA string
 * @param GPS_INFO GPS_INFO output struct
 * @return Parsing success
 */
bool
NMEAParser::ParseNMEAString_Internal(const char *String, NMEA_INFO *GPS_INFO)
{
  if (!NMEAChecksum(String))
    return false;

  NMEAInputLine line(String);

  char type[16];
  line.read(type, 16);

  if (type[0] != '$')
    return false;

  // if (proprietary sentence) ...
  if (type[1] == 'P') {
    // Airspeed and vario sentence
    if (strcmp(type + 1, "PTAS1") == 0)
      return PTAS1(line, GPS_INFO);

    // FLARM sentences
    if (strcmp(type + 1, "PFLAA") == 0)
      return PFLAA(line, GPS_INFO);

    if (strcmp(type + 1, "PFLAU") == 0)
      return PFLAU(line, GPS_INFO->flarm, GPS_INFO->Time);

    // Garmin altitude sentence
    if (strcmp(type + 1, "PGRMZ") == 0)
      return RMZ(line, GPS_INFO);

    return false;
  }

  if (strcmp(type + 3, "GSA") == 0)
    return GSA(line, GPS_INFO);

  if (strcmp(type + 3, "GLL") == 0)
    //    return GLL(line, GPS_INFO);
    return true;

  if (strcmp(type + 3, "RMB") == 0)
    return RMB(line, GPS_INFO);

  if (strcmp(type + 3, "RMC") == 0)
    return RMC(line, GPS_INFO);

  if (strcmp(type + 3, "GGA") == 0)
    return GGA(line, GPS_INFO);

  return false;
}

/*
static double
LeftOrRight(double in, char LoR)
{
  if(LoR == 'L')
    return -in;
  else
    return in;
}
*/

/**
 * Parses whether the given character (GPS status) should create a navigational warning
 * @param c GPS status
 * @return True if GPS fix not found or invalid
 */
static bool
NAVWarn(char c)
{
  return c != 'A';
}

/**
 * Parses an angle in the form "DDDMM.SSS".  Minutes are 0..59, and
 * seconds are 0..999.
 */
static bool
ReadPositiveAngle(NMEAInputLine &line, Angle &a)
{
  char buffer[32], *endptr;
  line.read(buffer, sizeof(buffer));

  char *dot = strchr(buffer, '.');
  if (dot < buffer + 3)
    return false;

  double x = strtod(dot - 2, &endptr);
  if (x < 0 || x >= 60 || *endptr != 0)
    return false;

  dot[-2] = 0;
  long y = strtol(buffer, &endptr, 10);
  if (y < 0 || endptr == buffer || *endptr != 0)
    return false;

  a = Angle::degrees(fixed(y) + fixed(x) / 60);
  return true;
}

static bool
ReadFixedAndChar(NMEAInputLine &line, fixed &d, char &ch)
{
  bool success = line.read_checked(d);
  ch = line.read_first_char();
  return success;
}

static bool
ReadLatitude(NMEAInputLine &line, Angle &value_r)
{
  Angle value;
  if (!ReadPositiveAngle(line, value))
    return false;

  if (line.read_first_char() == 'S')
    value = -value;

  value_r = value;
  return true;
}

static bool
ReadLongitude(NMEAInputLine &line, Angle &value_r)
{
  Angle value;
  if (!ReadPositiveAngle(line, value))
    return false;

  if (line.read_first_char() == 'W')
    value = -value;

  value_r = value;
  return true;
}

static bool
ReadGeoPoint(NMEAInputLine &line, GeoPoint &value_r)
{
  GeoPoint value;

  bool latitude_valid = ReadLatitude(line, value.Latitude);
  bool longitude_valid = ReadLongitude(line, value.Longitude);
  if (latitude_valid && longitude_valid) {
    value_r = value;
    return true;
  } else
    return false;
}

bool
NMEAParser::ReadAltitude(NMEAInputLine &line, fixed &value_r)
{
  fixed value;
  char format;
  if (!ReadFixedAndChar(line, value, format))
    return false;

  if (format == 'f' || format == 'F')
    value = Units::ToSysUnit(value, unFeet);

  value_r = value;
  return true;
}

/**
 * Calculates a seconds-based FixTime and corrects it
 * in case over passing the UTC midnight mark
 * @param FixTime NMEA format fix time (HHMMSS)
 * @param GPS_INFO GPS_INFO struct to parse into
 * @return Seconds-based FixTime
 */
fixed
NMEAParser::TimeModify(fixed FixTime, BrokenDateTime &date_time)
{
  fixed hours, mins, secs;

  // Calculate Hour
  hours = FixTime / 10000;
  date_time.hour = (int)hours;

  // Calculate Minute
  mins = FixTime / 100;
  mins = mins - fixed(date_time.hour) * 100;
  date_time.minute = (int)mins;

  // Calculate Second
  secs = FixTime - fixed(date_time.hour * 10000 + date_time.minute * 100);
  date_time.second = (int)secs;

  // FixTime is now seconds-based instead of mixed format
  FixTime = secs + fixed(date_time.minute * 60 + date_time.hour * 3600);

  // If (StartDay not yet set and available) set StartDate;
  if ((StartDay == -1) && (date_time.day != 0))
    StartDay = date_time.day;

  if (StartDay != -1) {
    if (date_time.day < StartDay)
      // detect change of month (e.g. day=1, startday=31)
      StartDay = date_time.day - 1;

    int day_difference = date_time.day - StartDay;
    if (day_difference > 0)
      // Add seconds to fix time so time doesn't wrap around when
      // going past midnight in UTC
      FixTime += fixed(day_difference * 86400);
  }

  return FixTime;
}

/**
 * Checks whether time has advanced since last call and
 * updates the GPS_info if necessary
 * @param ThisTime Current time
 * @param GPS_INFO GPS_INFO struct to update
 * @return True if time has advanced since last call
 */
bool
NMEAParser::TimeHasAdvanced(fixed ThisTime, NMEA_INFO *GPS_INFO)
{
  if (ThisTime < LastTime) {
    LastTime = ThisTime;
    StartDay = -1; // reset search for the first day
    return false;
  } else {
    GPS_INFO->Time = ThisTime;
    LastTime = ThisTime;
    return true;
  }
}

/**
 * Parses a GSA sentence
 *
 * $--GSA,a,a,x,x,x,x,x,x,x,x,x,x,x,x,x,x,x.x,x.x,x.x*hh
 *
 * Field Number:
 *  1) Selection mode
 *	       M=Manual, forced to operate in 2D or 3D
 *	       A=Automatic, 3D/2D
 *  2) Mode (1 = no fix, 2 = 2D fix, 3 = 3D fix)
 *  3) ID of 1st satellite used for fix
 *  4) ID of 2nd satellite used for fix
 *  ...
 *  14) ID of 12th satellite used for fix
 *  15) PDOP
 *  16) HDOP
 *  17) VDOP
 *  18) checksum
 * @param String Input string
 * @param params Parameter array
 * @param nparams Number of parameters
 * @param GPS_INFO GPS_INFO struct to parse into
 * @return Parsing success
 */
bool
NMEAParser::GSA(NMEAInputLine &line, NMEA_INFO *GPS_INFO)
{
<<<<<<< HEAD
  line.skip(2);
=======
  if (GPS_INFO->gps.Replay)
    return true;

  line.skip();

  if (line.read(0) == 1)
    GPS_INFO->gps.NAVWarning = true;
>>>>>>> 2ff3a5ca

  // satellites are in items 4-15 of GSA string (4-15 is 1-indexed)
  for (unsigned i = 0; i < MAXSATELLITES; i++)
    GPS_INFO->gps.SatelliteIDs[i] = line.read(0);

  return true;
}

/**
 * Parses a GLL sentence
 *
 * $--GLL,llll.ll,a,yyyyy.yy,a,hhmmss.ss,a,m,*hh
 *
 * Field Number:
 *  1) Latitude
 *  2) N or S (North or South)
 *  3) Longitude
 *  4) E or W (East or West)
 *  5) Universal Time Coordinated (UTC)
 *  6) Status A - Data Valid, V - Data Invalid
 *  7) FAA mode indicator (NMEA 2.3 and later)
 *  8) Checksum
 * @param String Input string
 * @param params Parameter array
 * @param nparams Number of parameters
 * @param GPS_INFO GPS_INFO struct to parse into
 * @return Parsing success
 */
bool
NMEAParser::GLL(NMEAInputLine &line, NMEA_INFO *GPS_INFO)
{
  GeoPoint location;
  bool valid_location = ReadGeoPoint(line, location);

  fixed ThisTime = TimeModify(line.read(fixed_zero), GPS_INFO->DateTime);

  gpsValid = !NAVWarn(line.read_first_char());

  if (!activeGPS)
    return true;

  if (!TimeHasAdvanced(ThisTime, GPS_INFO))
    return true;

  if (!gpsValid)
    GPS_INFO->LocationAvailable.clear();
  else if (valid_location)
    GPS_INFO->LocationAvailable.update(GPS_INFO->Time);

  if (valid_location)
    GPS_INFO->Location = location;

  GPS_INFO->gps.real = real;
#ifdef ANDROID
  GPS_INFO->gps.AndroidInternalGPS = false;
#endif

  return true;
}

/**
 * Parses a RMB sentence
 * (not used anymore)
 *
 * $--RMB,A,x.x,a,c--c,c--c,llll.ll,a,yyyyy.yy,a,x.x,x.x,x.x,A,m,*hh
 *
 * Field Number:
 *  1) Status, A= Active, V = Void
 *  2) Cross Track error - nautical miles
 *  3) Direction to Steer, Left or Right
 *  4) TO Waypoint ID
 *  5) FROM Waypoint ID
 *  6) Destination Waypoint Latitude
 *  7) N or S
 *  8) Destination Waypoint Longitude
 *  9) E or W
 * 10) Range to destination in nautical miles
 * 11) Bearing to destination in degrees True
 * 12) Destination closing velocity in knots
 * 13) Arrival Status, A = Arrival Circle Entered
 * 14) FAA mode indicator (NMEA 2.3 and later)
 * 15) Checksum
 * @param String Input string
 * @param params Parameter array
 * @param nparams Number of parameters
 * @param GPS_INFO GPS_INFO struct to parse into
 * @return Parsing success
 */
bool
NMEAParser::RMB(NMEAInputLine &line, NMEA_INFO *GPS_INFO)
{
  (void)line;
  (void)GPS_INFO;

  /* we calculate all this stuff now
  char ctemp[MAX_NMEA_LEN];

  GPS_INFO->NAVWarning = NAVWarn(params[0][0]);

  GPS_INFO->CrossTrackError = NAUTICALMILESTOMETRES * strtod(params[1], NULL);
  GPS_INFO->CrossTrackError = LeftOrRight(GPS_INFO->CrossTrackError,params[2][0]);

  strcpy(ctemp, params[4]);
  ctemp[WAY_POINT_ID_SIZE] = '\0';
  strcpy(GPS_INFO->WaypointID,ctemp);

  GPS_INFO->WaypointDistance = NAUTICALMILESTOMETRES * strtod(params[9], NULL);
  GPS_INFO->WaypointBearing = strtod(params[10], NULL);
  GPS_INFO->WaypointSpeed =  Units::ToSysUnit(strtod(params[11], NULL), unKnots);
  */

  return true;
}

/**
 * Parses a RMC sentence
 *
 * $--RMC,hhmmss.ss,A,llll.ll,a,yyyyy.yy,a,x.x,x.x,xxxx,x.x,a,m,*hh
 *
 * Field Number:
 *  1) UTC Time
 *  2) Status, V=Navigation receiver warning A=Valid
 *  3) Latitude
 *  4) N or S
 *  5) Longitude
 *  6) E or W
 *  7) Speed over ground, knots
 *  8) Track made good, degrees true
 *  9) Date, ddmmyy
 * 10) Magnetic Variation, degrees
 * 11) E or W
 * 12) FAA mode indicator (NMEA 2.3 and later)
 * 13) Checksum
 * @param String Input string
 * @param params Parameter array
 * @param nparams Number of parameters
 * @param GPS_INFO GPS_INFO struct to parse into
 * @return Parsing success
 */
bool
NMEAParser::RMC(NMEAInputLine &line, NMEA_INFO *GPS_INFO)
{
  fixed ThisTime = TimeModify(line.read(fixed_zero), GPS_INFO->DateTime);

  gpsValid = !NAVWarn(line.read_first_char());

  GeoPoint location;
  bool valid_location = ReadGeoPoint(line, location);

  GPS_STATE &gps = GPS_INFO->gps;

  if (!activeGPS)
    return true;

  fixed speed;
  bool GroundSpeedAvailable = line.read_checked(speed);
  gps.MovementDetected = GroundSpeedAvailable && speed > fixed_two;

  fixed TrackBearing;
  bool TrackBearingAvailable = line.read_checked(TrackBearing);

  // JMW get date info first so TimeModify is accurate
  char date_buffer[9];
  line.read(date_buffer, 9);

  GPS_INFO->DateTime.year = atoi(&date_buffer[4]) + 2000;
  date_buffer[4] = '\0';
  GPS_INFO->DateTime.month = atoi(&date_buffer[2]);
  date_buffer[2] = '\0';
  GPS_INFO->DateTime.day = atoi(&date_buffer[0]);

  if (!TimeHasAdvanced(ThisTime, GPS_INFO))
    return true;

  if (!gpsValid)
    GPS_INFO->LocationAvailable.clear();
  else if (valid_location)
    GPS_INFO->LocationAvailable.update(GPS_INFO->Time);

  if (valid_location)
    GPS_INFO->Location = location;

  if (GroundSpeedAvailable) {
    GPS_INFO->GroundSpeed = Units::ToSysUnit(speed, unKnots);
    GPS_INFO->GroundSpeedAvailable.update(GPS_INFO->Time);
  }

  if (TrackBearingAvailable && gps.MovementDetected) {
    // JMW don't update bearing unless we're moving
    GPS_INFO->TrackBearing = Angle::degrees(TrackBearing).as_bearing();
    GPS_INFO->TrackBearingAvailable.update(GPS_INFO->Time);
  }

  if (!GGAAvailable) {
    // update SatInUse, some GPS receiver don't emit GGA sentence
    if (!gpsValid)
      gps.SatellitesUsed = 0;
    else
      gps.SatellitesUsed = -1;
  }

  GPS_INFO->gps.real = real;
#ifdef ANDROID
  GPS_INFO->gps.AndroidInternalGPS = false;
#endif

  return true;
}

/**
 * Parses a GGA sentence
 *
 * $--GGA,hhmmss.ss,llll.ll,a,yyyyy.yy,a,x,xx,x.x,x.x,M,x.x,M,x.x,xxxx*hh
 *
 * Field Number:
 *  1) Universal Time Coordinated (UTC)
 *  2) Latitude
 *  3) N or S (North or South)
 *  4) Longitude
 *  5) E or W (East or West)
 *  6) GPS Quality Indicator,
 *     0 - fix not available,
 *     1 - GPS fix,
 *     2 - Differential GPS fix
 *     (values above 2 are 2.3 features)
 *     3 = PPS fix
 *     4 = Real Time Kinematic
 *     5 = Float RTK
 *     6 = estimated (dead reckoning)
 *     7 = Manual input mode
 *     8 = Simulation mode
 *  7) Number of satellites in view, 00 - 12
 *  8) Horizontal Dilution of precision (meters)
 *  9) Antenna Altitude above/below mean-sea-level (geoid) (in meters)
 * 10) Units of antenna altitude, meters
 * 11) Geoidal separation, the difference between the WGS-84 earth
 *     ellipsoid and mean-sea-level (geoid), "-" means mean-sea-level
 *     below ellipsoid
 * 12) Units of geoidal separation, meters
 * 13) Age of differential GPS data, time in seconds since last SC104
 *     type 1 or 9 update, null field when DGPS is not used
 * 14) Differential reference station ID, 0000-1023
 * 15) Checksum
 * @param String Input string
 * @param params Parameter array
 * @param nparams Number of parameters
 * @param GPS_INFO GPS_INFO struct to parse into
 * @return Parsing success
 */
bool
NMEAParser::GGA(NMEAInputLine &line, NMEA_INFO *GPS_INFO)
{
  GPS_STATE &gps = GPS_INFO->gps;

  GGAAvailable = true;

  fixed ThisTime = TimeModify(line.read(fixed_zero), GPS_INFO->DateTime);

  GeoPoint location;
  bool valid_location = ReadGeoPoint(line, location);

  gps.FixQuality = line.read(0);
  if (gps.FixQuality != 1 && gps.FixQuality != 2)
    gpsValid = false;

  int nSatellites = min(16, line.read(0));
  if (nSatellites == 0)
    gpsValid = false;

  if (!activeGPS)
    return true;

  gps.SatellitesUsed = nSatellites;

  if (!TimeHasAdvanced(ThisTime, GPS_INFO))
    return true;

  if (!gpsValid)
    GPS_INFO->LocationAvailable.clear();
  else if (valid_location)
    GPS_INFO->LocationAvailable.update(GPS_INFO->Time);

  if (valid_location)
    GPS_INFO->Location = location;

  GPS_INFO->gps.real = real;
#ifdef ANDROID
  GPS_INFO->gps.AndroidInternalGPS = false;
#endif

  gps.HDOP = line.read(fixed_zero);

  // VENTA3 CONDOR ALTITUDE
  // "Altitude" should always be GPS Altitude.

  bool altitude_available = ReadAltitude(line, GPS_INFO->GPSAltitude);
  if (altitude_available)
    GPS_INFO->GPSAltitudeAvailable.update(GPS_INFO->Time);
  else {
    GPS_INFO->GPSAltitude = fixed_zero;
    GPS_INFO->GPSAltitudeAvailable.clear();
  }

  fixed GeoidSeparation;
  if (ReadAltitude(line, GeoidSeparation)) {
    // No real need to parse this value,
    // but we do assume that no correction is required in this case

    if (!altitude_available) {
      /* Some devices, such as the "LG Incite Cellphone" seem to be
         severely bugged, and report the GPS altitude in the Geoid
         column.  That sucks! */
      GPS_INFO->GPSAltitude = GeoidSeparation;
      GPS_INFO->GPSAltitudeAvailable.update(GPS_INFO->Time);
    }
  } else {
    // need to estimate Geoid Separation internally (optional)
    // FLARM uses MSL altitude
    //
    // Some others don't.
    //
    // If the separation doesn't appear in the sentence,
    // we can assume the GPS unit is giving ellipsoid height
    //
    if (!HaveCondorDevice()) {
      // JMW TODO really need to know the actual device..
      GeoidSeparation = LookupGeoidSeparation(GPS_INFO->Location);
      GPS_INFO->GPSAltitude -= GeoidSeparation;
    }
  }

  return true;
}

/**
 * Parses a PGRMZ sentence (Garmin proprietary).
 *
 * @param String Input string
 * @param params Parameter array
 * @param nparams Number of parameters
 * @param GPS_INFO GPS_INFO struct to parse into
 * @return Parsing success
 */
bool
NMEAParser::RMZ(NMEAInputLine &line, NMEA_INFO *GPS_INFO)
{
  //JMW?  RMZAltitude = GPS_INFO->pressure.PressureAltitudeToQNHAltitude(RMZAltitude);

  fixed value;
  if (!devHasBaroSource() &&
      ReadAltitude(line, value)) {
    // JMW no in-built baro sources, so use this generic one
    if (isFlarm)
      /* FLARM emulates the Garmin $PGRMZ sentence, but emits the
         altitude above 1013.25 hPa - since the don't have a "FLARM"
         device driver, we use the auto-detected "isFlarm" flag
         here */
      GPS_INFO->ProvidePressureAltitude(NMEA_INFO::BARO_ALTITUDE_FLARM, value);
    else
      GPS_INFO->ProvideBaroAltitudeTrue(NMEA_INFO::BARO_ALTITUDE_GARMIN,
                                        value);
  }

  return true;
}

/**
 * Calculates the checksum of the provided NMEA string and
 * compares it to the provided checksum
 * @param String NMEA string
 * @return True if checksum correct
 */
bool
NMEAParser::NMEAChecksum(const char *String)
{
  return ignore_checksum || VerifyNMEAChecksum(String);
}

/**
 * Parses a PTAS1 sentence (Tasman Instruments proprietary).
 *
 * @param String Input string
 * @param params Parameter array
 * @param nparams Number of parameters
 * @param GPS_INFO GPS_INFO struct to parse into
 * @return Parsing success
 */
bool
NMEAParser::PTAS1(NMEAInputLine &line, NMEA_INFO *GPS_INFO)
{
  fixed wnet;
  if (line.read_checked(wnet))
    GPS_INFO->ProvideTotalEnergyVario(Units::ToSysUnit((wnet - fixed(200)) / 10,
                                                       unKnots));

  line.skip(); // average vario +200

  fixed baralt;
  if (line.read_checked(baralt)) {
    baralt = max(fixed_zero, Units::ToSysUnit(baralt - fixed(2000), unFeet));
    GPS_INFO->ProvidePressureAltitude(NMEA_INFO::BARO_ALTITUDE_TASMAN, baralt);
  }

  fixed vtas;
  if (line.read_checked(vtas))
    GPS_INFO->ProvideTrueAirspeed(Units::ToSysUnit(vtas, unKnots));

  return true;
}

/**
 * Parses a PFLAU sentence
 * (Operating status and priority intruder and obstacle data)
 * @param String Input string
 * @param params Parameter array
 * @param nparams Number of parameters
 * @param GPS_INFO GPS_INFO struct to parse into
 * @return Parsing success
 * @see http://flarm.com/support/manual/FLARM_DataportManual_v4.06E.pdf
 */
bool
NMEAParser::PFLAU(NMEAInputLine &line, FLARM_STATE &flarm, fixed Time)
{
  static int old_flarm_rx = 0;

  flarm.available.update(Time);
  isFlarm = true;

  // PFLAU,<RX>,<TX>,<GPS>,<Power>,<AlarmLevel>,<RelativeBearing>,<AlarmType>,
  //   <RelativeVertical>,<RelativeDistance>(,<ID>)
  flarm.rx = line.read(0);
  flarm.tx = line.read(0);
  flarm.gps = line.read(0);
  line.skip();
  flarm.alarm_level = line.read(0);

  // process flarm updates

  if (flarm.rx && old_flarm_rx == 0)
    // traffic has appeared..
    InputEvents::processGlideComputer(GCE_FLARM_TRAFFIC);

  if (flarm.rx == 0 && old_flarm_rx)
    // traffic has disappeared..
    InputEvents::processGlideComputer(GCE_FLARM_NOTRAFFIC);

  // TODO feature: add another event for new traffic.

  old_flarm_rx = flarm.rx;

  return true;
}

/**
 * Parses a PFLAA sentence
 * (Data on other moving objects around)
 * @param String Input string
 * @param params Parameter array
 * @param nparams Number of parameters
 * @param GPS_INFO GPS_INFO struct to parse into
 * @return Parsing success
 * @see http://flarm.com/support/manual/FLARM_DataportManual_v4.06E.pdf
 */
bool
NMEAParser::PFLAA(NMEAInputLine &line, NMEA_INFO *GPS_INFO)
{
  if (!GPS_INFO->LocationAvailable)
    /* we cannot parse this line if we don't know our own location */
    return true;

  FLARM_STATE &flarm = GPS_INFO->flarm;

  isFlarm = true;

  // calculate relative east and north projection to lat/lon

  Angle delta_lat = Angle::degrees(fixed(0.01));
  Angle delta_lon = Angle::degrees(fixed(0.01));

  GeoPoint plat = GPS_INFO->Location;
  plat.Latitude += delta_lat;
  GeoPoint plon = GPS_INFO->Location;
  plon.Longitude += delta_lon;

  fixed dlat = Distance(GPS_INFO->Location, plat);
  fixed dlon = Distance(GPS_INFO->Location, plon);

  fixed FLARM_NorthingToLatitude(0);
  fixed FLARM_EastingToLongitude(0);

  if (positive(fabs(dlat)) && positive(fabs(dlon))) {
    FLARM_NorthingToLatitude = delta_lat.value_degrees() / dlat;
    FLARM_EastingToLongitude = delta_lon.value_degrees() / dlon;
  }

  // PFLAA,<AlarmLevel>,<RelativeNorth>,<RelativeEast>,<RelativeVertical>,
  //   <IDType>,<ID>,<Track>,<TurnRate>,<GroundSpeed>,<ClimbRate>,<AcftType>
  FLARM_TRAFFIC traffic;
  traffic.AlarmLevel = line.read(0);
  traffic.RelativeNorth = line.read(fixed_zero);
  traffic.RelativeEast = line.read(fixed_zero);
  traffic.RelativeAltitude = line.read(fixed_zero);
  traffic.IDType = line.read(0);

  // 5 id, 6 digit hex
  char id_string[16];
  line.read(id_string, 16);
  traffic.ID.parse(id_string, NULL);

  traffic.TrackBearing = Angle::degrees(line.read(fixed_zero));
  traffic.TurnRate = line.read(fixed_zero);
  traffic.Speed = line.read(fixed_zero);
  traffic.ClimbRate = line.read(fixed_zero);
  traffic.Type = (FLARM_TRAFFIC::AircraftType)line.read(0);

  FLARM_TRAFFIC *flarm_slot = flarm.FindTraffic(traffic.ID);
  if (flarm_slot == NULL) {
    flarm_slot = flarm.AllocateTraffic();
    if (flarm_slot == NULL)
      // no more slots available
      return true;

    flarm_slot->Clear();
    flarm_slot->ID = traffic.ID;

    flarm.NewTraffic = true;
    InputEvents::processGlideComputer(GCE_FLARM_NEWTRAFFIC);
  }

  // set time of fix to current time
  flarm_slot->Valid.update(GPS_INFO->Time);

  // PFLAA,<AlarmLevel>,<RelativeNorth>,<RelativeEast>,<RelativeVertical>,
  //   <IDType>,<ID>,<Track>,<TurnRate>,<GroundSpeed>,<ClimbRate>,<AcftType>
  flarm_slot->AlarmLevel = traffic.AlarmLevel;
  flarm_slot->RelativeNorth = traffic.RelativeNorth;
  flarm_slot->RelativeEast = traffic.RelativeEast;
  flarm_slot->RelativeAltitude = traffic.RelativeAltitude;
  flarm_slot->IDType = traffic.IDType;
  flarm_slot->TrackBearing = traffic.TrackBearing;
  flarm_slot->TurnRate = traffic.TurnRate;
  flarm_slot->Speed = traffic.Speed;
  flarm_slot->ClimbRate = traffic.ClimbRate;
  flarm_slot->Type = traffic.Type;

  // 1 relativenorth, meters
  flarm_slot->Location.Latitude = Angle::degrees(flarm_slot->RelativeNorth
                                        * FLARM_NorthingToLatitude) + GPS_INFO->Location.Latitude;

  // 2 relativeeast, meters
  flarm_slot->Location.Longitude = Angle::degrees(flarm_slot->RelativeEast
                                         * FLARM_EastingToLongitude) + GPS_INFO->Location.Longitude;

  // alt
  flarm_slot->Altitude = flarm_slot->RelativeAltitude + GPS_INFO->GPSAltitude;

  flarm_slot->Average30s = flarmCalculations.Average30s(flarm_slot->ID,
                                                        GPS_INFO->Time,
                                                        flarm_slot->Altitude);

  return true;
}<|MERGE_RESOLUTION|>--- conflicted
+++ resolved
@@ -342,17 +342,10 @@
 bool
 NMEAParser::GSA(NMEAInputLine &line, NMEA_INFO *GPS_INFO)
 {
-<<<<<<< HEAD
-  line.skip(2);
-=======
-  if (GPS_INFO->gps.Replay)
-    return true;
-
   line.skip();
 
   if (line.read(0) == 1)
-    GPS_INFO->gps.NAVWarning = true;
->>>>>>> 2ff3a5ca
+    GPS_INFO->LocationAvailable.clear();
 
   // satellites are in items 4-15 of GSA string (4-15 is 1-indexed)
   for (unsigned i = 0; i < MAXSATELLITES; i++)
