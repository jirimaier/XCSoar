--- conflicted
+++ resolved
@@ -95,13 +95,8 @@
   }
 
   if (line.read_checked(i)) {
-<<<<<<< HEAD
-    info.temperature = fixed(i) / 10;
+    info.temperature = Units::ToSysUnit(fixed(i) / 10, unGradCelcius);
     info.temperature_available = true;
-=======
-    info.OutsideAirTemperature = Units::ToSysUnit(fixed(i) / 10, unGradCelcius);
-    info.TemperatureAvailable = true;
->>>>>>> dc78322b
   }
 
   return true;
