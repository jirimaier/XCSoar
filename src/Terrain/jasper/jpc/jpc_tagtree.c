--- conflicted
+++ resolved
@@ -126,10 +126,7 @@
 	} while (n > 1);
 
 	if (!(tree->nodes_ = jas_alloc2(tree->numnodes_, sizeof(jpc_tagtreenode_t)))) {
-<<<<<<< HEAD
-=======
 		jpc_tagtree_destroy(tree);
->>>>>>> b8d21b4c
 		return 0;
 	}
 
