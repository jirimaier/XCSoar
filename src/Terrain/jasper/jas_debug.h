/*
 * Copyright (c) 2001-2002 Michael David Adams.
 * All rights reserved.
 */

/* __START_OF_JASPER_LICENSE__
 * 
 * JasPer License Version 2.0
 * 
 * Copyright (c) 2001-2006 Michael David Adams
 * Copyright (c) 1999-2000 Image Power, Inc.
 * Copyright (c) 1999-2000 The University of British Columbia
 * 
 * All rights reserved.
 * 
 * Permission is hereby granted, free of charge, to any person (the
 * "User") obtaining a copy of this software and associated documentation
 * files (the "Software"), to deal in the Software without restriction,
 * including without limitation the rights to use, copy, modify, merge,
 * publish, distribute, and/or sell copies of the Software, and to permit
 * persons to whom the Software is furnished to do so, subject to the
 * following conditions:
 * 
 * 1.  The above copyright notices and this permission notice (which
 * includes the disclaimer below) shall be included in all copies or
 * substantial portions of the Software.
 * 
 * 2.  The name of a copyright holder shall not be used to endorse or
 * promote products derived from the Software without specific prior
 * written permission.
 * 
 * THIS DISCLAIMER OF WARRANTY CONSTITUTES AN ESSENTIAL PART OF THIS
 * LICENSE.  NO USE OF THE SOFTWARE IS AUTHORIZED HEREUNDER EXCEPT UNDER
 * THIS DISCLAIMER.  THE SOFTWARE IS PROVIDED BY THE COPYRIGHT HOLDERS
 * "AS IS", WITHOUT WARRANTY OF ANY KIND, EXPRESS OR IMPLIED, INCLUDING
 * BUT NOT LIMITED TO THE WARRANTIES OF MERCHANTABILITY, FITNESS FOR A
 * PARTICULAR PURPOSE AND NONINFRINGEMENT OF THIRD PARTY RIGHTS.  IN NO
 * EVENT SHALL THE COPYRIGHT HOLDERS BE LIABLE FOR ANY CLAIM, OR ANY SPECIAL
 * INDIRECT OR CONSEQUENTIAL DAMAGES, OR ANY DAMAGES WHATSOEVER RESULTING
 * FROM LOSS OF USE, DATA OR PROFITS, WHETHER IN AN ACTION OF CONTRACT,
 * NEGLIGENCE OR OTHER TORTIOUS ACTION, ARISING OUT OF OR IN CONNECTION
 * WITH THE USE OR PERFORMANCE OF THIS SOFTWARE.  NO ASSURANCES ARE
 * PROVIDED BY THE COPYRIGHT HOLDERS THAT THE SOFTWARE DOES NOT INFRINGE
 * THE PATENT OR OTHER INTELLECTUAL PROPERTY RIGHTS OF ANY OTHER ENTITY.
 * EACH COPYRIGHT HOLDER DISCLAIMS ANY LIABILITY TO THE USER FOR CLAIMS
 * BROUGHT BY ANY OTHER ENTITY BASED ON INFRINGEMENT OF INTELLECTUAL
 * PROPERTY RIGHTS OR OTHERWISE.  AS A CONDITION TO EXERCISING THE RIGHTS
 * GRANTED HEREUNDER, EACH USER HEREBY ASSUMES SOLE RESPONSIBILITY TO SECURE
 * ANY OTHER INTELLECTUAL PROPERTY RIGHTS NEEDED, IF ANY.  THE SOFTWARE
 * IS NOT FAULT-TOLERANT AND IS NOT INTENDED FOR USE IN MISSION-CRITICAL
 * SYSTEMS, SUCH AS THOSE USED IN THE OPERATION OF NUCLEAR FACILITIES,
 * AIRCRAFT NAVIGATION OR COMMUNICATION SYSTEMS, AIR TRAFFIC CONTROL
 * SYSTEMS, DIRECT LIFE SUPPORT MACHINES, OR WEAPONS SYSTEMS, IN WHICH
 * THE FAILURE OF THE SOFTWARE OR SYSTEM COULD LEAD DIRECTLY TO DEATH,
 * PERSONAL INJURY, OR SEVERE PHYSICAL OR ENVIRONMENTAL DAMAGE ("HIGH
 * RISK ACTIVITIES").  THE COPYRIGHT HOLDERS SPECIFICALLY DISCLAIM ANY
 * EXPRESS OR IMPLIED WARRANTY OF FITNESS FOR HIGH RISK ACTIVITIES.
 * 
 * __END_OF_JASPER_LICENSE__
 */

/*
 * Debugging-Related Code
 *
 * $Id$
 */

#ifndef JAS_DEBUG_H
#define JAS_DEBUG_H

/******************************************************************************\
* Includes.
\******************************************************************************/

/* The configuration header file should be included first. */
#include <jasper/jas_config.h>

<<<<<<< HEAD
#include <stdio.h>

#include <jasper/jas_types.h>
#include <jasper/jas_debug.h>

#include "Util/Compiler.h"
=======
#include "Compiler.h"
>>>>>>> 4b46ce57

#include <stdio.h>

#ifdef __cplusplus
extern "C" {
#endif

/******************************************************************************\
* Macros and functions.
\******************************************************************************/

/* Output debugging information to standard error provided that the debug
  level is set sufficiently high. */
#ifdef ENABLE_JASPER_LOG
#define	JAS_DBGLOG(n, x) \
	((jas_getdbglevel() >= (n)) ? (jas_eprintf x) : 0)
#else
#define	JAS_DBGLOG(n, x)
#endif

#ifdef ENABLE_JASPER_LOG
/* Get the library debug level. */
gcc_const
JAS_DLLEXPORT int jas_getdbglevel(void);

/* Set the library debug level. */
JAS_DLLEXPORT int jas_setdbglevel(int dbglevel);

/* Perform formatted output to standard error. */
JAS_DLLEXPORT int jas_eprintf(const char *fmt, ...);

/* Dump memory to a stream. */
int jas_memdump(FILE *out, void *data, size_t len);

/* Warn about use of deprecated functionality. */
void jas_deprecated(const char *s);
#else
#define jas_getdbglevel() 0
#define jas_eprintf(...) do {} while (0)
#define jas_memdump(out, data, len) do {} while (0)
#define jas_deprecated(s) do {} while (0)
#endif

/* Convert to a string literal */
#define JAS_STRINGIFY(x) #x

/* Convert to a string literal after macro expansion */
#define JAS_STRINGIFYX(x) JAS_STRINGIFY(x)

#ifdef __cplusplus
}
#endif

#endif<|MERGE_RESOLUTION|>--- conflicted
+++ resolved
@@ -75,16 +75,7 @@
 /* The configuration header file should be included first. */
 #include <jasper/jas_config.h>
 
-<<<<<<< HEAD
-#include <stdio.h>
-
-#include <jasper/jas_types.h>
-#include <jasper/jas_debug.h>
-
 #include "Util/Compiler.h"
-=======
-#include "Compiler.h"
->>>>>>> 4b46ce57
 
 #include <stdio.h>
 
