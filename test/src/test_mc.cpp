--- conflicted
+++ resolved
@@ -34,15 +34,11 @@
 #include <string>
 #include <math.h>
 
-<<<<<<< HEAD
-const double Vmin(5.0);
-=======
 extern "C" {
 #include "tap.h"
 }
 
-const fixed Vmin(5.0);
->>>>>>> bd6716de
+const double Vmin(5.0);
 
 static void
 polar_mc(std::ofstream &ofile, const double mc)
