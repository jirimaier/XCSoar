--- conflicted
+++ resolved
@@ -87,18 +87,14 @@
   std::cout << "sprint\n";
   PrintHelper::print(olc_sprint.GetStats().GetResult());
   std::cout << "plus\n";
-<<<<<<< HEAD
-  PrintHelper::print(olc_plus.GetStats().GetResult());
-  std::cout << "netcoupe\n";
-  PrintHelper::print(olc_netcoupe.GetStats().GetResult());
-=======
   std::cout << "# classic\n";
   PrintHelper::print(olc_plus.GetStats().GetResult(0));
   std::cout << "# triangle\n";
   PrintHelper::print(olc_plus.GetStats().GetResult(1));
   std::cout << "# plus\n";
   PrintHelper::print(olc_plus.GetStats().GetResult(2));
->>>>>>> aab1266c
+  std::cout << "netcoupe\n";
+  PrintHelper::print(olc_netcoupe.GetStats().GetResult());
 
   olc_classic.Reset();
   olc_fai.Reset();
