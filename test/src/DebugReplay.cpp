--- conflicted
+++ resolved
@@ -64,23 +64,14 @@
 DebugReplay *
 CreateDebugReplay(Args &args)
 {
-<<<<<<< HEAD
   DebugReplay *replay;
-=======
-  if (!args.IsEmpty() && MatchesExtension(args.PeekNext(), ".igc")) {
-    return CreateDebugReplayIGC(args.ExpectNext());
-  }
-
-  const auto driver_name = args.ExpectNextT();
-  const auto input_file = args.ExpectNext();
-  return CreateDebugReplayNMEA(driver_name, input_file);
-}
->>>>>>> 0c7a9808
 
   if (!args.IsEmpty() && MatchesExtension(args.PeekNext(), ".igc")) {
     replay = DebugReplayIGC::Create(args.ExpectNext());
   } else {
-    replay = DebugReplayNMEA::Create(args.ExpectNext(), args.ExpectNextT());
+    const auto driver_name = args.ExpectNextT();
+    const auto input_file = args.ExpectNext();
+    replay = DebugReplayNMEA::Create(input_file, driver_name);
   }
 
   return replay;
