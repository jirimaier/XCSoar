--- conflicted
+++ resolved
@@ -258,18 +258,13 @@
     HAVE_FPU := n
   endif
 
-<<<<<<< HEAD
   ifeq ($(ARMV7)$(NEON),yy)
     TARGET_ARCH += -march=armv7-a -mfloat-abi=softfp -mfpu=neon -mthumb-interwork
     HAVE_FPU := y
   endif
 
   ifeq ($(ARMV7)$(NEON),yn)
-    TARGET_ARCH += -march=armv7-a -mfloat-abi=softfp -mfpu=vfp -mthumb-interwork
-=======
-  ifeq ($(ARMV7),y)
     TARGET_ARCH += -march=armv7-a -mfloat-abi=softfp -mfpu=vfpv3-d16 -mthumb-interwork
->>>>>>> a7c5beca
     HAVE_FPU := y
   endif
 
